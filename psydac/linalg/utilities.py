--- conflicted
+++ resolved
@@ -97,16 +97,11 @@
                     # compute the global indices of the coefficents owned by the process using starts and ends
                     indices = np.array([np.ravel_multi_index( [s+x for s,x in zip(starts[i], xx)], dims=npts,  order='C' ) for xx in np.ndindex(*shape)] )
                     vals = recvbuf[indices+inds]
-<<<<<<< HEAD
-                    #With PETSc installation configuration for complex, all the numbers are by default complex. 
-                    #In the float case, the imaginary part must be truncated to avoid warning.
-                    if dtype == complex:
-                        u[d][i]._data[idx] = vals.reshape(shape)
-                    else:
-                        u[d][i]._data[idx] = vals.real.reshape(shape)
-=======
-                    u[d][i]._data[idx] = vals.reshape(shape)
->>>>>>> b9bf209d
+
+                    # With PETSc installation configuration for complex, all the numbers are by default complex. 
+                    # In the float case, the imaginary part must be truncated to avoid warnings.
+                    u[d][i]._data[idx] = (vals if dtype is complex else vals.real).reshape(shape)
+
                     inds += np.prod(npts)
 
         else:
@@ -131,16 +126,11 @@
                 # compute the global indices of the coefficents owned by the process using starts and ends
                 indices = np.array([np.ravel_multi_index( [s+x for s,x in zip(starts[i], xx)], dims=npts,  order='C' ) for xx in np.ndindex(*shape)] )
                 vals = recvbuf[indices+inds]
-<<<<<<< HEAD
-                #With PETSc installation configuration for complex, all the numbers are by default complex. 
-                #In the float case, the imaginary part must be truncated to avoid warning.
-                if dtype == complex:
-                    u[i]._data[idx] = vals.reshape(shape)
-                else:
-                    u[i]._data[idx] = vals.real.reshape(shape)
-=======
-                u[i]._data[idx] = vals.reshape(shape)
->>>>>>> b9bf209d
+
+                # With PETSc installation configuration for complex, all the numbers are by default complex. 
+                # In the float case, the imaginary part must be truncated to avoid warnings.
+                u[i]._data[idx] = (vals if dtype is complex else vals.real).reshape(shape)
+
                 inds += np.prod(npts)
 
     elif isinstance(Xh, StencilVectorSpace):
@@ -165,12 +155,11 @@
         indices = np.array([np.ravel_multi_index( [s+x for s,x in zip(starts, xx)], dims=npts,  order='C' ) for xx in np.ndindex(*shape)] )
         idx = tuple( slice(m*p,-m*p) for m,p in zip(u.space.pads, u.space.shifts) )
         vals = recvbuf[indices]
-        #With PETSc installation configuration for complex, all the numbers are by default complex. 
-        #In the float case, the imaginary part must be truncated to avoid warning.
-        if dtype == complex:
-            u._data[idx] = vals.reshape(shape)
-        else:
-            u._data[idx] = vals.real.reshape(shape)
+
+        # With PETSc installation configuration for complex, all the numbers are by default complex. 
+        # In the float case, the imaginary part must be truncated to avoid warnings.
+        u._data[idx] = (vals if dtype is complex else vals.real).reshape(shape)
+
     else:
         raise ValueError('Xh must be a StencilVectorSpace or a BlockVectorSpace')
 
