# -*- coding: UTF-8 -*-

from sympy import pi, cos, sin

from sympde.core import Constant
from sympde.core import grad, dot, inner, cross, rot, curl, div
from sympde.core import laplace, hessian
from sympde.topology import (dx, dy, dz)
from sympde.topology import FunctionSpace, VectorFunctionSpace
from sympde.topology import Field, VectorField
from sympde.topology import ProductSpace
from sympde.topology import TestFunction
from sympde.topology import VectorTestFunction
from sympde.topology import Boundary, NormalVector, TangentVector
from sympde.topology import Domain, Line, Square, Cube
from sympde.topology import Trace, trace_0, trace_1
from sympde.topology import Union
from sympde.expr import BilinearForm, LinearForm, Integral
from sympde.expr import Norm
from sympde.expr import Equation, DirichletBC

from spl.fem.basic   import FemField
from spl.api.discretization import discretize
from spl.api.settings import SPL_BACKEND_PYTHON, SPL_BACKEND_GPYCCEL,\
                             SPL_BACKEND_IPYCCEL, SPL_BACKEND_PGPYCCEL,\
                             SPL_BACKEND_NUMBA, SPL_BACKEND_PYTHRAN

backends = (SPL_BACKEND_PYTHON, SPL_BACKEND_GPYCCEL,
            SPL_BACKEND_IPYCCEL, SPL_BACKEND_PGPYCCEL,)
#            SPL_BACKEND_NUMBA, SPL_BACKEND_PYTHRAN)

import time
import os
from tabulate import tabulate
from collections import namedtuple
<<<<<<< HEAD
from collections import OrderedDict 

=======
 
Timing = namedtuple('Timing', ['kind', 'python', 'pyccel']
>>>>>>> 8be88894
DEBUG = False

# ... get the mesh directory
try:
    mesh_dir = os.environ['SPL_MESH_DIR']

except:
    base_dir = os.path.dirname(os.path.realpath(__file__))
    base_dir = os.path.join(base_dir, '..')
    mesh_dir = os.path.join(base_dir, 'mesh')
#==============================================================================
def print_timing(d):
    # ...
    table   = []
    headers = ['Assembly time']+ list(d['matrix'].keys())

    for key, val in d.items():
        line   = [key] + list(val.values())
        table.append(line)

    print(tabulate(table, headers=headers, tablefmt='latex'))
    # ...

#==============================================================================
def run_poisson(domain, solution, f, ncells, degree, backend):

    # ... abstract model
    V = FunctionSpace('V', domain)

    x,y = domain.coordinates

    F = Field('F', V)

    v = TestFunction(V, name='v')
    u = TestFunction(V, name='u')

    a = BilinearForm((v,u), dot(grad(v), grad(u)))
    l = LinearForm(v, f*v)

    error = F - solution
    l2norm = Norm(error, domain, kind='l2')
    h1norm = Norm(error, domain, kind='h1')
    # ...

    # ... create the computational domain from a topological domain
    domain_h = discretize(domain, ncells=ncells)
    # ...

    # ... discrete spaces
    Vh = discretize(V, domain_h, degree=degree)
    # ...
    n = 1 if backend==SPL_BACKEND_PYTHON else 4
    # dict to store timings
    d = OrderedDict()
    
    # ... bilinear form
    ah = discretize(a, domain_h, [Vh, Vh], backend=backend)

    ah.assemble()
    
    times = []
    for i in range(n):
        tb = time.time(); ah.assemble(); te = time.time()
        times.append(te-tb)


    d['matrix'] = sum(times)/len(times)
    # ...

    # ... linear form
    lh = discretize(l, domain_h, Vh, backend=backend)

    lh.assemble()
    
    times = []
    for i in range(n):
        tb = time.time(); lh.assemble(); te = time.time()
        times.append(te-tb)

    d['lhs'] = sum(times)/len(times)
    # ...

  
    # ... norm
    # coeff of phi are 0
    phi = FemField( Vh, 'phi' )

    l2norm_h = discretize(l2norm, domain_h, Vh, backend=backend)
    
    l2norm_h.assemble(F=phi)

    times = []
    for i in range(n):
        tb = time.time(); l2norm_h.assemble(F=phi); te = time.time()
        times.append(te-tb)
        
    d['l2norm'] = sum(times)/len(times)
    # ...

    return d
    
def run_poisson_2d_mapping(filename, solution, f, backend, comm=None):
    
    domain = Domain.from_file(filename)
    V = FunctionSpace('V', domain)

    x,y = domain.coordinates

    F = Field('F', V)

    v = TestFunction(V, name='v')
    u = TestFunction(V, name='u')

    expr = dot(grad(v), grad(u))
    a = BilinearForm((v,u), expr)

    expr = f*v
    l = LinearForm(v, expr)

    error = F - solution
    l2norm = Norm(error, domain, kind='l2')
    h1norm = Norm(error, domain, kind='h1')

    n = 1 if backend==SPL_BACKEND_PYTHON else 1
    # ...

    # ... create the computational domain from a topological domain
    domain_h = discretize(domain, filename=filename, comm=comm)
    # ...


    # ... discrete spaces
    Vh = discretize(V, domain_h)
    # ...

    d = OrderedDict()

    ah = discretize(a, domain_h, [Vh, Vh], backend=backend)

    # ...
    tb = time.time(); M = ah.assemble(); te = time.time()

    times = []
    for i in range(n):
        tb = time.time(); M = ah.assemble(); te = time.time()
        times.append(te-tb)


    d['matrix'] = sum(times)/len(times)
    # ...

    # ... linear form
    lh = discretize(l, domain_h, Vh, backend=backend)

    lh.assemble()

    times = []
    for i in range(n):
        tb = time.time(); lh.assemble(); te = time.time()
        times.append(te-tb)

    d['lhs'] = sum(times)/len(times)
    # ...

  
    # ... norm
    # coeff of phi are 0
    phi = FemField( Vh, 'phi' )
    # ...


    l2norm_h = discretize(l2norm, domain_h, Vh, backend=backend)
    l2norm_h.assemble(F=phi)
    
    times = []
    for i in range(n):
        tb = time.time(); l2norm_h.assemble(F=phi); te = time.time()
        times.append(te-tb)
        
    d['l2norm'] = sum(times)/len(times)
    # ...

    return d


###############################################################################
#            SERIAL TESTS
###############################################################################

#==============================================================================
def test_perf_poisson_2d(ncells=[2**8,2**8], degree=[2,2]):
    domain = Square()
    x,y = domain.coordinates

    solution = sin(pi*x)*sin(pi*y)
    f        = 2*pi**2*sin(pi*x)*sin(pi*y)
    
 
                         
    d_all = OrderedDict()
    for backend in backends:
        d_all[backend['tag']] = run_poisson(domain, solution, f,
                               ncells=ncells,degree=degree, backend=backend)

    keys = d_all['python'].keys()
    d_new = OrderedDict()
    for key in keys:
        d_new[key] = OrderedDict((k,val[key]) for k,val in d_all.items())


    print_timing(d_new)


                      
#==============================================================================
def test_perf_poisson_2d_dir_quart_circle():
    filename = os.path.join(mesh_dir, 'quart_circle.h5')
    
    from sympy.abc import x,y

    c = pi / (1. - 0.5**2)
    r2 = 1. - x**2 - y**2
    solution = x*y*sin(c * r2)
    f = 4.*c**2*x*y*(x**2 + y**2)*sin(c * r2) + 12.*c*x*y*cos(c * r2)

                         
    d_all = {}
    for backend in backends:
        d_all[backend['tag']] = run_poisson_2d_mapping(filename, solution, f,
                          backend=backend) 
   
    keys = d_all['python'].keys()
    d_new = {}
    for key in keys:
        d_new[key] = {k:val[key] for k,val in d_all.items()}
      

    print_timing(d_new)

###############################################
if __name__ == '__main__':

    # ... examples without mapping
    test_perf_poisson_2d()
    #test_perf_poisson_2d_dir_quart_circle()
    # ...<|MERGE_RESOLUTION|>--- conflicted
+++ resolved
@@ -32,14 +32,8 @@
 import time
 import os
 from tabulate import tabulate
-from collections import namedtuple
-<<<<<<< HEAD
 from collections import OrderedDict 
 
-=======
- 
-Timing = namedtuple('Timing', ['kind', 'python', 'pyccel']
->>>>>>> 8be88894
 DEBUG = False
 
 # ... get the mesh directory
