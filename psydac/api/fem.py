# coding: utf-8

# TODO: - init_fem is called whenever we call discretize. we should check that
#         nderiv has not been changed. shall we add quad_order too?

import numpy as np
from sympy import ImmutableDenseMatrix, Matrix

from sympde.expr          import BilinearForm as sym_BilinearForm
from sympde.expr          import LinearForm as sym_LinearForm
from sympde.expr          import Functional as sym_Functional
from sympde.expr          import Norm as sym_Norm
from sympde.topology      import Boundary, Interface
from sympde.topology      import VectorFunctionSpace
from sympde.topology      import ProductSpace
from sympde.topology      import H1SpaceType, L2SpaceType, UndefinedSpaceType
from sympde.calculus.core import PlusInterfaceOperator

from psydac.api.basic        import BasicDiscrete
from psydac.api.basic        import random_string
from psydac.api.grid         import QuadratureGrid, BasisValues
from psydac.api.utilities    import flatten
from psydac.linalg.stencil   import StencilVector, StencilMatrix, StencilInterfaceMatrix
<<<<<<< HEAD
from psydac.linalg.stencil   import ProductLinearOperator
from psydac.linalg.block     import BlockVectorSpace, BlockVector, BlockMatrix
=======
from psydac.linalg.block     import BlockVectorSpace, BlockVector, BlockLinearOperator
>>>>>>> 4fcadfda
from psydac.cad.geometry     import Geometry
from psydac.mapping.discrete import NurbsMapping
from psydac.fem.vector       import ProductFemSpace, VectorFemSpace
from psydac.fem.basic        import FemField
from psydac.fem.projectors   import construct_projection_operator
from psydac.core.bsplines    import find_span, basis_funs_all_ders
from psydac.ddm.cart         import InterfaceCartDecomposition

__all__ = (
    'DiscreteBilinearForm',
    'DiscreteFunctional',
    'DiscreteLinearForm',
    'DiscreteSumForm',
)

#==============================================================================
def collect_spaces(space, *args):
    """
    This function collect the arguments used in the assembly function

    Parameters
    ----------
    space: <FunctionSpace>
        the symbolic space

    args : <list>
        list of discrete space components like basis values, spans, ...

    Returns
    -------
    args : <list>
        list of discrete space components elements used in the asembly

    """

    if isinstance(space, ProductSpace):
        spaces = space.spaces
        indices = []
        i = 0
        for space in spaces:
            if isinstance(space, VectorFunctionSpace):
                if isinstance(space.kind, (H1SpaceType, L2SpaceType, UndefinedSpaceType)):
                    indices.append(i)
                else:
                    indices += [i+j for j in range(space.ldim)]
                i = i + space.ldim
            else:
                indices.append(i)
                i = i + 1
        args = [[e[i] for i in indices] for e in args]

    elif isinstance(space, VectorFunctionSpace):
        if isinstance(space.kind, (H1SpaceType, L2SpaceType, UndefinedSpaceType)):
            args = [[e[0]] for e in args]

    return args
#==============================================================================
def compute_diag_len(p, md, mc):
    n = ((np.ceil((p+1)/mc)-1)*md).astype('int')
    n = n-np.minimum(0, n-p)+p+1
    return n.astype('int')

def get_quad_order(Vh):
    if isinstance(Vh, (ProductFemSpace, VectorFemSpace)):
        return get_quad_order(Vh.spaces[0])
    return tuple([g.weights.shape[1] for g in Vh.quad_grids])

#==============================================================================
def construct_test_space_arguments(basis_values):
    space          = basis_values.space
    test_basis     = basis_values.basis
    spans          = basis_values.spans
    test_degrees   = space.degree
    pads           = space.pads
    multiplicity   = space.multiplicity

    test_basis, test_degrees, spans = collect_spaces(space.symbolic_space, test_basis, test_degrees, spans)

    test_basis    = flatten(test_basis)
    test_degrees  = flatten(test_degrees)
    spans         = flatten(spans)
    pads          = flatten(pads)
    multiplicity  = flatten(multiplicity)
    pads          = [p*m for p,m in zip(pads, multiplicity)]
    return test_basis, test_degrees, spans, pads

def construct_trial_space_arguments(basis_values):
    space          = basis_values.space
    trial_basis    = basis_values.basis
    trial_degrees  = space.degree
    pads           = space.pads
    multiplicity   = space.multiplicity
    trial_basis, trial_degrees = collect_spaces(space.symbolic_space, trial_basis, trial_degrees)

    trial_basis    = flatten(trial_basis)
    trial_degrees  = flatten(trial_degrees)
    pads           = flatten(pads)
    multiplicity   = flatten(multiplicity)
    pads           = [p*m for p,m in zip(pads, multiplicity)]
    return trial_basis, trial_degrees, pads

#==============================================================================
def construct_quad_grids_arguments(grid, use_weights=True):
    points         = grid.points
    if use_weights:
        weights        = grid.weights
        quads          = flatten(list(zip(points, weights)))
    else:
        quads = flatten(list(zip(points)))

    quads_order   = flatten(grid.quad_order)
    n_elements    = grid.n_elements
    return n_elements, quads, quads_order

def reset_arrays(*args):
    for a in args: a[:] = 0.

def do_nothing(*args): return 0

def extract_stencil_mats(mats):
    new_mats = []
    for M in mats:
        if isinstance(M, (StencilInterfaceMatrix, StencilMatrix)):
            new_mats.append(M)
        elif isinstance(M, ProductLinearOperator):
            new_mats += [i for i in M.operators if isinstance(i, (StencilInterfaceMatrix, StencilMatrix))]
    return new_mats
#==============================================================================
class DiscreteBilinearForm(BasicDiscrete):
    """ Class that represents the concept of a discrete bi-linear form.
        This class allocates the matrix and generates the matrix assembly method.

    Parameters
    ----------

    expr : sympde.expr.expr.BilinearForm
        The symbolic bi-linear form.

    kernel_expr : sympde.expr.evaluation.KernelExpression
        The atomic representation of the bi-linear form.

    domain_h : Geometry
        The discretized domain

    spaces: list of FemSpace
        The trial and test discrete spaces.

    matrix: Matrix
        The matrix that we assemble into it.
        If not provided, it will create a new Matrix of the appropriate space.

    update_ghost_regions: bool
        Accumulate the contributions of the neighbouring processes.

    quad_order: list of tuple
        The number of quadrature points used in the assembly method.

    backend: dict
        The backend used to accelerate the computing kernels.
        The backend dictionaries are defined in the file psydac/api/settings.py

    assembly_backend: dict
        The backend used to accelerate the assembly method.
        The backend dictionaries are defined in the file psydac/api/settings.py

    linalg_backend: dict
        The backend used to accelerate the computing kernels of the linear operator.
        The backend dictionaries are defined in the file psydac/api/settings.py

    symbolic_mapping: Sympde.topology.Mapping
        The symbolic mapping which defines the physical domain of the bi-linear form.

    """
    def __init__(self, expr, kernel_expr, domain_h, spaces, *, matrix=None, update_ghost_regions=True,
                       quad_order=None, backend=None, linalg_backend=None, assembly_backend=None,
                       symbolic_mapping=None):

        if not isinstance(expr, sym_BilinearForm):
            raise TypeError('> Expecting a symbolic BilinearForm')

        assert( isinstance(domain_h, Geometry) )

        self._spaces = spaces

        if isinstance(kernel_expr, (tuple, list)):
            if len(kernel_expr) == 1:
                kernel_expr = kernel_expr[0]
            else:
                raise ValueError('> Expecting only one kernel')

        self._kernel_expr = kernel_expr
        self._target = kernel_expr.target
        self._domain = domain_h.domain
        self._matrix = matrix

        domain = self.domain
        target = self.target

        # ...
        if len(domain)>1:
            i,j = self.get_space_indices_from_target(domain, target )
            test_space   = self.spaces[1].spaces[i]
            trial_space  = self.spaces[0].spaces[j]
            if isinstance(target, Interface):
                m,_       = self.get_space_indices_from_target(domain, target.minus )
                p,_       = self.get_space_indices_from_target(domain, target.plus )
                mapping_m = list(domain_h.mappings.values())[m]
                mapping_p = list(domain_h.mappings.values())[p]
                mapping   = (mapping_m, mapping_p) if mapping_m else None
            else:
                mapping = list(domain_h.mappings.values())[i]
        else:
            trial_space  = self.spaces[0]
            test_space   = self.spaces[1]
            mapping      = list(domain_h.mappings.values())[0]

        self._mapping = mapping

        is_rational_mapping = False
        mapping_space       = None
        if not( mapping is None ) and not isinstance(target, Interface):
            is_rational_mapping = isinstance( mapping, NurbsMapping )
            mapping_space = mapping.space
        elif not( mapping is None ) and isinstance(target, Interface):
            is_rational_mapping = (isinstance( mapping[0], NurbsMapping ), isinstance( mapping[1], NurbsMapping ))
            mapping_space = (mapping[0].space, mapping[1].space)

        self._is_rational_mapping = is_rational_mapping
        # ...

        if isinstance(test_space.vector_space, BlockVectorSpace):
            vector_space = test_space.vector_space.spaces[0]
        else:
            vector_space = test_space.vector_space

        self._vector_space = vector_space
        self._num_threads  = 1
        if vector_space.parallel and vector_space.cart.num_threads>1:
            self._num_threads = vector_space.cart.num_threads

        self._update_ghost_regions = update_ghost_regions

        # In case of multiple patches, if the communicator is MPI_COMM_NULL, we do not generate the assembly code
        # because the patch is not owned by the MPI rank.
        if vector_space.parallel and vector_space.cart.is_comm_null:
            self._free_args = ()
            self._func      = do_nothing
            self._args      = ()
            self._element_loop_starts = ()
            self._element_loop_ends   = ()
            self._global_matrices     = ()
            self._threads_args        = ()
            self._update_ghost_regions = False
            return

        # ...
        test_ext  = None
        trial_ext = None
        if isinstance(target, Boundary):
            axis        = target.axis
            test_ext    = target.ext
            trial_ext   = target.ext
        elif isinstance(target, Interface):
            # this part treats the cases of:
            # integral(v_minus * u_plus)
            # integral(v_plus  * u_minus)
            # the other cases, integral(v_minus * u_minus) and integral(v_plus * u_plus)
            # are converted to boundary integrals by Sympde
            axis         = target.axis
            test         = self.kernel_expr.test
            trial        = self.kernel_expr.trial
            test_target  = target.plus if isinstance(test, PlusInterfaceOperator) else target.minus
            trial_target = target.plus if isinstance(trial, PlusInterfaceOperator) else target.minus
            test_ext     = test_target.ext
            trial_ext    = trial_target.ext
            ncells       = tuple(max(i,j) for i,j in zip(test_space.ncells, trial_space.ncells))
            if isinstance(trial_space, VectorFemSpace):
                spaces = []
                for sp in trial_space.spaces:
                    if (trial_target.axis, trial_target.ext) in sp.interfaces:
                        spaces.append(sp._refined_space[ncells].interfaces[trial_target.axis, trial_target.ext])

                if len(spaces) == len(trial_space.spaces):
                    sym_space   = trial_space.symbolic_space
                    trial_space = VectorFemSpace(*spaces)
                    trial_space.symbolic_space = sym_space

            elif (trial_target.axis, trial_target.ext) in trial_space.interfaces:
                sym_space   = trial_space.symbolic_space
                trial_space = trial_space._refined_space[ncells].interfaces[trial_target.axis, trial_target.ext]
                trial_space.symbolic_space = sym_space

            test_space   = test_space._refined_space[ncells]
            self._test_ext  = test_target.ext
            self._trial_ext = trial_target.ext

        #...
        discrete_space   = (trial_space, test_space)
        space_quad_order = [qo - 1 for qo in get_quad_order(test_space)]
        quad_order       = [qo + 1 for qo in (quad_order or space_quad_order)]

        # this doesn't work right now otherwise. TODO: fix this and remove this assertion
        assert np.array_equal(quad_order, get_quad_order(test_space))

        # Assuming that all vector spaces (and their Cartesian decomposition,
        # if any) are compatible with each other, extract the first available
        # vector space from which (starts, ends, npts) will be read:
        starts = vector_space.starts
        ends   = vector_space.ends
        npts   = vector_space.npts

        comm = None
        if vector_space.parallel:
            comm = vector_space.cart.comm

        assembly_backend = backend or assembly_backend
        linalg_backend   = backend or linalg_backend

        # BasicDiscrete generates the assembly code and sets the following attributes that are used afterwards:
        # self._func, self._free_args, self._max_nderiv and self._backend
        BasicDiscrete.__init__(self, expr, kernel_expr, comm=comm, root=0, discrete_space=discrete_space,
                       quad_order=quad_order, is_rational_mapping=is_rational_mapping, mapping=symbolic_mapping,
                       mapping_space=mapping_space, num_threads=self._num_threads,backend=assembly_backend)

        #...
        if isinstance(target, (Boundary, Interface)):
            #...
            # If process does not own the boundary or interface, do not assemble anything
            if test_ext == -1:
                if starts[axis] != 0:
                    self._func = do_nothing

            elif test_ext == 1:
                if ends[axis] != npts[axis]-1:
                    self._func = do_nothing

            # In case of target==Interface, we only use the mpi ranks that are on the interface to assemble the BilinearForm
            if self._func == do_nothing and isinstance(target, Interface):
                self._free_args = ()
                self._args      = ()
                self._element_loop_starts = ()
                self._element_loop_ends   = ()
                self._global_matrices     = ()
                self._threads_args        = ()
                return

        if isinstance(target, Boundary):
            test_grid   = QuadratureGrid( test_space, axis, test_ext)
            trial_grid  = QuadratureGrid( trial_space, axis, trial_ext)
            self._grid  = (test_grid,)
        elif isinstance(target, Interface):
            # this part treats the cases of:
            # integral(v_minus * u_plus)
            # integral(v_plus  * u_minus)
            # the other cases, integral(v_minus * u_minus) and integral(v_plus * u_plus)
            # are converted to boundary integrals by Sympde
            test_grid    = QuadratureGrid( test_space, axis, test_ext)
            trial_grid   = QuadratureGrid( trial_space, axis, trial_ext)
            self._grid   = (test_grid, trial_grid) if test_target==target.minus else (trial_grid, test_grid)
            self._test_ext  = test_target.ext
            self._trial_ext = trial_target.ext
        else:
            test_grid   = QuadratureGrid( test_space)
            trial_grid  = QuadratureGrid( trial_space)
            self._grid  = (test_grid,)
        #...
        self._test_basis  = BasisValues( test_space,  nderiv = self.max_nderiv , trial=False, grid=test_grid)
        self._trial_basis = BasisValues( trial_space, nderiv = self.max_nderiv , trial=True, grid=trial_grid)

        self.allocate_matrices(linalg_backend)
        with_openmp  = (assembly_backend['name'] == 'pyccel' and assembly_backend['openmp']) if assembly_backend else False
        self._args , self._threads_args = self.construct_arguments(with_openmp=with_openmp)

    @property
    def domain(self):
        return self._domain

    @property
    def target(self):
        return self._target

    @property
    def spaces(self):
        return self._spaces

    @property
    def grid(self):
        return self._grid

    @property
    def test_basis(self):
        return self._test_basis

    @property
    def trial_basis(self):
        return self._trial_basis

    @property
    def global_matrices(self):
        return self._global_matrices

    @property
    def args(self):
        return self._args

    def assemble(self, *, reset=True, **kwargs):

        if self._free_args:
            basis   = []
            spans   = []
            degrees = []
            pads    = []
            coeffs  = []
            consts  = []

            for key in self._free_args:
                v = kwargs[key]

                if len(self.domain)>1 and isinstance(v, FemField) and v.space.is_product:
                    i,j = self.get_space_indices_from_target(self.domain, self.target)
                    assert i==j
                    v = v[i]
                if isinstance(v, FemField):
                    assert len(self.grid) == 1
                    basis_v  = BasisValues(v.space, nderiv = self.max_nderiv, trial=True, grid=self.grid[0])
                    bs, d, s, p = construct_test_space_arguments(basis_v)
                    basis   += bs
                    spans   += s
                    degrees += [np.int64(a) for a in d]
                    pads    += [np.int64(a) for a in p]
                    if v.space.is_product:
                        coeffs += (e._data for e in v.coeffs)
                    else:
                        coeffs += (v.coeffs._data, )
                else:
                    consts += (v, )

            args = (*self.args, *basis, *spans, *degrees, *pads, *coeffs, *consts)

        else:
            args = self._args

#        args = args + self._element_loop_starts + self._element_loop_ends

        if reset:
            reset_arrays(*self.global_matrices)

        self._func(*args, *self._threads_args)
        if self._matrix and self._update_ghost_regions:
            self._matrix.exchange_assembly_data()

        if self._matrix: self._matrix.ghost_regions_in_sync = False
        return self._matrix

    def get_space_indices_from_target(self, domain, target):
        if domain.mapping:
            domain = domain.logical_domain
        if target.mapping:
            target = target.logical_domain
        domains = domain.interior.args
        if isinstance(target, Interface):
            test       = self.kernel_expr.test
            trial      = self.kernel_expr.trial
            test_target  =  target.plus if isinstance(test, PlusInterfaceOperator) else target.minus
            trial_target = target.plus if isinstance(trial, PlusInterfaceOperator) else target.minus
            i,j = [domains.index(test_target.domain), domains.index(trial_target.domain)]
        else:
            if isinstance(target, Boundary):
                i = domains.index(target.domain)
                j = i
            else:
                i = domains.index(target)
                j = i
        return i,j

    def construct_arguments(self, with_openmp=False):
        """
        Collect the arguments used in the assembly method.

        Parameters
        ----------
        with_openmp : bool
         If set to True we collect some extra arguments used in the assembly method

        Returns
        -------
        
        args: tuple
         The arguments passed to the assembly method.

        threads_args: tuple
          Extra arguments used in the assembly method in case with_openmp=True.

        """
        test_basis, test_degrees, spans, pads = construct_test_space_arguments(self.test_basis)
        trial_basis, trial_degrees, pads      = construct_trial_space_arguments(self.trial_basis)
        n_elements, quads, quad_degrees       = construct_quad_grids_arguments(self.grid[0], use_weights=False)
        if len(self.grid)>1:
            quads  = [*quads, *self.grid[1].points]

        pads = self.test_basis.space.vector_space.pads

        # When self._target is an Interface domain len(self._grid) == 2
        # where grid contains the QuadratureGrid of both sides of the interface
        if self.mapping:
            if len(self.grid) == 1:
                map_coeffs = [[e._coeffs._data for e in self.mapping._fields]]
                spaces     = [self.mapping._fields[0].space]
                map_degree = [sp.degree for sp in spaces]
                map_span   = [[q.spans-s for q,s in zip(sp.quad_grids, sp.vector_space.starts)] for sp in spaces]
                map_basis  = [[q.basis for q in sp.quad_grids] for sp in spaces]
                points     = [g.points for g in self.grid]
                weights    = [self.mapping.weights_field.coeffs._data] if self.is_rational_mapping else []
            elif len(self.grid) == 2:
                target   = self.kernel_expr.target
                assert isinstance(target, Interface)
                mappings = list(self.mapping)
                i,j = self.get_space_indices_from_target(self.domain, target)
                m,_ = self.get_space_indices_from_target(self.domain, target.minus)
                p,_ = self.get_space_indices_from_target(self.domain, target.plus)

                map_coeffs = [[e._coeffs for e in mapping._fields] for mapping in self.mapping]
                spaces     = [mapping._fields[0].space for mapping in self.mapping]
                weights_m  = [mappings[0].weights_field.coeffs] if self.is_rational_mapping[0] else []
                weights_p  = [mappings[1].weights_field.coeffs] if self.is_rational_mapping[1] else []
                if m == j:
                    axis = target.minus.axis
                    ext  = target.minus.ext

                    spaces[0]     = spaces[0].interfaces[axis, ext]
                    map_coeffs[0] = [coeff._interface_data[axis, ext] for coeff in map_coeffs[0]]
                    map_coeffs[1] = [coeff._data for coeff in map_coeffs[1]]
                    if weights_m:
                        weights_m[0] = weights_m[0]._interface_data[axis, ext]
                    if weights_p:
                        weights_p[0] = weights_p[0]._data
                elif p == j:
                    axis = target.plus.axis
                    ext  = target.plus.ext

                    spaces[1]     = spaces[1].interfaces[axis, ext]
                    map_coeffs[0] = [coeff._data for coeff in map_coeffs[0]]
                    map_coeffs[1] = [coeff._interface_data[axis, ext] for coeff in map_coeffs[1]]
                    if weights_m:
                        weights_m[0] = weights_m[0]._data
                    if weights_p:
                        weights_p[0] = weights_p[0]._interface_data[axis, ext]

                map_degree = [sp.degree for sp in spaces]
                map_span   = [[q.spans-s for q,s in zip(sp.quad_grids, sp.vector_space.starts)] for sp in spaces]
                map_basis  = [[q.basis for q in sp.quad_grids] for sp in spaces]
                points     = [g.points for g in self.grid]

            nderiv = self.max_nderiv
            for i in range(len(self.grid)):
                axis   = self.grid[i].axis
                ext    = self.grid[i].ext
                if axis is None:continue
                space  = spaces[i].spaces[axis]
                points_i = points[i][axis]
                local_span = find_span(space.knots, space.degree, points_i[0, 0])
                boundary_basis = basis_funs_all_ders(space.knots, space.degree,
                                                     points_i[0, 0], local_span, nderiv, space.basis)
                map_basis[i][axis] = map_basis[i][axis].copy()
                map_basis[i][axis][0, :, 0:nderiv+1, 0] = np.transpose(boundary_basis)
                if ext == 1:
                    map_span[i][axis]    = map_span[i][axis].copy()
                    map_span[i][axis][0] = map_span[i][axis][-1]

            map_degree = flatten(map_degree)
            map_span   = flatten(map_span)
            map_basis  = flatten(map_basis)
            points     = flatten(points)
            if len(self.grid) == 1:
                mapping = [*map_coeffs[0], *weights]
            elif len(self.grid)==2:
                mapping   = [*map_coeffs[0], *weights_m, *map_coeffs[1], *weights_p]
        else:
            mapping    = []
            map_degree = []
            map_span   = []
            map_basis  = []

        args = (*test_basis, *trial_basis, *map_basis, *spans, *map_span, *quads, *test_degrees, *trial_degrees, *map_degree, 
                *n_elements, *quad_degrees, *pads, *mapping, *self._global_matrices)

        with_openmp  = with_openmp and self._num_threads>1

        threads_args = ()
        if with_openmp:
            threads_args = self._vector_space.cart.get_shared_memory_subdivision(n_elements)
            threads_args = (threads_args[0], threads_args[1], *threads_args[2], *threads_args[3], threads_args[4])

        args = tuple(np.int64(a) if isinstance(a, int) else a for a in args)
        threads_args = tuple(np.int64(a) if isinstance(a, int) else a for a in threads_args)

        return args, threads_args

    def allocate_matrices(self, backend=None):
        """
        Allocate the global matrices used in the assmebly method.
        In this method we allocate only the matrices that are computed in the self._target domain,
        we also avoid double allocation if we have many DiscreteLinearForm that are defined on the same self._target domain.

        Parameters
        ----------
        backend : dict
         The backend used to accelerate the computing kernels.

        """
        global_mats     = {}

        expr            = self.kernel_expr.expr
        target          = self.kernel_expr.target
        test_degree     = np.array(self.test_basis.space.degree)
        trial_degree    = np.array(self.trial_basis.space.degree)
        test_space      = self.spaces[1].vector_space
        trial_space     = self.spaces[0].vector_space
        test_fem_space   = self.spaces[1]
        trial_fem_space  = self.spaces[0]
        domain          = self.domain
        is_broken       = len(domain)>1
        is_conformal    = True

        if isinstance(expr, (ImmutableDenseMatrix, Matrix)):
            if not isinstance(test_degree[0],(list, tuple, np.ndarray)):
                test_degree = [test_degree]

            if not isinstance(trial_degree[0],(list, tuple, np.ndarray)):
                trial_degree = [trial_degree]

            pads         = np.empty((len(test_degree),len(trial_degree),len(test_degree[0])), dtype=int)
            for i in range(len(test_degree)):
                for j in range(len(trial_degree)):
                    td  = test_degree[i]
                    trd = trial_degree[j]
                    pads[i,j][:] = np.array([td, trd]).max(axis=0)
        else:
            pads = test_degree

        if self._matrix is None and (is_broken or isinstance(expr, (ImmutableDenseMatrix, Matrix))):
            self._matrix = BlockLinearOperator(trial_space, test_space)

        if is_broken:
<<<<<<< HEAD
            i,j = self.get_space_indices_from_target(domain, target )
            test_fem_space   = self.spaces[1].spaces[i]
            trial_fem_space  = self.spaces[0].spaces[j]
=======
            i, j = self.get_space_indices_from_target(domain, target)
>>>>>>> 4fcadfda
            test_space  = test_space.spaces[i]
            trial_space = trial_space.spaces[j]
            ncells = tuple(max(i,j) for i,j in zip(test_fem_space.ncells, trial_fem_space.ncells))
            is_conformal = tuple(test_fem_space.ncells) == ncells and tuple(trial_fem_space.ncells) == ncells

        else:
            ncells = tuple(max(i,j) for i,j in zip(test_fem_space.ncells, trial_fem_space.ncells))
            i=0
            j=0
            #else so initialisation causing bug on line 682

        if isinstance(expr, (ImmutableDenseMatrix, Matrix)): # case of system of equations

            if is_broken: #multi patch
                if not self._matrix[i,j]:
<<<<<<< HEAD
                    mat = BlockMatrix(trial_fem_space._refined_space[ncells].vector_space, test_fem_space._refined_space[ncells].vector_space)
                    if not is_conformal and not i==j:
                        if all(trn>=tn for trn,tn in zip(trial_fem_space.ncells, test_fem_space.ncells)):
                            Ps  = [construct_projection_operator(ts._refined_space[ncells], ts) for ts in test_fem_space.spaces]
                            P   = BlockMatrix(test_fem_space._refined_space[ncells].vector_space, test_fem_space.vector_space)

                            for ni,Pi in enumerate(Ps):
                                P[ni,ni] = Pi

                            mat = ProductLinearOperator(trial_space, test_space, P, mat)
                        else:
                            Ps  = [construct_projection_operator(trs, trs._refined_space[ncells]) for trs in trial_fem_space.spaces]
                            P   = BlockMatrix(trial_fem_space.vector_space, trial_fem_space._refined_space[ncells].vector_space)
                            for ni,Pi in enumerate(Ps):P[ni,ni] = Pi
                            mat = ProductLinearOperator(trial_space, test_space, mat, P)

                    self._matrix[i,j] = mat
=======
                    self._matrix[i,j] = BlockLinearOperator(trial_space, test_space)
>>>>>>> 4fcadfda
                matrix = self._matrix[i,j]
            else: # single patch
                matrix = self._matrix

            shape = expr.shape
            for k1 in range(shape[0]):
                for k2 in range(shape[1]):
                    if expr[k1,k2].is_zero:
                        continue

                    if isinstance(test_fem_space, VectorFemSpace):
                        ts_space = test_fem_space._refined_space[ncells].vector_space.spaces[k1]
                    else:
                        ts_space = test_fem_space._refined_space[ncells].vector_space

                    if isinstance(trial_fem_space, VectorFemSpace):
                        tr_space = trial_fem_space._refined_space[ncells].vector_space.spaces[k2]
                    else:
                        tr_space = trial_fem_space._refined_space[ncells].vector_space

                    if is_conformal and matrix[k1,k2]:
                        global_mats[k1,k2] = matrix[k1,k2]
                    elif not i == j: # assembling in an interface (type(target) == Interface)
                        axis   = target.axis
                        ext_d  = self._trial_ext
                        ext_c  = self._test_ext
                        test_n  = self.test_basis.space.spaces[k1].spaces[axis].nbasis
                        test_s  = self.test_basis.space.spaces[k1].vector_space.starts[axis]
                        trial_n = self.trial_basis.space.spaces[k2].spaces[axis].nbasis
                        cart    = self.trial_basis.space.spaces[k2].vector_space.cart
                        trial_s = cart.global_starts[axis][cart._coords[axis]]

                        s_d = trial_n-trial_s - trial_degree[k2][axis]-1 if ext_d == 1 else 0
                        s_c = test_n-trial_s  - test_degree[k1][axis] -1 if ext_c == 1 else 0

                        direction = target.direction
                        direction = 1 if direction is None else direction
                        flip = [direction]*domain.dim
                        flip[axis] = 1
                        if self._func != do_nothing:
                            global_mats[k1,k2] = StencilInterfaceMatrix(tr_space, ts_space,
                                                                        s_d, s_c,
                                                                        axis, axis,
                                                                        ext_d, ext_c,
                                                                        pads=tuple(pads[k1,k2]), 
                                                                        flip=flip)
                    else:
                        global_mats[k1,k2] = StencilMatrix(tr_space, ts_space, pads = tuple(pads[k1,k2]))

                    if is_conformal:
                        matrix[k1,k2] = global_mats[k1,k2]
                    elif all(trn>=tn for trn,tn in zip(trial_fem_space.ncells, test_fem_space.ncells)):
                        matrix.operators[-1][k1,k2] = global_mats[k1,k2]
                    else:
                        matrix.operators[0][k1,k2] = global_mats[k1,k2]

        else: # case of scalar equation
            if is_broken: # multi-patch
                if self._matrix[i,j]:
                    global_mats[i,j] = self._matrix[i,j]
                elif not i == j: # assembling in an interface (type(target) == Interface)
                    axis   = target.axis
                    ext_d  = self._trial_ext
                    ext_c  = self._test_ext
                    test_n  = self.test_basis.space.spaces[axis].nbasis
                    test_s  = self.test_basis.space.vector_space.starts[axis]
                    trial_n = self.trial_basis.space.spaces[axis].nbasis
                    cart    = self.trial_basis.space.vector_space.cart
                    trial_s = cart.global_starts[axis][cart._coords[axis]]

                    s_d = trial_n-trial_s - trial_degree[axis]-1 if ext_d == 1 else 0
                    s_c = test_n-trial_s  - test_degree[axis] -1 if ext_c == 1 else 0

                    direction = target.direction
                    direction = 1 if direction is None else direction
                    flip = [direction]*domain.dim
                    flip[axis] = 1

                    if self._func != do_nothing:
                        mat = StencilInterfaceMatrix(trial_fem_space._refined_space[ncells].vector_space,
                                                     test_fem_space._refined_space[ncells].vector_space,
                                                     s_d, s_c,
                                                     axis, axis,
                                                     ext_d, ext_c,
                                                     flip=flip)
                        if not is_conformal:
                            if all(trn>=tn for trn,tn in zip(trial_fem_space.ncells, test_fem_space.ncells)):
                                P   = construct_projection_operator(test_fem_space._refined_space[ncells], test_fem_space)
                                mat = ProductLinearOperator(trial_space, test_space, P, mat)
                            else:
                                P   = construct_projection_operator(trial_fem_space, trial_fem_space._refined_space[ncells])
                                mat = ProductLinearOperator(trial_space, test_space, mat, P)
                        global_mats[i,j] = mat
                else:
                    global_mats[i,j] = StencilMatrix(trial_space, test_space, pads=tuple(pads))

                if (i,j) in global_mats:
                    self._matrix[i,j] = global_mats[i,j]

            else: # single patch
                if self._matrix:
                    global_mats[0,0] = self._matrix
                else:
                    global_mats[0,0] = StencilMatrix(trial_space, test_space, pads=tuple(pads))

                self._matrix = global_mats[0,0]

        if backend is not None and is_broken:
            for mat in global_mats.values():
                mat.set_backend(backend)
        elif backend is not None:
            self._matrix.set_backend(backend)

        self._global_matrices     = [M._data for M in extract_stencil_mats(global_mats.values())]

#==============================================================================
class DiscreteLinearForm(BasicDiscrete):
    """ Class that represents the concept of a discrete linear form.
        This class allocates the vector and generates the vector assembly method.

    Parameters
    ----------

    expr : sympde.expr.expr.LinearForm
        The symbolic linear form.

    kernel_expr : sympde.expr.evaluation.KernelExpression
        The atomic representation of the linear form.

    domain_h : Geometry
        The discretized domain

    space : FemSpace
        The discrete space.

    vector : Vector
        The vector that we assemble into it.
        If not provided, it will create a new Vector of the appropriate space.

    update_ghost_regions : bool
        Accumulate the contributions of the neighbouring processes.

    quad_order : list or tuple
        The number of quadrature points used in the assembly method.

    backend : dict
        The backend used to accelerate the computing kernels.
        The backend dictionaries are defined in the file psydac/api/settings.py

    symbolic_mapping : Sympde.topology.Mapping
        The symbolic mapping which defines the physical domain of the linear form.

    """
    def __init__(self, expr, kernel_expr, domain_h, space, *, vector=None,
                       update_ghost_regions=True, quad_order=None, backend=None,
                       symbolic_mapping=None):

        if not isinstance(expr, sym_LinearForm):
            raise TypeError('> Expecting a symbolic LinearForm')

        assert( isinstance(domain_h, Geometry) )

        self._space  = space

        if isinstance(kernel_expr, (tuple, list)):
            if len(kernel_expr) == 1:
                kernel_expr = kernel_expr[0]
            else:
                raise ValueError('> Expecting only one kernel')

        # ...
        self._kernel_expr = kernel_expr
        self._target      = kernel_expr.target
        self._domain      = domain_h.domain
        self._vector      = vector

        domain = self.domain
        target = self.target

        if len(domain)>1:
            i = self.get_space_indices_from_target(domain, target )
            test_space  = self._space.spaces[i]
            mapping = list(domain_h.mappings.values())[i]
        else:
            test_space  = self._space
            mapping = list(domain_h.mappings.values())[0]

        if isinstance(test_space.vector_space, BlockVectorSpace):
            vector_space = test_space.vector_space.spaces[0]
            if isinstance(vector_space, BlockVectorSpace):
                vector_space = vector_space.spaces[0]
        else:
            vector_space = test_space.vector_space

        self._mapping      = mapping
        self._vector_space = vector_space
        self._num_threads  = 1
        if vector_space.parallel and vector_space.cart.num_threads>1:
            self._num_threads = vector_space.cart._num_threads

        self._update_ghost_regions = update_ghost_regions

        # In case of multiple patches, if the communicator is MPI_COMM_NULL or the cart is an Interface cart,
        # we do not generate the assembly code, because the patch is not owned by the MPI rank.
        if vector_space.parallel and (vector_space.cart.is_comm_null or isinstance(vector_space.cart, InterfaceCartDecomposition)):
            self._free_args = ()
            self._func      = do_nothing
            self._args      = ()
            self._threads_args     = ()
            self._global_matrices  = ()
            self._update_ghost_regions = False
            return

        is_rational_mapping = False
        mapping_space       = None
        if not( mapping is None ):
            is_rational_mapping = isinstance( mapping, NurbsMapping )
            mapping_space = mapping.space

        self._is_rational_mapping = is_rational_mapping
        discrete_space            = test_space


        space_quad_order = [qo - 1 for qo in get_quad_order(test_space)]
        quad_order       = [qo + 1 for qo in (quad_order or space_quad_order)]

        # this doesn't work right now otherwise. TODO: fix this and remove this assertion
        assert np.array_equal(quad_order, get_quad_order(test_space))

        comm        = None
        if vector_space.parallel:
            comm = vector_space.cart.comm

        # BasicDiscrete generates the assembly code and sets the following attributes that are used afterwards:
        # self._func, self._free_args, self._max_nderiv and self._backend
        BasicDiscrete.__init__(self, expr, kernel_expr, comm=comm, root=0, discrete_space=discrete_space,
                              quad_order=quad_order, is_rational_mapping=is_rational_mapping, mapping=symbolic_mapping,
                              mapping_space=mapping_space, num_threads=self._num_threads, backend=backend)

        if not isinstance(target, Boundary):
            ext  = None
            axis = None
        else:
            ext  = target.ext
            axis = target.axis

            # Assuming that all vector spaces (and their Cartesian decomposition,
            # if any) are compatible with each other, extract the first available
            # vector space from which (starts, ends, pads) will be read:
            # If process does not own the boundary or interface, do not assemble anything
            if ext == -1:
                start = vector_space.starts[axis]
                if start != 0:
                    self._func = do_nothing

            elif ext == 1:
                end  = vector_space.ends[axis]
                npts = vector_space.npts[axis]
                if end + 1 != npts:
                    self._func = do_nothing
            #...

        grid             = QuadratureGrid( test_space, axis=axis, ext=ext )
        self._grid       = grid
        self._test_basis = BasisValues( test_space, nderiv = self.max_nderiv, grid=grid)

        self.allocate_matrices()

        with_openmp  = (backend['name'] == 'pyccel' and backend['openmp']) if backend else False
        self._args , self._threads_args = self.construct_arguments(with_openmp=with_openmp)

    @property
    def domain(self):
        return self._domain

    @property
    def target(self):
        return self._target

    @property
    def space(self):
        return self._space

    @property
    def grid(self):
        return self._grid

    @property
    def test_basis(self):
        return self._test_basis

    @property
    def global_matrices(self):
        return self._global_matrices

    @property
    def args(self):
        return self._args

    def assemble(self, *, reset=True, **kwargs):
        if self._free_args:
            basis   = []
            spans   = []
            degrees = []
            pads    = []
            coeffs  = []
            consts  = []
            for key in self._free_args:
                v = kwargs[key]
                if len(self.domain)>1 and isinstance(v, FemField) and v.space.is_product:
                    i = self.get_space_indices_from_target(self.domain, self.target)
                    v = v[i]
                if isinstance(v, FemField):
                    basis_v  = BasisValues(v.space, nderiv = self.max_nderiv, trial=True, grid=self.grid)
                    bs, d, s, p = construct_test_space_arguments(basis_v)
                    basis   += bs
                    spans   += s
                    degrees += [np.int64(a) for a in d]
                    pads    += [np.int64(a) for a in p]
                    if v.space.is_product:
                        coeffs += (e._data for e in v.coeffs)
                    else:
                        coeffs += (v.coeffs._data, )
                else:
                    consts += (v, )

            args = (*self.args, *basis, *spans, *degrees, *pads, *coeffs, *consts)

        else:
            args = self._args

        if reset:
            reset_arrays(*self.global_matrices)

        self._func(*args, *self._threads_args)
        if self._vector and self._update_ghost_regions:
            self._vector.exchange_assembly_data()

        if self._vector: self._vector.ghost_regions_in_sync = False
        return self._vector

    def get_space_indices_from_target(self, domain, target):
        if domain.mapping:
            domain = domain.logical_domain
        if target.mapping:
            target = target.logical_domain

        domains = domain.interior.args

        if isinstance(target, Interface):
            raise NotImplementedError("Index of an interface is not defined for the LinearForm")
        elif isinstance(target, Boundary):
            i = domains.index(target.domain)
        else:
            i = domains.index(target)
        return i

    def construct_arguments(self, with_openmp=False):
        """
        Collect the arguments used in the assembly method.

        Parameters
        ----------
        with_openmp : bool
         If set to True we collect some extra arguments used in the assembly method

        Returns
        -------
        
        args: tuple
         The arguments passed to the assembly method.

        threads_args: tuple
          Extra arguments used in the assembly method in case with_openmp=True.

        """
        tests_basis, tests_degrees, spans, pads = construct_test_space_arguments(self.test_basis)
        n_elements, quads, quads_degree         = construct_quad_grids_arguments(self.grid, use_weights=False)

        global_pads   = self.space.vector_space.pads

        if self.mapping:
            mapping    = [e._coeffs._data for e in self.mapping._fields]
            space      = self.mapping._fields[0].space
            map_degree = space.degree
            map_span   = [q.spans-s for q,s in zip(space.quad_grids, space.vector_space.starts)]
            map_basis  = [q.basis for q in space.quad_grids]
            axis       = self.grid.axis
            ext        = self.grid.ext
            points     = self.grid.points
            if axis is not None:
                nderiv = self.max_nderiv
                space  = space.spaces[axis]
                points = points[axis]
                local_span = find_span(space.knots, space.degree, points[0, 0])
                boundary_basis = basis_funs_all_ders(space.knots, space.degree,
                                                     points[0, 0], local_span, nderiv, space.basis)
                map_basis[axis] = map_basis[axis].copy()
                map_basis[axis][0, :, 0:nderiv+1, 0] = np.transpose(boundary_basis)
                if ext == 1:
                    map_span[axis]    = map_span[axis].copy()
                    map_span[axis][0] = map_span[axis][-1]
            if self.is_rational_mapping:
                mapping = [*mapping, self.mapping.weights_field.coeffs._data]
        else:
            mapping    = []
            map_degree = []
            map_span   = []
            map_basis  = []

        args = (*tests_basis, *map_basis, *spans, *map_span, *quads, *tests_degrees, *map_degree, *n_elements, *quads_degree, *global_pads, *mapping, *self._global_matrices)

        with_openmp  = with_openmp and self._num_threads>1

        threads_args = ()
        if with_openmp:
            threads_args = self._vector_space.cart.get_shared_memory_subdivision(n_elements)
            threads_args = (threads_args[0], threads_args[1], *threads_args[2], *threads_args[3], threads_args[4])

        args = tuple(np.int64(a) if isinstance(a, int) else a for a in args)
        threads_args = tuple(np.int64(a) if isinstance(a, int) else a for a in threads_args)

        return args, threads_args

    def allocate_matrices(self):
        """
        Allocate the global matrices used in the assmebly method.
        In this method we allocate only the matrices that are computed in the self._target domain,
        we also avoid double allocation if we have many DiscreteLinearForm that are defined on the same self._target domain.
        """
        global_mats   = {}

        test_space  = self.test_basis.space.vector_space
        test_degree = np.array(self.test_basis.space.degree)

        expr        = self.kernel_expr.expr
        target      = self.kernel_expr.target
        domain      = self.domain
        is_broken   = len(domain)>1

        if self._vector is None and (is_broken or isinstance( expr, (ImmutableDenseMatrix, Matrix))):
            self._vector = BlockVector(self.space.vector_space)

        if isinstance(expr, (ImmutableDenseMatrix, Matrix)): # case system of equations

            if is_broken: #multi patch
                i = self.get_space_indices_from_target(domain, target )
                if not self._vector[i]:
                    self._vector[i] = BlockVector(test_space)
                vector = self._vector[i]
            else: # single patch
                vector = self._vector

            expr = expr[:]
            for i in range(len(expr)):
                if expr[i].is_zero:
                    continue
                else:
                    if  vector[i]:
                        global_mats[i] = vector[i]
                    else:
                        global_mats[i] = StencilVector(test_space.spaces[i])

                vector[i] = global_mats[i]
        else:
            if is_broken:
                i = self.get_space_indices_from_target(domain, target )
                if self._vector[i]:
                    global_mats[i] = self._vector[i]
                else:
                    global_mats[i] = StencilVector(test_space)

                self._vector[i] = global_mats[i]
            else:
                if self._vector:
                    global_mats[0] = self._vector
                else:
                    global_mats[0] = StencilVector(test_space)
                    self._vector   = global_mats[0]

        self._global_matrices = [M._data for M in global_mats.values()]

#==============================================================================
class DiscreteFunctional(BasicDiscrete):
    """ Class that represents the concept of a discrete functional form.
        This class generates the functiona form assembly method.

    Parameters
    ----------

    expr : sympde.expr.expr.LinearForm
        The symbolic functional form.

    kernel_expr : sympde.expr.evaluation.KernelExpression
        The atomic representation of the functional form.

    domain_h : Geometry
        The discretized domain

    space : FemSpace
        The discrete space.

    update_ghost_regions : bool
        Accumulate the contributions of the neighbouring processes.

    quad_order : list or tuple
        The number of quadrature points used in the assembly method.

    backend : dict
        The backend used to accelerate the computing kernels.
        The backend dictionaries are defined in the file psydac/api/settings.py

    symbolic_mapping : Sympde.topology.Mapping
        The symbolic mapping which defines the physical domain of the functional form.

    """
    def __init__(self, expr, kernel_expr, domain_h, space, *, quad_order=None,
                       backend=None, symbolic_mapping=None):

        if not isinstance(expr, sym_Functional):
            raise TypeError('> Expecting a symbolic Functional')

        # ...
        assert( isinstance(domain_h, Geometry) )

        self._space = space

        if isinstance(kernel_expr, (tuple, list)):
            if len(kernel_expr) == 1:
                kernel_expr = kernel_expr[0]
            else:
                raise ValueError('> Expecting only one kernel')

        # ...
        self._kernel_expr     = kernel_expr
        self._target          = kernel_expr.target
        self._symbolic_space  = self._space.symbolic_space
        self._domain          = domain_h.domain
        # ...

        domain = self.domain
        target = self.target

        if len(domain)>1:
            i = self.get_space_indices_from_target(domain, target)
            self._space  = self._space.spaces[i]
            mapping = list(domain_h.mappings.values())[i]
        else:
            mapping = list(domain_h.mappings.values())[0]

        if isinstance(self.space.vector_space, BlockVectorSpace):
            vector_space = self.space.vector_space.spaces[0]
            if isinstance(vector_space, BlockVectorSpace):
                vector_space = vector_space.spaces[0]
        else:
            vector_space = self.space.vector_space

        num_threads  = 1
        if vector_space.parallel and vector_space.cart.num_threads>1:
            num_threads = vector_space.cart._num_threads

        # In case of multiple patches, if the communicator is MPI_COMM_NULL, we do not generate the assembly code
        # because the patch is not owned by the MPI rank.
        if vector_space.parallel and vector_space.cart.is_comm_null:
            self._free_args = ()
            self._func      = do_nothing
            self._args      = ()
            self._expr      = expr
            self._comm      = domain_h.comm
            return

        if isinstance(target, Boundary):
            ext        = target.ext
            axis       = target.axis
        else:
            ext        = None
            axis       = None

        is_rational_mapping = False
        mapping_space       = None
        if not( mapping is None ):
            is_rational_mapping = isinstance( mapping, NurbsMapping )
            mapping_space = mapping.space

        self._mapping             = mapping
        self._is_rational_mapping = is_rational_mapping
        discrete_space            = self._space

        comm = None
        if vector_space.parallel:
            comm = vector_space.cart.comm

        space_quad_order = [qo - 1 for qo in get_quad_order(self._space)]
        quad_order       = [qo + 1 for qo in (quad_order or space_quad_order)]

        # this doesn't work right now otherwise. TODO: fix this and remove this assertion
        assert np.array_equal(quad_order, get_quad_order(self.space))

        # BasicDiscrete generates the assembly code and sets the following attributes that are used afterwards:
        # self._func, self._free_args, self._max_nderiv and self._backend
        BasicDiscrete.__init__(self, expr, kernel_expr, comm=comm, root=0, discrete_space=discrete_space,
                              quad_order=quad_order, is_rational_mapping=is_rational_mapping, mapping=symbolic_mapping,
                              mapping_space=mapping_space, num_threads=num_threads, backend=backend)

        self._comm       = domain_h.comm
        grid             = QuadratureGrid( self.space,  axis=axis, ext=ext)
        self._grid       = grid
        self._test_basis = BasisValues( self.space, nderiv = self.max_nderiv, trial=True, grid=grid)

        self._args = self.construct_arguments()

    @property
    def domain(self):
        return self._domain

    @property
    def target(self):
        return self._target

    @property
    def space(self):
        return self._space

    @property
    def grid(self):
        return self._grid

    @property
    def test_basis(self):
        return self._test_basis

    def get_space_indices_from_target(self, domain, target):
        if domain.mapping:
            domain = domain.logical_domain
        if target.mapping:
            target = target.logical_domain

        domains = domain.interior.args
        if isinstance(target, Interface):
            raise NotImplementedError("Index of an interface is not defined for the FunctionalForm")
        elif isinstance(target, Boundary):
            i = domains.index(target.domain)
        else:
            i = domains.index(target)
        return i

    def construct_arguments(self):
        """
        Collect the arguments used in the assembly method.

        Returns
        -------
        args: tuple
         The arguments passed to the assembly method.
        """

        n_elements  = [e-s+1 for s,e in zip(self.grid.local_element_start,self.grid.local_element_end)]

        points        = self.grid.points
        weights       = self.grid.weights
        tests_basis   = self.test_basis.basis
        spans         = self.test_basis.spans
        tests_degrees = self.space.degree

        tests_basis, tests_degrees, spans = collect_spaces(self.space.symbolic_space, tests_basis, tests_degrees, spans)

        global_pads   = flatten(self.test_basis.space.pads)
        multiplicity  = flatten(self.test_basis.space.multiplicity)
        global_pads   = [p*m for p,m in zip(global_pads, multiplicity)]

        tests_basis   = flatten(tests_basis)
        tests_degrees = flatten(tests_degrees)
        spans         = flatten(spans)
        quads         = flatten(list(zip(points, weights)))
        quads_degree  = flatten(self.grid.quad_order)

        if self.mapping:
            mapping    = [e._coeffs._data for e in self.mapping._fields]
            space      = self.mapping._fields[0].space
            map_degree = space.degree
            map_span   = [q.spans-s for q,s in zip(space.quad_grids, space.vector_space.starts)]
            map_basis  = [q.basis for q in space.quad_grids]

            if self.is_rational_mapping:
                mapping = [*mapping, self.mapping._weights_field._coeffs._data]
        else:
            mapping    = []
            map_degree = []
            map_span   = []
            map_basis  = []

        args = (*tests_basis, *map_basis, *spans, *map_span, *quads, *tests_degrees, *map_degree, *n_elements, *quads_degree, *global_pads, *mapping)
        args = tuple(np.int64(a) if isinstance(a, int) else a for a in args)

        return args

    def assemble(self, **kwargs):
        args = [*self._args]
        for key in self._free_args:
            v = kwargs[key]
            if isinstance(v, FemField):
                if v.space.is_product:
                    coeffs = v.coeffs
                    if self._symbolic_space.is_broken:
                        index = self.get_space_indices_from_target(self._domain, self._target)
                        coeffs = coeffs[index]

                    if isinstance(coeffs, StencilVector):
                        args += (coeffs._data, )
                    else:
                        args += (e._data for e in coeffs)
                else:
                    args += (v.coeffs._data, )
            else:
                args += (v, )

        v = self._func(*args)
        if isinstance(self.expr, sym_Norm):
            if not( self.comm is None ):
                v = self.comm.allreduce(sendobj=v)

            if self.expr.exponent == 2:
                # add abs because of 0 machine
                v = np.sqrt(np.abs(v))
            else:
                raise NotImplementedError('TODO')
        return v

#==============================================================================
class DiscreteSumForm(BasicDiscrete):

    def __init__(self, a, kernel_expr, *args, **kwargs):
        if not isinstance(a, (sym_BilinearForm, sym_LinearForm, sym_Functional)):
            raise TypeError('> Expecting a symbolic BilinearForm, LinearFormn Functional')

        self._expr = a
        backend = kwargs.pop('backend', None)
        self._backend = backend

        folder = kwargs.get('folder', None)
        self._folder = self._initialize_folder(folder)

        # create a module name if not given
        tag = random_string( 8 )

        # ...
        forms = []
        free_args = []
        self._kernel_expr = kernel_expr
        operator = None
        for e in kernel_expr:
            if isinstance(a, sym_BilinearForm):
                kwargs['update_ghost_regions'] = False
                ah = DiscreteBilinearForm(a, e, *args, assembly_backend=backend, **kwargs)
                kwargs['matrix'] = ah._matrix
                operator = ah._matrix

            elif isinstance(a, sym_LinearForm):
                kwargs['update_ghost_regions'] = False
                ah = DiscreteLinearForm(a, e, *args, backend=backend, **kwargs)
                kwargs['vector'] = ah._vector
                operator = ah._vector

            elif isinstance(a, sym_Functional):
                ah = DiscreteFunctional(a, e, *args, backend=backend, **kwargs)

            forms.append(ah)
            free_args.extend(ah.free_args)

        if isinstance(a, sym_BilinearForm):
            is_broken   = len(args[0].domain)>1
            if self._backend is not None and is_broken:
                for mat in kwargs['matrix']._blocks.values():
                    mat.set_backend(backend)
            elif self._backend is not None:
                kwargs['matrix'].set_backend(backend)

        self._forms         = forms
        self._operator      = operator
        self._free_args     = tuple(set(free_args))
        self._is_functional = isinstance(a, sym_Functional)
        # ...

    @property
    def forms(self):
        return self._forms

    @property
    def free_args(self):
        return self._free_args

    @property
    def is_functional(self):
        return self._is_functional

    def assemble(self, *, reset=True, **kwargs):
        if not self.is_functional:
            if reset :
                reset_arrays(*[i for M in self.forms for i in M.global_matrices])

            for form in self.forms:
                form.assemble(reset=False, **kwargs)
            self._operator.exchange_assembly_data()
            return self._operator
        else:
            M = [form.assemble(**kwargs) for form in self.forms]
            M = np.sum(M)
            return M<|MERGE_RESOLUTION|>--- conflicted
+++ resolved
@@ -21,12 +21,8 @@
 from psydac.api.grid         import QuadratureGrid, BasisValues
 from psydac.api.utilities    import flatten
 from psydac.linalg.stencil   import StencilVector, StencilMatrix, StencilInterfaceMatrix
-<<<<<<< HEAD
-from psydac.linalg.stencil   import ProductLinearOperator
-from psydac.linalg.block     import BlockVectorSpace, BlockVector, BlockMatrix
-=======
+from psydac.linalg.basic     import ComposedLinearOperator
 from psydac.linalg.block     import BlockVectorSpace, BlockVector, BlockLinearOperator
->>>>>>> 4fcadfda
 from psydac.cad.geometry     import Geometry
 from psydac.mapping.discrete import NurbsMapping
 from psydac.fem.vector       import ProductFemSpace, VectorFemSpace
@@ -671,13 +667,9 @@
             self._matrix = BlockLinearOperator(trial_space, test_space)
 
         if is_broken:
-<<<<<<< HEAD
             i,j = self.get_space_indices_from_target(domain, target )
             test_fem_space   = self.spaces[1].spaces[i]
             trial_fem_space  = self.spaces[0].spaces[j]
-=======
-            i, j = self.get_space_indices_from_target(domain, target)
->>>>>>> 4fcadfda
             test_space  = test_space.spaces[i]
             trial_space = trial_space.spaces[j]
             ncells = tuple(max(i,j) for i,j in zip(test_fem_space.ncells, trial_fem_space.ncells))
@@ -693,27 +685,24 @@
 
             if is_broken: #multi patch
                 if not self._matrix[i,j]:
-<<<<<<< HEAD
-                    mat = BlockMatrix(trial_fem_space._refined_space[ncells].vector_space, test_fem_space._refined_space[ncells].vector_space)
+                    mat = BlockLinearOperator(trial_fem_space._refined_space[ncells].vector_space, test_fem_space._refined_space[ncells].vector_space)
                     if not is_conformal and not i==j:
                         if all(trn>=tn for trn,tn in zip(trial_fem_space.ncells, test_fem_space.ncells)):
                             Ps  = [construct_projection_operator(ts._refined_space[ncells], ts) for ts in test_fem_space.spaces]
-                            P   = BlockMatrix(test_fem_space._refined_space[ncells].vector_space, test_fem_space.vector_space)
+                            P   = BlockLinearOperator(test_fem_space._refined_space[ncells].vector_space, test_fem_space.vector_space)
 
                             for ni,Pi in enumerate(Ps):
                                 P[ni,ni] = Pi
 
-                            mat = ProductLinearOperator(trial_space, test_space, P, mat)
+                            mat = ComposedLinearOperator(trial_space, test_space, P, mat)
                         else:
                             Ps  = [construct_projection_operator(trs, trs._refined_space[ncells]) for trs in trial_fem_space.spaces]
-                            P   = BlockMatrix(trial_fem_space.vector_space, trial_fem_space._refined_space[ncells].vector_space)
+                            P   = BlockLinearOperator(trial_fem_space.vector_space, trial_fem_space._refined_space[ncells].vector_space)
                             for ni,Pi in enumerate(Ps):P[ni,ni] = Pi
-                            mat = ProductLinearOperator(trial_space, test_space, mat, P)
+                            mat = ComposedLinearOperator(trial_space, test_space, mat, P)
 
                     self._matrix[i,j] = mat
-=======
-                    self._matrix[i,j] = BlockLinearOperator(trial_space, test_space)
->>>>>>> 4fcadfda
+
                 matrix = self._matrix[i,j]
             else: # single patch
                 matrix = self._matrix
