# -*- coding: UTF-8 -*-

import numpy as np
from itertools   import groupby, product

from sympy import Basic, S, Function, Integer
from sympy import Matrix, ImmutableDenseMatrix, true
from sympy.core.containers import Tuple

from sympde.expr                 import LinearForm, BilinearForm, Functional
from sympde.topology.basic       import Boundary, Interface
from sympde.topology             import H1SpaceType, HcurlSpaceType, HdivSpaceType, L2SpaceType, UndefinedSpaceType, IdentityMapping
from sympde.topology.space       import ScalarFunction, VectorFunction, IndexedVectorFunction
from sympde.topology.derivatives import _logical_partial_derivatives, get_max_logical_partial_derivatives
from sympde.topology.mapping     import InterfaceMapping
from sympde.calculus.core        import is_zero, PlusInterfaceOperator

from psydac.pyccel.ast.core import _atomic, Assign, Import, Return, Comment, Continue, Slice

from .nodes import GlobalTensorQuadratureGrid, PlusGlobalTensorQuadratureGrid, LocalTensorQuadratureGrid, PlusLocalTensorQuadratureGrid
from .nodes import GlobalTensorQuadratureTestBasis, LocalTensorQuadratureTestBasis, GlobalTensorQuadratureTrialBasis, LocalTensorQuadratureTrialBasis
from .nodes import LengthElement, LengthQuadrature
from .nodes import LengthDofTrial, LengthDofTest
from .nodes import Reset, ProductGenerator
from .nodes import BlockStencilMatrixLocalBasis, StencilMatrixLocalBasis, BlockStencilMatrixGlobalBasis, BlockScalarLocalBasis
from .nodes import BlockStencilVectorLocalBasis, StencilVectorLocalBasis, BlockStencilVectorGlobalBasis
from .nodes import GlobalElementBasis, LocalElementBasis
from .nodes import GlobalSpanArray, LocalSpanArray, GlobalThreadSpanArray, CoefficientBasis
from .nodes import MatrixLocalBasis, MatrixGlobalBasis, MatrixRankFromCoords, MatrixCoordsFromRank
from .nodes import GeometryExpressions
from .nodes import Loop, VectorAssign
from .nodes import EvalMapping, EvalField
from .nodes import ComputeKernelExpr
from .nodes import ElementOf, Reduce
from .nodes import construct_logical_expressions
from .nodes import Pads, Mask
from .nodes import index_quad, index_element, index_dof_test, index_dof_trial, index_outer_dof_test, index_inner_dof_test
from .nodes import thread_coords, local_index_element, thread_id
from .nodes import TensorAssignExpr, TensorInteger, TensorAdd, TensorMul
from .nodes import IntDivNode, AddNode, MulNode, EqNode, IfNode
from .nodes import GlobalThreadStarts, GlobalThreadEnds, GlobalThreadSizes, LocalThreadStarts, LocalThreadEnds
from .nodes import Allocate, Array

from psydac.api.ast.utilities import variables
from psydac.api.utilities     import flatten
from psydac.linalg.block      import BlockVectorSpace
from psydac.fem.vector        import ProductFemSpace, VectorFemSpace

#=======================================================================================================================
def toInteger(a):
    if isinstance(a,(int, np.int64)):
        return Integer(int(a))
    return a

#=======================================================================================================================
def convert(dtype):
    """
    This function returns the index of a Function Space in a 3D DeRham sequence

    """
    if isinstance(dtype, (H1SpaceType, UndefinedSpaceType)):
        return 0
    elif isinstance(dtype, HcurlSpaceType):
        return 1
    elif isinstance(dtype, HdivSpaceType):
        return 2
    elif isinstance(dtype, L2SpaceType):
        return 3

#=======================================================================================================================
def compute_diag_len(p, md, mc):
    n = ((np.ceil((p+1)/mc)-1)*md).astype('int')
    n = n-np.minimum(0, n-p)+p+1
    return n.astype('int')

#=======================================================================================================================
def regroup(tests):
    """
    This function regourps the test/trial functions by their Function Space

    """
    tests  = [i.base if isinstance(i, IndexedVectorFunction) else i for i in tests]
    new_tests = []
    for i in tests:
        if i not in new_tests:
            new_tests.append(i)
    tests = new_tests

    spaces = [i.space for i in tests]
    kinds  = [i.kind for i in spaces]
    funcs  = dict(zip(tests, kinds))
    funcs  = sorted(funcs.items(), key=lambda x:convert(x[1]))
    grs = [dict(g) for k,g in groupby(funcs,key=lambda x:convert(x[1]))]
    grs = [(list(g.values())[0],tuple(g.keys())) for g in grs]
    groups = []
    for d,g in grs:
        if isinstance(d, (HcurlSpaceType, HdivSpaceType)) and isinstance(g[0], VectorFunction):
            dim = g[0].space.ldim
            for i in range(dim):
                s = [u[i] for u in g]
                groups += [(d,tuple(s))]
        else:
            groups += [(d,g)]
    return groups

#=======================================================================================================================
def expand(args):
    """
    This function expands vector functions into indexed functions

    """
    new_args = []
    for i in args:
        if isinstance(i, (ScalarFunction, IndexedVectorFunction)):
            new_args += [i]
        elif isinstance(i, VectorFunction):
            new_args += [i[k] for k in  range(i.space.ldim)]
        else:
            raise NotImplementedError("TODO")
    return tuple(new_args)

#=======================================================================================================================
class Block(Basic):
    """
    This class represents a Block of statements

    """
    def __new__(cls, body):
        if not isinstance(body, (list, tuple, Tuple)):
            body = [body]

        body = Tuple(*body)
        return Basic.__new__(cls, body)

    @property
    def body(self):
        return self._args[0]


#=======================================================================================================================
class ParallelBlock(Block):
    def __new__(cls, default='private', private=(), shared=(), firstprivate=(), lastprivate=(), body=()):
        return Basic.__new__(cls, default, private, shared, firstprivate, lastprivate, body)

    @property
    def default(self):
        return self._args[0]

    @property
    def private(self):
        return self._args[1]

    @property
    def shared(self):
        return self._args[2]

    @property
    def firstprivate(self):
        return self._args[3]

    @property
    def lastprivate(self):
        return self._args[4]

    @property
    def body(self):
        return self._args[5]


#=======================================================================================================================
class DefNode(Basic):
    """
    DefNode represents a function definition where it contains the arguments and the body

    """
    def __new__(cls, name, arguments, local_variables, body, imports, results, kind, domain_dtype='real'):
        obj = Basic.__new__(cls, name, arguments, local_variables, body, imports, results, kind)
        obj._domain_dtype=domain_dtype
        return obj

    @property
    def name(self):
        return self._args[0]

    @property
    def arguments(self):
        return self._args[1]

    @property
    def local_variables(self):
        return self._args[2]

    @property
    def body(self):
        return self._args[3]

    @property
    def imports(self):
        return self._args[4]

    @property
    def results(self):
        return self._args[5]

    @property
    def kind(self):
        return self._args[6]

    @property
    def domain_dtype(self):
        '''
        This property is used when we create the type of a constant for pyccel in build_pyccel_types_decorator.
        '''
        return self._domain_dtype


#=======================================================================================================================
def expand_hdiv_hcurl(args):
    """
    This function expands vector functions of type hdiv and hculr into indexed functions
    """
    new_args         = []
    for i,a in enumerate(args):
        if isinstance(a, ScalarFunction):
            new_args += [a]
        elif isinstance(a, VectorFunction):
            if isinstance(a.space.kind, (HcurlSpaceType, HdivSpaceType)):
                new_args += [a[k] for k in  range(a.space.ldim)]
            else:
                new_args += [a]
        else:
            raise NotImplementedError("TODO")

    return tuple(new_args)

#=======================================================================================================================
def get_multiplicity(funcs, space):
    def recursive_func(space):
        if isinstance(space, BlockVectorSpace):
            multiplicity = [recursive_func(s) for s in space.spaces]
        else:
            multiplicity = list(space.shifts)
        return multiplicity

    multiplicity = recursive_func(space)
    if not isinstance(multiplicity[0], list):
        multiplicity = [multiplicity]

    funcs = expand(funcs)
    assert len(funcs) == len(multiplicity)
    new_multiplicity = []
    for i in range(len(funcs)):
        if isinstance(funcs[i], ScalarFunction):
            new_multiplicity.append(multiplicity[i])
        elif isinstance(funcs[i].base.space.kind, (HcurlSpaceType, HdivSpaceType)):
            new_multiplicity.append(multiplicity[i])
        else:
            if i+1==len(funcs) or isinstance(funcs[i+1], ScalarFunction) or funcs[i].base != funcs[i+1].base:
                new_multiplicity.append(multiplicity[i])
    return new_multiplicity

#=======================================================================================================================
def get_degrees(funcs, space):
    degrees = list(space.degree)
    if not isinstance(degrees[0], (list, tuple)):
        degrees = [degrees]

    funcs = expand(funcs)
    assert len(funcs) == len(degrees)
    new_degrees = []
    for i in range(len(funcs)):
        if isinstance(funcs[i], ScalarFunction):
            new_degrees.append(degrees[i])
        elif isinstance(funcs[i].base.space.kind, (HcurlSpaceType, HdivSpaceType)):
            new_degrees.append(degrees[i])
        else:
            if i+1==len(funcs) or isinstance(funcs[i+1], ScalarFunction) or funcs[i].base != funcs[i+1].base:
                new_degrees.append(degrees[i])
    return new_degrees
<<<<<<< HEAD

#=======================================================================================================================
def get_quad_order(Vh):
=======
#==============================================================================
def get_nquads(Vh):
>>>>>>> 9a10e76e
    if isinstance(Vh, (ProductFemSpace, VectorFemSpace)):
        return get_nquads(Vh.spaces[0])
    return tuple([g.weights.shape[1] for g in Vh.quad_grids()])

#=======================================================================================================================
class AST(object):
    """
    The Ast class transforms a terminal expression returned from sympde
    into a DefNode

    """
    def __init__(self, expr, terminal_expr, spaces, mapping_space=None, tag=None, mapping=None, is_rational_mapping=None,
                     num_threads=1, **kwargs):
        # ... compute terminal expr
        # TODO check that we have one single domain/interface/boundary

        is_bilinear         = False
        is_linear           = False
        is_functional       = False
        tests               = ()
        trials              = ()
        multiplicity_tests  = ()
        multiplicity_trials = ()
        multiplicity_fields = ()
        tests_degrees       = ()
        trials_degrees      = ()
        fields_degrees      = ()
        # ...
        domain              = terminal_expr.target
        dim                 = domain.dim
        constants           = expr.constants
        mask                = None

        # Define mask for different domain
        if isinstance(domain, Boundary):
            mask = Mask(domain.axis, domain.ext)

        elif isinstance(domain, Interface):
            mask     = Mask(domain.axis, None)
            is_trial = {}
            if isinstance(terminal_expr.trial, PlusInterfaceOperator):
                is_trial[domain.plus]  = True
                is_trial[domain.minus] = False
            else:
                is_trial[domain.plus]  = False
                is_trial[domain.minus] = True

            kwargs["is_trial"] = is_trial

        # Define variables for different form
        if isinstance(expr, LinearForm):
            is_linear           = True
            tests               = expr.test_functions
            fields              = expr.fields
            is_broken           = spaces.symbolic_space.is_broken
            nquads              = get_nquads(spaces)
            tests_degrees       = get_degrees(tests, spaces)
            multiplicity_tests  = get_multiplicity(tests, spaces.vector_space)
            is_parallel         = spaces.vector_space.parallel
            spaces              = spaces.symbolic_space

            # Define the type of scalar that the code should manage
            dtype           = spaces.codomain_type if hasattr(spaces, 'codomain_type') else 'real'

        elif isinstance(expr, BilinearForm):
            is_bilinear         = True
            tests               = expr.test_functions
            trials              = expr.trial_functions
            atoms               = terminal_expr.expr.atoms(ScalarFunction, VectorFunction)
            fields              = tuple(i for i in atoms if i not in tests+trials)
            is_broken           = spaces[1].symbolic_space.is_broken
            nquads              = get_nquads(spaces[1])
            tests_degrees       = get_degrees(tests, spaces[1])
            trials_degrees      = get_degrees(trials, spaces[0])
            multiplicity_tests  = get_multiplicity(tests, spaces[1].vector_space)
            multiplicity_trials = get_multiplicity(trials, spaces[0].vector_space)
            is_parallel         = spaces[1].vector_space.parallel
            spaces              = [V.symbolic_space for V in spaces]

            # Define the type of scalar that the code should manage
            if hasattr(spaces[0], 'codomain_type'):
                # TODO uncomment this line when we have a SesquilinearForm define in SymPDE
                #assert isinstance(expr, SesquilinearForm)
                dtype           = spaces[0].codomain_type
            else:
                # TODO uncomment this line when we have a SesquilinearForm define in SymPDE
                #assert not isinstance(expr, SesquilinearForm)
                dtype           = 'real'

        elif isinstance(expr, Functional):
            is_functional       = True
            fields              = tuple(expr.atoms(ScalarFunction, VectorFunction))
            is_broken           = spaces.symbolic_space.is_broken
            nquads              = get_nquads(spaces)
            fields_degrees      = get_degrees(fields, spaces)
            multiplicity_fields = get_multiplicity(fields, spaces.vector_space)
            is_parallel         = spaces.vector_space.parallel
            spaces              = spaces.symbolic_space

            # Define the type of scalar that the code should manage
            dtype           = spaces.codomain_type if hasattr(spaces, 'codomain_type') else 'real'

<<<<<<< HEAD
        else:
            raise NotImplementedError('TODO')
=======
        kwargs['nquads']        = nquads
>>>>>>> 9a10e76e

        tests                = expand_hdiv_hcurl(tests)
        trials               = expand_hdiv_hcurl(trials)
        fields               = expand_hdiv_hcurl(fields)
        kwargs['quad_order'] = quad_order
        atoms_types          = (ScalarFunction, VectorFunction, IndexedVectorFunction)
        nderiv               = 1
        terminal_expr        = terminal_expr.expr

        if isinstance(terminal_expr, (ImmutableDenseMatrix, Matrix)):
            n_rows, n_cols    = terminal_expr.shape
            atomic_expr_field = {f:[] for f in fields}
            for i_row in range(0, n_rows):
                for i_col in range(0, n_cols):
                    d           = get_max_logical_partial_derivatives(terminal_expr[i_row,i_col])
                    nderiv      = max(nderiv, max(d.values()))
                    atoms       = _atomic(terminal_expr[i_row, i_col], cls=atoms_types+_logical_partial_derivatives)
                    #--------------------------------------------------------------------
                    # TODO [YG, 05.02.2021]: create 'get_test_function' and use it below:
#                    field_atoms = [a for a in atoms if get_test_function(a) in fields]
                    field_atoms = []
                    #--------------------------------------------------------------------
                    for f in field_atoms:
                        a = _atomic(f, cls=atoms_types)
                        assert len(a) == 1
                        atomic_expr_field[a[0]].append(f)

        else:
            d           = get_max_logical_partial_derivatives(terminal_expr)
            nderiv      = max(nderiv, max(d.values()))
            atoms       = _atomic(terminal_expr, cls=atoms_types+_logical_partial_derivatives)
            #--------------------------------------------------------------------
            # TODO [YG, 05.02.2021]: create 'get_test_function' and use it below:
#            field_atoms = [a for a in atoms if get_test_function(a) in fields]
            field_atoms = []
            #--------------------------------------------------------------------
            atomic_expr_field = {f:[] for f in fields}
            for f in field_atoms:
                a = _atomic(f, cls=atoms_types)
                assert len(a) == 1
                atomic_expr_field[a[0]].append(f)

            terminal_expr     = Matrix([[terminal_expr]])

        d_tests  = {v: {'global':       GlobalTensorQuadratureTestBasis(v),
                        'local':        LocalTensorQuadratureTestBasis(v),
                        'span':         GlobalSpanArray(v),
                        'local_span':   LocalSpanArray(v),
                        'multiplicity': multiplicity_tests[i],
                        'degrees':      tests_degrees[i],
                        'thread_span':  GlobalThreadSpanArray(v)} for i,v in enumerate(tests) }

        d_trials = {u: {'global':       GlobalTensorQuadratureTrialBasis(u),
                        'local':        LocalTensorQuadratureTrialBasis(u),
                        'span':         GlobalSpanArray(u),
                        'local_span':   LocalSpanArray(u),
                        'multiplicity': multiplicity_trials[i],
                        'degrees':      trials_degrees[i]} for i,u in enumerate(trials)}

        if isinstance(expr, Functional):
            d_fields = {f: {'global':       GlobalTensorQuadratureTestBasis(f),
                            'local':        LocalTensorQuadratureTestBasis(f),
                            'span':         GlobalSpanArray(f),
                            'local_span':   LocalSpanArray(f),
                            'multiplicity': multiplicity_fields[i],
                            'degrees':      fields_degrees[i]} for i,f in enumerate(fields)}

        else:
            d_fields = {f: {'global':     GlobalTensorQuadratureTestBasis (f),
                            'local' :     LocalTensorQuadratureTestBasis(f),
                            'span':       GlobalSpanArray(f),
                            'local_span': LocalSpanArray(f)} for i,f in enumerate(fields)}

        if mapping_space:
            f = (tests+trials+fields)[0]
            f = f.base if isinstance(f, IndexedVectorFunction) else f
            if isinstance(domain, Interface):
                f_m = f.duplicate('mapping_'+f.name)
                f_m = expand([f_m])[0]
                f_p = f.duplicate('mapping_plus_'+f.name)
                f_p = expand([f_p])[0]
                f   = (f_m, f_p)

                mapping_degrees_m      = get_degrees([f_m], mapping_space[0])
                mapping_degrees_p      = get_degrees([f_p], mapping_space[1])
                multiplicity_mapping_m = get_multiplicity([f_m], mapping_space[0].vector_space)
                multiplicity_mapping_p = get_multiplicity([f_p], mapping_space[1].vector_space)
                mapping_degrees        = (mapping_degrees_m, mapping_degrees_p)
                multiplicity_mapping   = (multiplicity_mapping_m, multiplicity_mapping_p)
            else:
                f  = f.duplicate('mapping_'+f.name)
                f  = expand([f])[0]
                f  = (f,)
                mapping_degrees      = (get_degrees(f, mapping_space),)
                multiplicity_mapping = (get_multiplicity(f, mapping_space.vector_space),)

            d_mapping = {fi: {'global':       GlobalTensorQuadratureTestBasis (fi),
                              'local' :       LocalTensorQuadratureTestBasis(fi),
                              'span':         GlobalSpanArray(fi),
                              'local_span':   LocalSpanArray(fi),
                              'multiplicity': multiplicity_mapping_i[0],
                              'degrees':      mapping_degrees_i[0]}
                              for fi,mapping_degrees_i,multiplicity_mapping_i in zip(f,mapping_degrees,multiplicity_mapping) }
        else:
           d_mapping = {}

        if is_broken:
            if isinstance(domain, Interface):
                if mapping is None:
                    mapping_minus = IdentityMapping('M_{}'.format(domain.minus.domain.name), dim)
                    mapping_plus  = IdentityMapping('M_{}'.format(domain.plus.domain.name), dim)
                else:
                    mapping_minus = mapping.mappings[domain.minus.domain]
                    mapping_plus  = mapping.mappings[domain.plus.domain]

                mapping = InterfaceMapping(mapping_minus, mapping_plus)
            elif isinstance(domain, Boundary) and mapping:
                mapping = mapping.mappings[domain.domain]
            elif mapping:
                mapping = mapping.mappings[domain]

        if mapping is None:
            if isinstance(domain, Boundary):
                name = domain.domain.name
            else:
                name = domain.name
            mapping = IdentityMapping('M_{}'.format(name), dim)

        if is_linear:
            ast = _create_ast_linear_form(terminal_expr, atomic_expr_field, tests, d_tests, fields, d_fields, constants,
                                          nderiv, domain.dim, dtype, mapping, d_mapping, is_rational_mapping, mapping_space,
                                          mask, tag, num_threads, **kwargs)

        elif is_bilinear:
            ast = _create_ast_bilinear_form(terminal_expr, atomic_expr_field, tests, d_tests, trials, d_trials,
                                            fields, d_fields, constants, nderiv, domain.dim, dtype, domain, mapping,
                                            d_mapping, is_rational_mapping, mapping_space,  mask, tag, is_parallel,
                                            num_threads, **kwargs)
        elif is_functional:
            ast = _create_ast_functional_form(terminal_expr, atomic_expr_field, fields, d_fields, constants, nderiv,
                                              domain.dim, dtype, mapping, d_mapping, is_rational_mapping, mapping_space,
                                              mask, tag, num_threads, **kwargs)
        else:
            raise NotImplementedError('TODO')
        # ...

        self._expr        = ast
        self._nderiv      = nderiv
        self._domain      = domain
        self._mapping     = mapping
        self._num_threads = num_threads

    @property
    def expr(self):
        return self._expr

    @property
    def nderiv(self):
        return self._nderiv

    @property
    def domain(self):
        return self._domain

    @property
    def mapping(self):
        return self._mapping

    @property
    def dim(self):
        return self.domain.dim

    @property
    def num_threads(self):
        return self._num_threads


#=======================================================================================================================
def _create_ast_bilinear_form(terminal_expr, atomic_expr_field, tests,  d_tests, trials, d_trials, fields, d_fields,
                              constants, nderiv, dim, dtype, domain, mapping, d_mapping, is_rational_mapping, mapping_space,
                              mask, tag, is_parallel, num_threads, **kwargs):
    """
    This function creates the assembly function of a bilinearform in the real case
    or of a sesquilinear form in complex case.

    Parameters
    ----------

    terminal_expr : <Matrix>
        atomic representation of the bilinear/sesquilineqr form

    atomic_expr_field: <dict>
        dict  of atomic expressions of fields

    tests   : <list>
        list of tests functions

    d_tests : <dict>
        dictionary that contains the symbolic spans and basis values of each test function

    trials : <list>
        list of trial functions

    d_trials: <list>
        dictionary that contains the symbolic spans and basis values of each trial function

    fields : <list>
        list of fields

    constants : <list>
        list of constants

    nderiv : int
        the order of the bilinear/sesquilinearForm form

    dim : int
        number of dimension

    dtype : str
        type of data 'complex' or 'float'

    domain : <Domain>
        Sympde Domain object

    mapping : <Mapping>
        Sympde Mapping object

    d_mapping : <dict>
        dictionary that contains the symbolic spans and basis values of the mapping

    is_rational_mapping : <bool>
        takes the value of True if the mapping is rational

    spaces : <list>
        list of sympde symbolic test and trial spaces

    mask  : <int|None>
        the masked direction in case of boundary domain

    tag   : <str>
        tag to be added to variable names

    is_parallel   : <bool>
        True if the domain is distributed

    num_threads : <int>
        Number of threads

    Returns
    -------
    node : DefNode
        represents the function definition node that computes the assembly

    """

    # Create flags for parallel case
    backend    = kwargs.pop('backend')
    is_pyccel  = backend['name'] == 'pyccel' if backend else False
    add_openmp = is_pyccel and backend['openmp'] and num_threads>1

    pads       = variables(('pad1, pad2, pad3'), dtype='int')[:dim]
    g_quad     = [GlobalTensorQuadratureGrid(False)]
    l_quad     = [LocalTensorQuadratureGrid(False)]

    if isinstance(domain, Interface):
        g_quad.append(PlusGlobalTensorQuadratureGrid(False))
        l_quad.append(PlusLocalTensorQuadratureGrid(False))

    rank_from_coords = MatrixRankFromCoords()
    coords_from_rank = MatrixCoordsFromRank()

<<<<<<< HEAD
    quad_order    = kwargs.pop('quad_order', None)
=======
    add_openmp = is_pyccel and backend['openmp'] and num_threads>1

    nquads        = kwargs.pop('nquads', None)
>>>>>>> 9a10e76e
    thread_span   =  dict((u,d_tests[u]['thread_span']) for u in tests)
    # ...........................................................................................
    # Define name of span keys if we used OpenMP or not
    if add_openmp:
        span  = 'local_span'
        basis = 'local'
    else:
        span  = 'span'
        basis = 'global'

    g_span = dict((u, d_tests[u][span])  for u in tests)
    f_span = dict((f, d_fields[f][span]) for f in fields)

    # Collect mapping span
    if mapping_space:
        m_span   = dict((f, d_mapping[f][span]) for f in d_mapping)
    else:
        m_span = {}

    # m_trials            = dict((u,d_trials[u]['multiplicity'])  for u in trials)
    m_tests             = dict((v,d_tests[v]['multiplicity'])   for v in tests)
    lengths_trials      = dict((u,LengthDofTrial(u)) for u in trials)
    lengths_tests       = dict((v,LengthDofTest(v)) for v in tests)
    # lengths_outer_tests = dict((v,LengthOuterDofTest(v)) for v in tests)
    # lengths_inner_tests = dict((v,LengthInnerDofTest(v)) for v in tests)
    lengths_fields      = dict((f,LengthDofTest(f)) for f in fields)

    # ...........................................................................................
    quad_length     = LengthQuadrature()
    el_length       = LengthElement()
    global_thread_s = GlobalThreadStarts()
    global_thread_e = GlobalThreadEnds()
    global_thread_l = GlobalThreadSizes()
    local_thread_s  = LocalThreadStarts()
    local_thread_e  = LocalThreadEnds()
    lengths         = [el_length, quad_length]

    # ...........................................................................................
    # Get the Geometry expression from the mapping
    if isinstance(domain, Interface):
        geos = [GeometryExpressions(mapping.minus, nderiv), GeometryExpressions(mapping.plus, nderiv)]
    else:
        geos = [GeometryExpressions(mapping, nderiv)]

    # Define the global and local matrices
    g_coeffs   = {f:[MatrixGlobalBasis(i, i, dtype=dtype) for i in expand([f])] for f in fields} #dtype manage the initialization at 0
    l_mats     = BlockStencilMatrixLocalBasis(trials, tests, terminal_expr, dim, tag, dtype=dtype) #dtype manage the reset at 0
    g_mats     = BlockStencilMatrixGlobalBasis(trials, tests, pads, m_tests, terminal_expr, l_mats.tag, dtype=dtype) #dtype manage the decorators type in pyccel
    # ...........................................................................................

    if nquads is not None:
        ind_quad      = index_quad.set_range(stop=Tuple(*nquads))
    else:
        ind_quad      = index_quad.set_range(stop=quad_length)

    # g_starts        = Tuple(*[ProductGenerator(global_thread_s.set_index(i), thread_coords.set_index(i)) for i in range(dim)])
    # g_ends          = Tuple(*[AddNode(ProductGenerator(global_thread_e.set_index(i), thread_coords.set_index(i)), Integer(1)) for i in range(dim)])
    l_starts        = Tuple(*[ProductGenerator(local_thread_s.set_index(i), local_index_element.set_index(i)) for i in range(dim)])
    l_ends          = Tuple(*[ProductGenerator(local_thread_e.set_index(i), local_index_element.set_index(i)) for i in range(dim)])

    #ind_element   = index_element.set_range(start=g_starts,stop=g_ends) if add_openmp else index_element.set_range(stop=el_length)
    ind_element   = index_element.set_range(start=l_starts,stop=l_ends) if add_openmp else index_element.set_range(stop=el_length)
    l_ind_element = local_index_element.set_range(stop=TensorInteger(2))

    # Create mapping loop if the user give a mapping of an interface
    if mapping_space and isinstance(domain, Interface):
        is_trial = (kwargs["is_trial"][domain.minus], kwargs["is_trial"][domain.plus])
        mappings = (mapping.minus, mapping.plus)
        ind_dof_tests = [index_dof_test.set_range(stop=Tuple(*[d+1 for d in d_mapping[f]['degrees']])) for f in d_mapping]
        # ...........................................................................................
        eval_mappings = [EvalMapping(ind_quad, ind_dof_tests[i], d_mapping[fi][basis],
                                     mappings[i], geos[i], mapping_space[i], nderiv, mask,
                                     is_rational_mapping[i], trial=is_trial[i]) for i,fi in enumerate(d_mapping)]

    # Create mapping loop if the user give a mapping of a domain
    elif mapping_space:
        ind_dof_tests  = [index_dof_test.set_range(stop=Tuple(*[d+1 for d in d_mapping[f]['degrees']])) for f in d_mapping]
        # ...........................................................................................
        eval_mappings  = [EvalMapping(ind_quad, ind_dof_tests[i], d_mapping[fi][basis],
                                      mapping, geos[i], mapping_space, nderiv, mask,
                                      is_rational_mapping) for i, fi in enumerate(d_mapping)]

    # Create Evaluating loop for each field
    eval_fields = []
    for f in fields:
        f_ex         = expand([f])
        coeffs       = [CoefficientBasis(i)                 for i in f_ex]
        l_coeffs     = [MatrixLocalBasis(i, dtype=dtype)    for i in f_ex] #dtype manage the initialization at 0 in the evaluating loop
        ind_dof_test = index_dof_test.set_range(stop=lengths_fields[f]+1)
        eval_field   = EvalField(atomic_expr_field[f], ind_quad, ind_dof_test, d_fields[f][basis],
                                 coeffs, l_coeffs, g_coeffs[f], [f], mapping, nderiv, mask, dtype=dtype) #dtype manage the reset at 0 in the evaluating loop
        eval_fields += [eval_field]

    # Add the Mapping loop into the geometric statements if there is one
    g_stmts = []
    if mapping_space:
        g_stmts = g_stmts + eval_mappings

    # Add the Evaluating loop into the geometric statements
    g_stmts += [*eval_fields]
    g_stmts_texpr = []

    # sort tests and trials by their space type
    test_groups  = regroup(tests)
    trial_groups = regroup(trials)

    # expand every VectorFunction into IndexedVectorFunctions
    ex_tests     = expand(tests)
    ex_trials    = expand(trials)

    #=========================================================begin kernel======================================================
    for _, sub_tests in test_groups:
        for _, sub_trials in trial_groups:
            tests_indices     = [ex_tests.index(i) for i in expand(sub_tests)]
            trials_indices    = [ex_trials.index(i) for i in expand(sub_trials)]
            sub_terminal_expr = terminal_expr[tests_indices,trials_indices]

            if is_zero(sub_terminal_expr):
                continue

            q_basis_tests  = dict((v, d_tests[v][basis])            for v in sub_tests)
            q_basis_trials = dict((u, d_trials[u][basis])           for u in sub_trials)
            m_tests        = dict((v, d_tests[v]['multiplicity'])   for v in sub_tests)
            m_trials       = dict((u, d_trials[u]['multiplicity'])  for u in sub_trials)
            tests_degree   = dict((v, d_tests[v]['degrees'])        for v in sub_tests)
            trials_degrees = dict((u, d_trials[u]['degrees'])       for u in sub_trials)
            bs             = dict()
            es             = dict()
            for v in sub_tests:
                # v_str = str(SymbolicExpr(v))
#                bs[v] = variables(('b_{v}_1, b_{v}_2, b_{v}_3'.format(v=v_str)), dtype='int')[:dim] if is_parallel else [S.Zero]*dim
#                es[v] = variables(('e_{v}_1, e_{v}_2, e_{v}_3'.format(v=v_str)), dtype='int')[:dim] if is_parallel else [S.Zero]*dim
                bs[v] = [S.Zero]*dim
                es[v] = [S.Zero]*dim

#                bs and es contain the starts and the ends of the test function loops.
#                This was an optimization when we had the ghost elements and it is not needed after removing them.
#                They are not deleted because we can still use them when the communications take more time than the calculations,
#                In that case, we can disable the communications and put back the ghost elements.
#                Usualy, the communications take more time than the calculations when the degrees are small like 1 or 2,
#                and/or the number of processes is really big which makes the elements owned by a process really small and the calculations really fast.
#                This optimization can be added after improving the communications.

            if all(a==1 for a in m_tests[sub_tests[0]]+m_trials[sub_trials[0]]):
                stmts = []
                for v in sub_tests+sub_trials:
                    stmts += construct_logical_expressions(v, nderiv)

                l_sub_mats  = BlockStencilMatrixLocalBasis(sub_trials, sub_tests, sub_terminal_expr, dim, l_mats.tag,
                                                           tests_degree=tests_degree, trials_degree=trials_degrees,
                                                           tests_multiplicity=m_tests, trials_multiplicity=m_trials,
                                                           dtype=dtype)
                l_sub_scalars =  BlockScalarLocalBasis(trials = sub_trials, tests=sub_tests, expr=sub_terminal_expr,
                                                       tag=l_mats.tag, dtype=dtype)

                # Instructions needed to retrieve the precomputed values of the
                # fields (and their derivatives) at a single quadrature point
                stmts += flatten([eval_field.inits for eval_field in eval_fields])
         
                quadrature_loop          = Loop((*l_quad, *q_basis_tests.values(), *q_basis_trials.values(), *geos),
                                                 ind_quad, stmts=stmts, mask=mask)
                reduced_quadrature_loop  = Reduce('+', ComputeKernelExpr(sub_terminal_expr, weights=False),
                                                   ElementOf(l_sub_scalars), quadrature_loop)

                # ... loop over trials
                length = Tuple(*[d+1 for d in trials_degrees[sub_trials[0]]])
                ind_dof_trial = index_dof_trial.set_range(stop=length)
                trials_loop   = Loop((), ind_dof_trial, stmts=[Reset(l_sub_scalars), reduced_quadrature_loop,
                                                               VectorAssign(ElementOf(l_sub_mats), ElementOf(l_sub_scalars))])

                # ... loop over tests
                length = Tuple(*[d+1 for d in tests_degree[sub_tests[0]]])
                ends   = Tuple(*[d+1-e for d, e in zip(tests_degree[sub_tests[0]], es[sub_tests[0]])])
                starts = Tuple(*bs[sub_tests[0]])
                ind_dof_test = index_dof_test.set_range(start=starts, stop=ends, length=length)
                tests_loop   = Loop((), ind_dof_test, stmts=[trials_loop])
                # ...

                body     = (tests_loop,)
                stmts    = Block(body)
                g_stmts += [stmts]

#                 if is_parallel:
#                     ln         = Tuple(*[d-1 for d in tests_degree[sub_tests[0]]])
#                     thr_s      = Tuple(*[ProductGenerator(global_thread_s.set_index(i), Tuple(thread_coords.set_index(i))) for i in range(dim)]) if add_openmp else Tuple(*[0]*dim)
#                     start_expr =  TensorMax(TensorMul(TensorAdd(TensorMul(TensorAdd(thr_s,ind_element),
#                                   Tuple(*[-1]*dim)), ln), Tuple(*[S.Zero]*dim)),Tuple(*[S.Zero]*dim))
#
#                     start_expr = TensorAssignExpr(Tuple(*bs[sub_tests[0]]), start_expr)
#                     end_expr   = TensorMax(TensorMul(TensorAdd(TensorMul(Tuple(*[-1]*dim), el_length),
#                                            TensorAdd(TensorAdd(thr_s,ind_element),
#                                            Tuple(*tests_degree[sub_tests[0]]))), Tuple(*[S.Zero]*dim)), Tuple(*[S.Zero]*dim))
#
#                     end_expr   = TensorAssignExpr(Tuple(*es[sub_tests[0]]), end_expr)
# #                    g_stmts_texpr += [start_expr, end_expr]

            else:
                l_stmts    = []
                mask_inner = [[False, True] for i in range(dim)]
                for mask_inner_i in product(*mask_inner):
                    mask_inner_i = Tuple(*mask_inner_i)
                    not_mask_inner_i = Tuple(*[not i for i in mask_inner_i])
                    stmts = []
                    for v in sub_tests+sub_trials:
                        stmts += construct_logical_expressions(v, nderiv)

                    # Instructions needed to retrieve the precomputed values of the
                    # fields (and their derivatives) at a single quadrature point
                    stmts += flatten([eval_field.inits for eval_field in eval_fields])

                    multiplicity = Tuple(*m_tests[sub_tests[0]])
                    length = Tuple(*[(d+1) % m if T else (d+1)//m for d, m, T in zip(tests_degree[sub_tests[0]], multiplicity, mask_inner_i)])
                    ind_outer_dof_test = index_outer_dof_test.set_range(stop=length)
                    outer = Tuple(*[d//m for d, m in zip(tests_degree[sub_tests[0]], multiplicity)])
                    outer = TensorAdd(TensorMul(ind_outer_dof_test, not_mask_inner_i), TensorMul(outer, mask_inner_i))

                    l_sub_mats  = BlockStencilMatrixLocalBasis(sub_trials, sub_tests, sub_terminal_expr, dim, l_mats.tag, outer=outer,
                                                               tests_degree=tests_degree, trials_degree=trials_degrees,
                                                              tests_multiplicity=m_tests, trials_multiplicity=m_trials, dtype=dtype)
                    l_sub_scalars =  BlockScalarLocalBasis(trials = sub_trials, tests=sub_tests, expr=sub_terminal_expr, tag=l_mats.tag)

                    # ... loop over quadrature point
                    quadrature_loop  = Loop((*l_quad, *q_basis_tests.values(), *q_basis_trials.values(), *geos), ind_quad, stmts=stmts, mask=mask)
                    reduced_quadrature_loop  = Reduce('+', ComputeKernelExpr(sub_terminal_expr, weights=False), ElementOf(l_sub_scalars), quadrature_loop)

                    # ... loop over trials
                    length_t = Tuple(*[d+1 for d in trials_degrees[sub_trials[0]]])
                    ind_dof_trial = index_dof_trial.set_range(stop=length_t)
                    trials_loop  = Loop((), ind_dof_trial, stmts=[Reset(l_sub_scalars), reduced_quadrature_loop, VectorAssign(ElementOf(l_sub_mats), ElementOf(l_sub_scalars))])

                    # ... loop over tests
                    rem_length = Tuple(*[(d+1)-(d+1)%m for d,m in zip(tests_degree[sub_tests[0]], multiplicity)])
                    ind_inner_dof_test = index_inner_dof_test.set_range(stop=multiplicity)
                    expr1 = TensorAdd(TensorMul(ind_outer_dof_test, multiplicity),ind_inner_dof_test)
                    expr2 = TensorAdd(rem_length, ind_outer_dof_test)
                    expr  = TensorAssignExpr(index_dof_test, TensorAdd(TensorMul(expr1,not_mask_inner_i),TensorMul(expr2, mask_inner_i)))
                    tests_loop  = Loop((expr,), ind_inner_dof_test, stmts=[trials_loop], mask=mask_inner_i)
                    tests_loop  = Loop((), ind_outer_dof_test, stmts=[tests_loop])

                    l_stmts += [tests_loop]

                g_stmts += [*l_stmts]

    #=========================================================end kernel=========================================================
    # Create the loop over global element code for OpenMP
    if add_openmp:
#        body = [VectorAssign(Tuple(*[ProductGenerator(thread_span[u].set_index(j), num_threads) for j in range(dim)]), 
#                             Tuple(*[AddNode(2*pads[j],ProductGenerator(g_span[u].set_index(j), AddNode(el_length.set_index(j),Integer(-1)))) for j in range(dim)])) for u in thread_span]

        body          = []
        parallel_body = []
        parallel_body += [Assign(thread_id, Function("omp_get_thread_num")())]
        parallel_body += [VectorAssign(thread_coords, Tuple(*[ProductGenerator(coords_from_rank, Tuple((thread_id, i))) for i in range(dim)]))]

        for i in range(dim):
            thr_s = ProductGenerator(global_thread_s.set_index(i), Tuple(thread_coords.set_index(i)))
            thr_e = ProductGenerator(global_thread_e.set_index(i), Tuple(thread_coords.set_index(i)))
            parallel_body += [Assign(global_thread_l.set_index(i), AddNode(AddNode(thr_e, Integer(1)), MulNode(Integer(-1),thr_s)))]

        for i in range(dim):
            lhs   = local_thread_s.set_index(i)
            #thr_s = ProductGenerator(global_thread_s.set_index(i), Tuple(thread_coords.set_index(i)))
            rhs  = Array(Tuple(0, IntDivNode(global_thread_l.set_index(i), Integer(2))))
            parallel_body += [Assign(lhs, rhs)]

        for i in range(dim):
            lhs = local_thread_e.set_index(i)
            # thr_s = ProductGenerator(global_thread_s.set_index(i), Tuple(thread_coords.set_index(i)))
            # thr_e = ProductGenerator(global_thread_e.set_index(i), Tuple(thread_coords.set_index(i)))
            rhs = Array(Tuple(IntDivNode(global_thread_l.set_index(i), Integer(2)), global_thread_l.set_index(i)))
            parallel_body += [Assign(lhs, rhs)]

        get_d = lambda v:d_tests[v]['degrees'] if v in d_tests else d_tests[v.base]['degrees']
        for i in range(dim):
            parallel_body += [Allocate(d_tests[v]['local'].set_index(i),
                              (global_thread_l.set_index(i),
                              Integer(get_d(v)[i]+1),
                              Integer(nderiv+1),
                              Integer(nquads[i]))) for v in d_tests]

            thr_s = ProductGenerator(global_thread_s.set_index(i), Tuple(thread_coords.set_index(i)))
            thr_e = ProductGenerator(global_thread_e.set_index(i), Tuple(thread_coords.set_index(i)))
            args1  = tuple([Slice(None,None)]*4)
            args2  = (Slice(thr_s, AddNode(thr_e, Integer(1))),
                      Slice(None,None),
                      Slice(None,Integer(nderiv+1)),
                      Slice(None,None))

            parallel_body += [Assign(ProductGenerator(d_tests[v]['local'].set_index(i), Tuple(args1)),
                                     ProductGenerator(d_tests[v]['global'].set_index(i),Tuple(args2)))
                                     for v in d_tests]

        get_d = lambda u:d_trials[u]['degrees'] if u in d_trials else d_trials[u.base]['degrees']
        for i in range(dim):
            parallel_body += [Allocate(d_trials[u]['local'].set_index(i),
                              (global_thread_l.set_index(i),
                              Integer(get_d(u)[i]+1),
                              Integer(nderiv+1),
                              Integer(nquads[i]))) for u in d_trials]

            thr_s = ProductGenerator(global_thread_s.set_index(i), Tuple(thread_coords.set_index(i)))
            thr_e = ProductGenerator(global_thread_e.set_index(i), Tuple(thread_coords.set_index(i)))
            args1  = tuple([Slice(None,None)]*4)
            args2  = (Slice(thr_s, AddNode(thr_e, Integer(1))),
                      Slice(None,None),
                      Slice(None,Integer(nderiv+1)),
                      Slice(None,None))

            parallel_body += [Assign(ProductGenerator(d_trials[u]['local'].set_index(i), Tuple(args1)),
                                     ProductGenerator(d_trials[u]['global'].set_index(i),Tuple(args2)))
                                     for u in d_trials]

        for i in range(dim):
            parallel_body += [Allocate(d_tests[v]['local_span'].set_index(i),
                              (global_thread_l.set_index(i),)) for v in d_tests]

            thr_s = ProductGenerator(global_thread_s.set_index(i), Tuple(thread_coords.set_index(i)))
            thr_e = ProductGenerator(global_thread_e.set_index(i), Tuple(thread_coords.set_index(i)))
            args1  = (Slice(None,None),)
            args2  = (Slice(thr_s, AddNode(thr_e, Integer(1))),)

            parallel_body += [Assign(ProductGenerator(d_tests[v]['local_span'].set_index(i), Tuple(args1)),
                                     ProductGenerator(d_tests[v]['span'].set_index(i),Tuple(args2)))
                                     for v in d_tests]


        get_d = lambda f:d_fields[f].get('degrees', [lengths_fields[f].set_index(ii) for ii in range(dim)]) if f in d_fields else\
                         d_fields[f.base].get('degrees',[lengths_fields[f].set_index(ii) for ii in range(dim)])
        for i in range(dim):
            parallel_body += [Allocate(d_fields[f]['local'].set_index(i),
                              (global_thread_l.set_index(i),
                              toInteger(get_d(f)[i]+1),
                              Integer(nderiv+1),
                              Integer(nquads[i]))) for f in d_fields]

            thr_s = ProductGenerator(global_thread_s.set_index(i), Tuple(thread_coords.set_index(i)))
            thr_e = ProductGenerator(global_thread_e.set_index(i), Tuple(thread_coords.set_index(i)))
            args1  = tuple([Slice(None,None)]*4)
            args2  = (Slice(thr_s, AddNode(thr_e, Integer(1))),
                      Slice(None,None),
                      Slice(None,Integer(nderiv+1)),
                      Slice(None,None))

            parallel_body += [Assign(ProductGenerator(d_fields[f]['local'].set_index(i), Tuple(args1)),
                                     ProductGenerator(d_fields[f]['global'].set_index(i),Tuple(args2)))
                                     for f in d_fields]

        for i in range(dim):
            parallel_body += [Allocate(d_fields[f]['local_span'].set_index(i),
                              (global_thread_l.set_index(i),)) for f in d_fields]

            thr_s = ProductGenerator(global_thread_s.set_index(i), Tuple(thread_coords.set_index(i)))
            thr_e = ProductGenerator(global_thread_e.set_index(i), Tuple(thread_coords.set_index(i)))
            args1  = (Slice(None,None),)
            args2  = (Slice(thr_s, AddNode(thr_e, Integer(1))),)

            parallel_body += [Assign(ProductGenerator(d_fields[f]['local_span'].set_index(i), Tuple(args1)),
                                     ProductGenerator(d_fields[f]['span'].set_index(i),Tuple(args2)))
                                     for f in d_fields]
        if mapping_space:
            get_d = lambda f:d_mapping[f]['degrees'] if f in d_mapping else d_mapping[f.base]['degrees']
            for i in range(dim):
                parallel_body += [Allocate(d_mapping[f]['local'].set_index(i),
                                  (global_thread_l.set_index(i),
                                  Integer(get_d(f)[i]+1),
                                  Integer(nderiv+1),
                                  Integer(nquads[i]))) for f in d_mapping]

                thr_s = ProductGenerator(global_thread_s.set_index(i), Tuple(thread_coords.set_index(i)))
                thr_e = ProductGenerator(global_thread_e.set_index(i), Tuple(thread_coords.set_index(i)))
                args1  = tuple([Slice(None,None)]*4)
                args2  = (Slice(thr_s, AddNode(thr_e, Integer(1))),
                          Slice(None,None),
                          Slice(None,Integer(nderiv+1)),
                          Slice(None,None))

                parallel_body += [Assign(ProductGenerator(d_mapping[f]['local'].set_index(i), Tuple(args1)),
                                         ProductGenerator(d_mapping[f]['global'].set_index(i),Tuple(args2)))
                                         for f in d_mapping]

            for i in range(dim):
                parallel_body += [Allocate(d_mapping[f]['local_span'].set_index(i),
                                  (global_thread_l.set_index(i),)) for f in d_mapping]

                thr_s = ProductGenerator(global_thread_s.set_index(i), Tuple(thread_coords.set_index(i)))
                thr_e = ProductGenerator(global_thread_e.set_index(i), Tuple(thread_coords.set_index(i)))
                args1  = (Slice(None,None),)
                args2  = (Slice(thr_s, AddNode(thr_e, Integer(1))),)

                parallel_body += [Assign(ProductGenerator(d_mapping[f]['local_span'].set_index(i), Tuple(args1)),
                                         ProductGenerator(d_mapping[f]['span'].set_index(i),Tuple(args2)))
                                         for f in d_mapping]
    #        for i in range(dim):
#            parallel_body += [Assign(neighbour_threads.set_index(i), ProductGenerator(rank_from_coords, 
#                     Tuple(tuple(AddNode(thread_coords.set_index(j), Integer(i==j)) for j in range(dim)))))]

#        for u in thread_span:
#            expr1 = [Span(u, index=i) for i in range(dim)]
#            expr2 = [ProductGenerator(thread_span[u].set_index(i),AddNode(neighbour_threads.set_index(i),Min(Integer(0), thread_id.length))) for i in range(dim)]
#            g_stmts += [WhileLoop(NotNode(AndNode(*[StrictLessThanNode(AddNode(p, e1), e2) for p,e1,e2 in zip(pads, expr1, expr2)])), [Assign(thread_id.length, Min(Integer(100), AddNode(thread_id.length,Integer(1))))])]
#            lhs = [ProductGenerator(thread_span[u].set_index(i), Tuple(thread_id)) for i in range(dim)]
#            rhs = TensorAdd(Tuple(*expr1), Tuple(*[Integer(0)]*dim))
#            g_stmts_texpr += [TensorAssignExpr(Tuple(*lhs), rhs)]

         #... loop over global elements
        global_loop  = Loop((*g_quad, *g_span.values(), *m_span.values(), *f_span.values(), *g_stmts_texpr),
                      ind_element, stmts=g_stmts, mask=mask)

        global_loop_reduction = Reduce('+', l_mats, g_mats, global_loop)
        global_loop           = Loop((), l_ind_element, stmts=[Comment('#$omp barrier'), global_loop_reduction], mask=mask)

        if mask is not None:
            empty_loop = Loop((), l_ind_element, stmts=[Comment('#$omp barrier'), Continue()], mask=mask)
            global_loop = IfNode((EqNode(thread_coords.set_index(mask.axis), Integer(0)),[global_loop]),(true, [empty_loop]))

        parallel_body += [global_loop]
#        parallel_body += [VectorAssign(Tuple(*[ProductGenerator(thread_span[u].set_index(j), thread_id) for j in range(dim)]), 
#                             Tuple(*[AddNode(2*pads[j],ProductGenerator(g_span[u].set_index(j), AddNode(el_length.set_index(j),Integer(-1)))) for j in range(dim)])) for u in thread_span]
    # Create the loop over global element code if we don't use OpenMP
    else:
        # ... loop over global elements
        global_loop  = Loop((*g_quad, *g_span.values(), *m_span.values(), *f_span.values(), *g_stmts_texpr),
                      ind_element, stmts=g_stmts, mask=mask)

        body = [Reduce('+', l_mats, g_mats, global_loop)]

    # ...
    args = {}
    args['tests_basis']  = tuple(d_tests[v]['global'] for v in tests)
    args['trial_basis']  = tuple(d_trials[u]['global'] for u in trials)
    args['spans'] = tuple(d_tests[v]['span'] for v in tests)
    args['quads'] = g_quad
    args['tests_degrees']  = lengths_tests
    args['trials_degrees'] = lengths_trials
    args['quads_degree'] = lengths
    args['global_pads']  = pads
    args['local_pads']   = Pads(tests, trials)
    args['mats']  = [g_mats]

    if add_openmp:
        args['thread_args']  = (coords_from_rank, rank_from_coords, global_thread_s, global_thread_e, thread_id.length)

    # Collect fields parameters if there is one
    if mapping_space:
        args['mapping'] = flatten([eval_mapping.coeffs for eval_mapping in eval_mappings])
        args['mapping_degrees'] = [LengthDofTest(f) for f in d_mapping]
        args['mapping_basis'] = flatten([d_mapping[f]['global'] for f in d_mapping])
        args['mapping_spans'] = flatten([d_mapping[f]['span'] for f in d_mapping])


    # Collect fields parameters if there is one
    if fields:
        args['f_span']         =  tuple(d_fields[f]['span'] for f in fields)
        args['f_coeffs']       = flatten(list(g_coeffs.values()))
        args['field_basis']    = tuple(d_fields[f]['global'] for f in fields)
        args['fields_degrees'] = lengths_fields.values()
        args['f_pads']         = [f.pads for f in eval_fields]
        fields                 = tuple(f.base if isinstance(f, IndexedVectorFunction) else f for f in fields)
        args['fields']         = tuple(dict.fromkeys(fields))

    # Collect constants if there is one in the equation
    if constants:
        args['constants'] = constants

#    args['starts'] = b0s
#    args['ends']   = e0s

    # Add the allocation for the OpenMP arguments initialization
    allocations = []
    if add_openmp:
        allocations = [[Allocate(thread_span[u].set_index(i), (Integer(1+num_threads),)) for i in range(dim)] for u in thread_span]
        allocations = [Tuple(*i) for i in allocations]

    body  = allocations + body

    # m_trials      = dict((u,d_trials[u]['multiplicity'])  for u in trials)
    # m_tests       = dict((v,d_tests[v]['multiplicity'])   for v in tests)
    # trials_degree = dict((u,d_trials[u]['degrees'])       for u in trials)
    # tests_degree  = dict((v,d_tests[v]['degrees'])        for v in tests)

    local_allocations = []
    for j,u in enumerate(ex_trials):
        for i,v in enumerate(ex_tests):
            if terminal_expr[i,j] == 0:
                continue
            td    = d_tests[v]['degrees'] if v in d_tests else d_tests[v.base]['degrees']
            trd   = d_trials[u]['degrees'] if u in d_trials else d_trials[u.base]['degrees']
            tm    = d_tests[v]['multiplicity'] if v in d_tests else d_tests[v.base]['multiplicity']
            trm   = d_trials[u]['multiplicity'] if u in d_trials else d_trials[u.base]['multiplicity']
            shape = [d+1 for d in td]
            pad   = np.array([td, trd]).max(axis=0)
            diag  = compute_diag_len(pad, trm, tm)
            shape = tuple(Integer(i) for i in (shape + list(diag)))
            mat = Allocate(StencilMatrixLocalBasis(u, v, pads, l_mats.tag, dtype=dtype), shape)
            local_allocations.append(mat)

    # Collect arguments for OpenMP if used and add the parallel code
    if add_openmp:
        shared = (*thread_span.values(), coords_from_rank, rank_from_coords, global_thread_s, global_thread_e,
                  *args['tests_basis'], *args['trial_basis'], *args['spans'], *args['quads'], g_mats)
        if mapping_space:
            shared = shared + (*args['mapping'],  *args['mapping_basis'], *args['mapping_spans'])
        if fields:
            shared = shared + (*args['f_span'], *args['f_coeffs'], *args['field_basis'])

        firstprivate = (*args['tests_degrees'].values(), *args['trials_degrees'].values(), *lengths, *pads, thread_id.length)
        if mapping_space:
            firstprivate = firstprivate + (*args['mapping_degrees'], )
        if fields:
            firstprivate = firstprivate + ( *args['fields_degrees'], *args['f_pads'])
        if constants:
            firstprivate = firstprivate + (*constants,)

        body += [ParallelBlock(default='private',
                           shared=shared,
                           firstprivate=firstprivate,
                           body=local_allocations+parallel_body)]
    else:
        body = local_allocations + body

    # Add Import OpenMP if used
    local_vars = []
    imports    = []
    if add_openmp:
        imports.append(Import('pyccel.stdlib.internal.openmp',('omp_get_thread_num', )))

    # Create the tree
    node = DefNode(f'assemble_matrix_{tag}', args, local_vars, body, imports, (), 'bilinearform', domain_dtype=dtype)

    return node

#=======================================================================================================================
def _create_ast_linear_form(terminal_expr, atomic_expr_field, tests, d_tests, fields, d_fields, constants, nderiv,
                            dim, dtype, mapping, d_mapping, is_rational_mapping, mapping_space, mask, tag, num_threads,
                            **kwargs):
    """
    This function creates the assembly function of a linearform

    Parameters
    ----------

    terminal_expr : <Matrix>
        atomic representation of the linear form

    atomic_expr_field : <dict>
        dict  of atomic expressions of fields

    tests   : <list>
        list of tests functions

    d_tests : <dict>
        dictionary that contains the symbolic spans and basis values of each test function

    fields  : <list>
        list of fields

    constants : <list>
        list of constants

    nderiv : int
        the order of the bilinear form

    dim : int
        number of dimension

    dtype : str
        type of data 'complex' or 'float'

    mapping : <Mapping>
        Sympde Mapping object

    d_mapping : <dict>
        dictionary that contains the symbolic spans and basis values of the mapping

    is_rational_mapping : <bool>
        takes the value of True if the mapping is rational

    spaces : <Space>
        sympde symbolic space

    mask  : <int|None>
        the masked direction in case of boundary domain

    tag   : <str>
        tag to be added to variable names

    num_threads : <int>
        Number of threads

    Returns
    -------
    node : DefNode
        represents the function definition node that computes the assembly

    """

    # Define flags
    backend   = kwargs.pop('backend', None)
    is_pyccel = backend['name'] == 'pyccel' if backend else False
    add_openmp = is_pyccel and backend['openmp'] and num_threads>1

    pads     = variables(('pad1, pad2, pad3'), dtype='int')[:dim]
    g_quad   = [GlobalTensorQuadratureGrid(False)]
    l_quad   = [LocalTensorQuadratureGrid(False)]
    geo      = GeometryExpressions(mapping, nderiv)
    g_coeffs = {f:[MatrixGlobalBasis(i, i, dtype) for i in expand([f])] for f in fields}

    rank_from_coords = MatrixRankFromCoords()
    coords_from_rank = MatrixCoordsFromRank()

    nquads        = kwargs.pop('nquads', None)
    thread_span   =  dict((u,d_tests[u]['thread_span']) for u in tests)
 
    m_tests = dict((v,d_tests[v]['multiplicity'])   for v in tests)

    # Initialize BlockVector locally and globally
    l_vecs  = BlockStencilVectorLocalBasis(tests, pads, terminal_expr, tag, dtype)
    g_vecs  = BlockStencilVectorGlobalBasis(tests, pads, m_tests, terminal_expr, l_vecs.tag, dtype)

    g_span          = dict((v,d_tests[v]['span']) for v in tests)
    f_span          = dict((f,d_fields[f]['span']) for f in fields)

    # Collect mapping span when a mapping is given by the user otherwise it returns an empty dictionary
    if mapping_space:
        m_span      = dict((f,d_mapping[f]['span']) for f in d_mapping)
    else:
        m_span = {}

    lengths_tests   = dict((v,LengthDofTest(v)) for v in tests)
    lengths_fields  = dict((f,LengthDofTest(f)) for f in fields)

    # ...........................................................................................
    quad_length     = LengthQuadrature()
    el_length       = LengthElement()
    global_thread_s = GlobalThreadStarts()
    global_thread_e = GlobalThreadEnds()
    global_thread_l = GlobalThreadSizes()
    local_thread_s  = LocalThreadStarts()
    local_thread_e  = LocalThreadEnds()
    lengths         = [el_length,quad_length]

<<<<<<< HEAD
    # Set index of quadrature
    if quad_order is not None:
        ind_quad      = index_quad.set_range(stop=Tuple(*quad_order))
=======
    if nquads is not None:
        ind_quad      = index_quad.set_range(stop=Tuple(*nquads))
>>>>>>> 9a10e76e
    else:
        ind_quad      = index_quad.set_range(stop=quad_length)

    # g_starts        = Tuple(*[ProductGenerator(global_thread_s.set_index(i), thread_coords.set_index(i)) for i in range(dim)])
    # g_ends          = Tuple(*[AddNode(ProductGenerator(global_thread_e.set_index(i), thread_coords.set_index(i)), Integer(1)) for i in range(dim)])
    l_starts        = Tuple(*[ProductGenerator(local_thread_s.set_index(i), local_index_element.set_index(i)) for i in range(dim)])
    l_ends          = Tuple(*[ProductGenerator(local_thread_e.set_index(i), local_index_element.set_index(i)) for i in range(dim)])

#    ind_element   = index_element.set_range(start=g_starts,stop=g_ends) if add_openmp else index_element.set_range(stop=el_length)
    ind_element   = index_element.set_range(start=l_starts,stop=l_ends) if add_openmp else index_element.set_range(stop=el_length)
    l_ind_element = local_index_element.set_range(stop=TensorInteger(2))

    # Create the loop for the mapping coefficient when a mapping is given by the user
    if mapping_space:
        ind_dof_test  = index_dof_test.set_range(stop=Tuple(*[d+1 for d in list(d_mapping.values())[0]['degrees']]))
        # ...........................................................................................
        eval_mapping  = EvalMapping(ind_quad, ind_dof_test, list(d_mapping.values())[0]['global'],
                        mapping, geo, mapping_space, nderiv, mask, is_rational_mapping)


    # Create the loop for the fields coefficient
    eval_fields = []
    for f in fields:
        f_ex         = expand([f])
        coeffs       = [CoefficientBasis(i)    for i in f_ex]
        l_coeffs     = [MatrixLocalBasis(i, dtype=dtype)    for i in f_ex]
        ind_dof_test = index_dof_test.set_range(stop=lengths_fields[f]+1)
        eval_field   = EvalField(atomic_expr_field[f], ind_quad, ind_dof_test, d_fields[f]['global'], coeffs, l_coeffs,
                                 g_coeffs[f], [f], mapping, nderiv, mask, dtype=dtype)
        eval_fields += [eval_field]

    g_stmts = []
    if mapping_space:
        g_stmts.append(eval_mapping)

    g_stmts += [*eval_fields]

    # sort tests by their space type
    groups = regroup(tests)
    # expand every VectorFunction into IndexedVectorFunctions
    ex_tests = expand(tests)
    # ... 
    #=========================================================begin kernel======================================================

    for _, group in groups:
        tests_indices     = [ex_tests.index(i) for i in expand(group)]
        sub_terminal_expr = terminal_expr[tests_indices, 0]
        l_sub_vecs        = BlockStencilVectorLocalBasis(group, pads, sub_terminal_expr, l_vecs.tag, dtype=dtype)
        l_sub_scalars     = BlockScalarLocalBasis(tests=group, expr=sub_terminal_expr, tag=l_vecs.tag, dtype=dtype)

        q_basis = {v: d_tests[v]['global']  for v in group}
        if is_zero(sub_terminal_expr):
            continue
        stmts = []
        for v in group:
            stmts += construct_logical_expressions(v, nderiv)

        # Instructions needed to retrieve the precomputed values of the
        # fields (and their derivatives) at a single quadrature point
        stmts += flatten([eval_field.inits for eval_field in eval_fields])

        loop  = Loop((*l_quad, *q_basis.values(), geo), ind_quad, stmts=stmts, mask=mask)
        loop = Reduce('+', ComputeKernelExpr(sub_terminal_expr, weights=False), ElementOf(l_sub_scalars), loop)

    # ... loop over tests
        length   = lengths_tests[group[0]]
        ind_dof_test = index_dof_test.set_range(stop=length+1)
        loop  = Loop((), ind_dof_test, stmts=[Reset(l_sub_scalars),loop, VectorAssign(ElementOf(l_sub_vecs), ElementOf(l_sub_scalars))])
        # ...
        body  = (loop,)
        stmts = Block(body)
        g_stmts += [stmts]
    # ...

    #=========================================================end kernel=========================================================

    # Create the loop over global elements when open_mp is used with pyccel
    if add_openmp:
        body = [VectorAssign(Tuple(*[ProductGenerator(thread_span[u].set_index(j), num_threads) for j in range(dim)]), 
                             Tuple(*[AddNode(2*pads[j],ProductGenerator(g_span[u].set_index(j), AddNode(el_length.set_index(j),Integer(-1)))) for j in range(dim)])) for u in thread_span]

        parallel_body = []
        parallel_body += [Assign(thread_id, Function("omp_get_thread_num")())]
        parallel_body += [VectorAssign(thread_coords, Tuple(*[ProductGenerator(coords_from_rank, Tuple((thread_id, i))) for i in range(dim)]))]

        for i in range(dim):
            thr_s = ProductGenerator(global_thread_s.set_index(i), Tuple(thread_coords.set_index(i)))
            thr_e = ProductGenerator(global_thread_e.set_index(i), Tuple(thread_coords.set_index(i)))
            parallel_body += [Assign(global_thread_l.set_index(i), AddNode(AddNode(thr_e, Integer(1)), MulNode(Integer(-1),thr_s)))]

        for i in range(dim):
            lhs   = local_thread_s.set_index(i)
            thr_s = ProductGenerator(global_thread_s.set_index(i), Tuple(thread_coords.set_index(i)))
            rhs  = Array(Tuple(thr_s, AddNode(thr_s, IntDivNode(global_thread_l.set_index(i), Integer(2)))))
            parallel_body += [Assign(lhs, rhs)]

        for i in range(dim):
            lhs = local_thread_e.set_index(i)
            thr_s = ProductGenerator(global_thread_s.set_index(i), Tuple(thread_coords.set_index(i)))
            thr_e = ProductGenerator(global_thread_e.set_index(i), Tuple(thread_coords.set_index(i)))
            rhs = Array(Tuple(AddNode(thr_s, IntDivNode(global_thread_l.set_index(i), Integer(2))), AddNode(thr_e,Integer(1))))
            parallel_body += [Assign(lhs, rhs)]

#        for i in range(dim):
#            parallel_body += [Assign(neighbour_threads.set_index(i), ProductGenerator(rank_from_coords, 
#                     Tuple(tuple(AddNode(thread_coords.set_index(j), Integer(i==j)) for j in range(dim)))))]

#        g_stmts_texpr = []
#        for u in thread_span:
#            expr1 = [Span(u, index=i) for i in range(dim)]
#            expr2 = [ProductGenerator(thread_span[u].set_index(i),AddNode(neighbour_threads.set_index(i),Min(Integer(0), thread_id.length))) for i in range(dim)]
#            g_stmts += [WhileLoop(NotNode(AndNode(*[StrictLessThanNode(AddNode(p, e1), e2) for p,e1,e2 in zip(pads, expr1, expr2)])), [Assign(thread_id.length, Min(Integer(100), AddNode(thread_id.length,Integer(1))))])]
#            lhs = [ProductGenerator(thread_span[u].set_index(i), Tuple(thread_id)) for i in range(dim)]
#            rhs = TensorAdd(Tuple(*expr1), Tuple(*[Integer(0)]*dim))
#            g_stmts_texpr += [TensorAssignExpr(Tuple(*lhs), rhs)]

        # ... loop over global elements
        global_elements_loop  = Loop((*g_quad, *g_span.values(), *m_span.values(), *f_span.values()), ind_element, stmts=g_stmts, mask=mask)
        # ...


        global_elements_loop_reduction = Reduce('+', l_vecs, g_vecs, global_elements_loop)
        global_elements_loop           = Loop((), l_ind_element, stmts=[Comment('#$omp barrier'), global_elements_loop_reduction], mask=mask)

        # Case where the user impose a mask
        if mask is not None:
            empty_loop = Loop((), l_ind_element, stmts=[Comment('#$omp barrier'), Continue()], mask=mask)
            global_elements_loop = IfNode((EqNode(thread_coords.set_index(mask.axis), Integer(0)), [global_elements_loop]), (true, [empty_loop]))

        parallel_body += [global_elements_loop]
#        parallel_body += [VectorAssign(Tuple(*[ProductGenerator(thread_span[u].set_index(j), thread_id) for j in range(dim)]), 
#                             Tuple(*[AddNode(2*pads[j],ProductGenerator(g_span[u].set_index(j), AddNode(el_length.set_index(j),Integer(-1)))) for j in range(dim)])) for u in thread_span]

    # Create the loop over global elements when open_mp is not used with pyccel
    else:
        # ... loop over global elements
        global_element_loop  = Loop((*g_quad, *g_span.values(), *m_span.values(), *f_span.values()), ind_element, stmts=g_stmts, mask=mask)
        # ...

        body = [Reduce('+', l_vecs, g_vecs, global_element_loop)]
    # ...

    args = dict()
    args['tests_basis']  = tuple(d_tests[v]['global']  for v in tests)
    args['spans'] = g_span.values()
    args['quads'] = g_quad
    args['tests_degrees'] = lengths_tests
    args['quads_degree'] = lengths
    args['global_pads']  = pads
    args['mats']  = [g_vecs]

    # Collect the mapping data if the user give a mapping
    if mapping_space:
        args['mapping'] = eval_mapping.coeffs
        args['mapping_degrees'] = [LengthDofTest(list(d_mapping.keys())[0])]
        args['mapping_basis'] = [list(d_mapping.values())[0]['global']]
        args['mapping_spans'] = [list(d_mapping.values())[0]['span']]


    # Collect the fields data
    if fields:
        args['f_span']         = f_span.values()
        args['f_coeffs']       = flatten(list(g_coeffs.values()))
        args['field_basis']    = tuple(d_fields[f]['global'] for f in fields)
        args['fields_degrees'] = lengths_fields.values()
        args['f_pads']         = [f.pads for f in eval_fields]
        fields                 = tuple(f.base if isinstance(f, IndexedVectorFunction) else f for f in fields)
        args['fields']         = tuple(dict.fromkeys(fields))

    # Collect the constants if the expression have some
    if constants:
        args['constants'] = constants

    # Collect the thread arguments if we are in a parallel case
    if add_openmp:
        args['thread_args']  = (coords_from_rank, rank_from_coords, global_thread_s, global_thread_e, thread_id.length)

    # Allocate space for thread arguments if we are in a parallel case
    allocations = []
    if add_openmp:
        allocations = [[Allocate(thread_span[u].set_index(i), (Integer(1+num_threads),)) for i in range(dim)] for u in thread_span]
        allocations = [Tuple(*i) for i in allocations]

    # tests_degree  = dict((v,d_tests[v]['degrees']) for v in tests)

    # Allocate space for StencilVectors
    local_allocations = []
    for i,v in enumerate(ex_tests):
        if terminal_expr[i,0] == 0:
            continue
        td    = d_tests[v]['degrees'] if v in d_tests else d_tests[v.base]['degrees']
        shape = [d+1 for d in td]
        shape = tuple(Integer(i) for i in shape)
        vec = Allocate(StencilVectorLocalBasis(v, pads, l_vecs.tag, dtype=dtype), shape)
        local_allocations.append(vec)

    body  = allocations + body

    # Add the Parallel code if it's a parallel case
    if add_openmp:
        shared = (*thread_span.values(), coords_from_rank, rank_from_coords, global_thread_s, global_thread_e,
                  *args['tests_basis'], *args['spans'], *args['quads'], g_vecs)
        if mapping_space:
            shared = shared + (*eval_mapping.coeffs,  list(d_mapping.values())[0]['global'], list(d_mapping.values())[0]['span'])
        if fields:
            shared = shared + (*f_span.values(), *args['f_coeffs'], *args['field_basis'])
        
        firstprivate = (*args['tests_degrees'].values(), *lengths, *pads, thread_id.length)

        if mapping_space:
            firstprivate = firstprivate + (*args['mapping_degrees'], )
        if fields:
            firstprivate = firstprivate + ( *args['fields_degrees'], *args['f_pads'])
        if constants:
            firstprivate = firstprivate + (*constants,)
                  
        body += [ParallelBlock(default='private',
                           shared=shared,
                           firstprivate=firstprivate,
                           body=local_allocations+parallel_body)]

    else:
        body = local_allocations + body

    local_vars = []
    imports    = []
    # Imports openmp if used
    if add_openmp:
        imports.append(Import('pyccel.stdlib.internal.openmp',('omp_get_thread_num', )))

    node = DefNode(f'assemble_vector_{tag}', args, local_vars, body, imports, (), 'linearform', domain_dtype=dtype)

    return node

#=======================================================================================================================
def _create_ast_functional_form(terminal_expr, atomic_expr, fields, d_fields, constants, nderiv,
                                dim, dtype, mapping, d_mapping, is_rational_mapping, mapping_space, mask, tag,
                                num_threads, **kwargs):
    """
    This function creates the assembly function of a Functional Form

    Parameters
    ----------

    terminal_expr : <Matrix>
        atomic representation of the Functional form

    atomic_expr   : <dict>
        atoms used in the terminal_expr

    fields   : <list>
        list of the fields

    d_fields : <dict>
        dictionary that contains the symbolic spans and basis values of each field

    constants : <list>
        list of constants

    nderiv : int
        the order of the bilinear form

    dim : int
        number of dimension

    dtype : str
        type of data 'complex' or 'float'

    mapping : <Mapping>
        Sympde Mapping object

    d_mapping : <dict>
        dictionary that contains the symbolic spans and basis values of the mapping

    is_rational_mapping : <bool>
        takes the value of True if the mapping is rational

    space : <Space>
        sympde symbolic space

    mask  : <int|None>
        the masked direction in case of boundary domain

    tag   : <str>
        tag to be added to variable names

    num_threads : <int>
        Number of threads

    Returns
    -------
    node : DefNode
        represents the function definition node that computes the assembly

    """
    # Create flags for the code
    backend   = kwargs.pop('backend', None)
    is_pyccel = backend['name'] == 'pyccel' if backend else False
    add_openmp = is_pyccel and backend['openmp'] and num_threads>1

    # pads   = variables(('pad1, pad2, pad3'), dtype='int')[:dim]
    g_quad = [GlobalTensorQuadratureGrid()]
    l_quad = [LocalTensorQuadratureGrid()]

    #TODO move to EvalField
    g_coeffs = {f:[MatrixGlobalBasis(i, i, dtype=dtype) for i in expand([f])] for f in fields}

    geo      = GeometryExpressions(mapping, nderiv)

    g_span   = dict((v,d_fields[v]['span']) for v in fields)

    # Collect mapping span when a mapping is given by the user otherwise it returns an empty dictionary
    if mapping_space:
        m_span  = dict((f,d_mapping[f]['span']) for f in d_mapping)
    else:
        m_span = {}

    g_basis  = dict((v,d_fields[v]['global'])  for v in fields)

    lengths_fields  = dict((f,LengthDofTest(f)) for f in fields)

    l_vec   = LocalElementBasis()
    l_vec.dtype = dtype
    g_vec   = GlobalElementBasis()
    g_vec.dtype = dtype

    # ...........................................................................................
    quad_length = LengthQuadrature()
    el_length   = LengthElement()
    lengths     = [el_length, quad_length]

    ind_quad      = index_quad.set_range(stop=quad_length)
    ind_element   = index_element.set_range(stop=el_length)

    # Create EvalMapping when a mapping is given by the user
    if mapping_space:
        ind_dof_test  = index_dof_test.set_range(stop=Tuple(*[d+1 for d in list(d_mapping.values())[0]['degrees']]))
        # ...........................................................................................
        eval_mapping  = EvalMapping(ind_quad, ind_dof_test, list(d_mapping.values())[0]['global'],
                        mapping, geo, mapping_space, nderiv, mask, is_rational_mapping)

    eval_fields = []

    # Create EvalFields for each patch
    for f in fields:
        f_ex         = expand([f])
        coeffs       = [CoefficientBasis(i)    for i in f_ex]
        l_coeffs     = [MatrixLocalBasis(i, dtype=dtype)    for i in f_ex]
        ind_dof_test = index_dof_test.set_range(stop=lengths_fields[f]+1)
        eval_field   = EvalField(atomic_expr[f], ind_quad, ind_dof_test, d_fields[f]['global'], coeffs, l_coeffs,
                                 g_coeffs[f], [f], mapping, nderiv, mask, dtype=dtype)
        eval_fields  += [eval_field]

    #=========================================================begin kernel======================================================
    # ... loop over tests functions to compute the value (last loop in the dependency)

    test_function_loop          = Loop((*l_quad, geo), ind_quad, stmts=flatten([eval_field.inits for eval_field in eval_fields]))
    reduced_test_function_loop  = Reduce('+', ComputeKernelExpr(terminal_expr), ElementOf(l_vec), test_function_loop)

    # ... loop over tests functions to evaluate the fields (first loop)
    kernel_stmts  = []
    if mapping_space:
        kernel_stmts.append(eval_mapping)

    kernel_stmts += [*eval_fields, Reset(l_vec), reduced_test_function_loop]
    kernel_stmts  = Block(kernel_stmts)

    #=========================================================end kernel=========================================================
    # ... loop over global elements
    args = {}

    args['tests_basis']  = g_basis.values()
    args['spans'] = g_span.values()
    args['quads'] = g_quad
    args['tests_degrees'] = lengths_fields
    args['quads_degree']  = lengths
    args['global_pads']   = [f.pads for f in eval_fields]
    args['mats']          = []

    # Collect mapping data when a mapping is given by the user
    if mapping_space:
        args['mapping']         = eval_mapping.coeffs
        args['mapping_degrees'] = [LengthDofTest(list(d_mapping.keys())[0])]
        args['mapping_basis']   = [list(d_mapping.values())[0]['global']]
        args['mapping_spans']   = [list(d_mapping.values())[0]['span']]

    args['f_coeffs'] = flatten(list(g_coeffs.values()))
    fields           = tuple(f.base if isinstance(f, IndexedVectorFunction) else f for f in fields)
    args['fields']   = tuple(dict.fromkeys(fields))

    # Collect constant when there is constant in the expression
    if constants:
        args['constants'] = constants

    # Case where openmp is used
    if add_openmp:
        shared = (*args['tests_basis'], *args['spans'], *args['quads'], *args['f_coeffs'], g_vec)
        if mapping_space:
            shared = shared + (*eval_mapping.coeffs,  list(d_mapping.values())[0]['global'], list(d_mapping.values())[0]['span'])

        firstprivate = (*args['tests_degrees'].values(), *lengths, *args['global_pads'])

        if mapping_space:
            firstprivate = firstprivate + (*args['mapping_degrees'], )
        if constants:
            firstprivate = firstprivate + (*constants,)
 
        global_element_loop  = Loop(iterable=(*g_quad, *g_span.values(), *m_span.values()), index=ind_element, stmts=kernel_stmts,
                      parallel=True, default='private', shared=shared, firstprivate=firstprivate)
    else:
        global_element_loop  = Loop(iterable=(*g_quad, *g_span.values(), *m_span.values()), index=ind_element, stmts=kernel_stmts)
    # ...

    body = (Reset(g_vec), Reduce('+', l_vec, g_vec, global_element_loop), Return(g_vec))

    local_vars = []
    node = DefNode(f'assemble_scalar_{tag}', args, local_vars, body, (), (g_vec,), 'functionalform', domain_dtype=dtype)

    return node<|MERGE_RESOLUTION|>--- conflicted
+++ resolved
@@ -277,14 +277,8 @@
             if i+1==len(funcs) or isinstance(funcs[i+1], ScalarFunction) or funcs[i].base != funcs[i+1].base:
                 new_degrees.append(degrees[i])
     return new_degrees
-<<<<<<< HEAD
-
-#=======================================================================================================================
+
 def get_quad_order(Vh):
-=======
-#==============================================================================
-def get_nquads(Vh):
->>>>>>> 9a10e76e
     if isinstance(Vh, (ProductFemSpace, VectorFemSpace)):
         return get_nquads(Vh.spaces[0])
     return tuple([g.weights.shape[1] for g in Vh.quad_grids()])
@@ -386,13 +380,9 @@
 
             # Define the type of scalar that the code should manage
             dtype           = spaces.codomain_type if hasattr(spaces, 'codomain_type') else 'real'
-
-<<<<<<< HEAD
         else:
             raise NotImplementedError('TODO')
-=======
-        kwargs['nquads']        = nquads
->>>>>>> 9a10e76e
+
 
         tests                = expand_hdiv_hcurl(tests)
         trials               = expand_hdiv_hcurl(trials)
@@ -664,13 +654,7 @@
     rank_from_coords = MatrixRankFromCoords()
     coords_from_rank = MatrixCoordsFromRank()
 
-<<<<<<< HEAD
     quad_order    = kwargs.pop('quad_order', None)
-=======
-    add_openmp = is_pyccel and backend['openmp'] and num_threads>1
-
-    nquads        = kwargs.pop('nquads', None)
->>>>>>> 9a10e76e
     thread_span   =  dict((u,d_tests[u]['thread_span']) for u in tests)
     # ...........................................................................................
     # Define name of span keys if we used OpenMP or not
@@ -1312,14 +1296,10 @@
     local_thread_e  = LocalThreadEnds()
     lengths         = [el_length,quad_length]
 
-<<<<<<< HEAD
     # Set index of quadrature
     if quad_order is not None:
         ind_quad      = index_quad.set_range(stop=Tuple(*quad_order))
-=======
-    if nquads is not None:
-        ind_quad      = index_quad.set_range(stop=Tuple(*nquads))
->>>>>>> 9a10e76e
+
     else:
         ind_quad      = index_quad.set_range(stop=quad_length)
 
