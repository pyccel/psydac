# coding: utf-8

# TODO: - init_fem is called whenever we call discretize. we should check that
#         nderiv has not been changed. shall we add quad_order too?

import numpy as np
from sympy import ImmutableDenseMatrix, Matrix

from sympde.expr          import BilinearForm as sym_BilinearForm
from sympde.expr          import LinearForm as sym_LinearForm
from sympde.expr          import Functional as sym_Functional
from sympde.expr          import Norm as sym_Norm
from sympde.topology      import Boundary, Interface
from sympde.topology      import VectorFunctionSpace
from sympde.topology      import ProductSpace
from sympde.topology      import H1SpaceType, L2SpaceType, UndefinedSpaceType
from sympde.calculus.core import PlusInterfaceOperator

from psydac.api.basic        import BasicDiscrete
from psydac.api.basic        import random_string
from psydac.api.grid         import QuadratureGrid, BasisValues
from psydac.api.utilities    import flatten
from psydac.linalg.stencil   import StencilVector, StencilMatrix, StencilInterfaceMatrix
from psydac.linalg.stencil   import ProductLinearOperator
from psydac.linalg.block     import BlockVectorSpace, BlockVector, BlockMatrix
from psydac.cad.geometry     import Geometry
from psydac.mapping.discrete import NurbsMapping
from psydac.fem.vector       import ProductFemSpace, VectorFemSpace
from psydac.fem.basic        import FemField
from psydac.fem.projectors   import construct_projection_operator
from psydac.core.bsplines    import find_span, basis_funs_all_ders
from psydac.ddm.cart         import InterfaceCartDecomposition

__all__ = (
    'DiscreteBilinearForm',
    'DiscreteFunctional',
    'DiscreteLinearForm',
    'DiscreteSumForm',
)

#==============================================================================
def collect_spaces(space, *args):
    """
    This function collect the arguments used in the assembly function

    Parameters
    ----------
    space: <FunctionSpace>
        the symbolic space

    args : <list>
        list of discrete space components like basis values, spans, ...

    Returns
    -------
    args : <list>
        list of discrete space components elements used in the asembly

    """

    if isinstance(space, ProductSpace):
        spaces = space.spaces
        indices = []
        i = 0
        for space in spaces:
            if isinstance(space, VectorFunctionSpace):
                if isinstance(space.kind, (H1SpaceType, L2SpaceType, UndefinedSpaceType)):
                    indices.append(i)
                else:
                    indices += [i+j for j in range(space.ldim)]
                i = i + space.ldim
            else:
                indices.append(i)
                i = i + 1
        args = [[e[i] for i in indices] for e in args]

    elif isinstance(space, VectorFunctionSpace):
        if isinstance(space.kind, (H1SpaceType, L2SpaceType, UndefinedSpaceType)):
            args = [[e[0]] for e in args]

    return args
#==============================================================================
def compute_diag_len(p, md, mc):
    n = ((np.ceil((p+1)/mc)-1)*md).astype('int')
    n = n-np.minimum(0, n-p)+p+1
    return n.astype('int')

def get_quad_order(Vh):
    if isinstance(Vh, (ProductFemSpace, VectorFemSpace)):
        return get_quad_order(Vh.spaces[0])
    return tuple([g.weights.shape[1] for g in Vh.quad_grids])

#==============================================================================
def construct_test_space_arguments(basis_values):
    space          = basis_values.space
    test_basis     = basis_values.basis
    spans          = basis_values.spans
    test_degrees   = space.degree
    pads           = space.pads
    multiplicity   = space.multiplicity

    test_basis, test_degrees, spans = collect_spaces(space.symbolic_space, test_basis, test_degrees, spans)

    test_basis    = flatten(test_basis)
    test_degrees  = flatten(test_degrees)
    spans         = flatten(spans)
    pads          = flatten(pads)
    multiplicity  = flatten(multiplicity)
    pads          = [p*m for p,m in zip(pads, multiplicity)]
    return test_basis, test_degrees, spans, pads

def construct_trial_space_arguments(basis_values):
    space          = basis_values.space
    trial_basis    = basis_values.basis
    trial_degrees  = space.degree
    pads           = space.pads
    multiplicity   = space.multiplicity
    trial_basis, trial_degrees = collect_spaces(space.symbolic_space, trial_basis, trial_degrees)

    trial_basis    = flatten(trial_basis)
    trial_degrees  = flatten(trial_degrees)
    pads           = flatten(pads)
    multiplicity   = flatten(multiplicity)
    pads           = [p*m for p,m in zip(pads, multiplicity)]
    return trial_basis, trial_degrees, pads

#==============================================================================
def construct_quad_grids_arguments(grid, use_weights=True):
    points         = grid.points
    if use_weights:
        weights        = grid.weights
        quads          = flatten(list(zip(points, weights)))
    else:
        quads = flatten(list(zip(points)))

    quads_order   = flatten(grid.quad_order)
    n_elements    = grid.n_elements
    return n_elements, quads, quads_order

def reset_arrays(*args):
    for a in args: a[:] = 0.

def do_nothing(*args): return 0

def extract_stencil_mats(mats):
    new_mats = []
    for M in mats:
        if isinstance(M, (StencilInterfaceMatrix, StencilMatrix)):
            new_mats.append(M)
        elif isinstance(M, ProductLinearOperator):
            new_mats += [i for i in M.operators if isinstance(i, (StencilInterfaceMatrix, StencilMatrix))]
    return new_mats
#==============================================================================
class DiscreteBilinearForm(BasicDiscrete):
    """ Class that represents the concept of a discrete bi-linear form.
        This class allocates the matrix and generates the matrix assembly method.

    Parameters
    ----------

    expr : sympde.expr.expr.BilinearForm
        The symbolic bi-linear form.

    kernel_expr : sympde.expr.evaluation.KernelExpression
        The atomic representation of the bi-linear form.

    domain_h : Geometry
        The discretized domain

    spaces: list of FemSpace
        The trial and test discrete spaces.

    matrix: Matrix
        The matrix that we assemble into it.
        If not provided, it will create a new Matrix of the appropriate space.

    update_ghost_regions: bool
        Accumulate the contributions of the neighbouring processes.

    quad_order: list of tuple
        The number of quadrature points used in the assembly method.

    backend: dict
        The backend used to accelerate the computing kernels.
        The backend dictionaries are defined in the file psydac/api/settings.py

    assembly_backend: dict
        The backend used to accelerate the assembly method.
        The backend dictionaries are defined in the file psydac/api/settings.py

    linalg_backend: dict
        The backend used to accelerate the computing kernels of the linear operator.
        The backend dictionaries are defined in the file psydac/api/settings.py

    symbolic_mapping: Sympde.topology.Mapping
        The symbolic mapping which defines the physical domain of the bi-linear form.

    """
    def __init__(self, expr, kernel_expr, domain_h, spaces, *, matrix=None, update_ghost_regions=True,
                       quad_order=None, backend=None, linalg_backend=None, assembly_backend=None,
                       symbolic_mapping=None):

        if not isinstance(expr, sym_BilinearForm):
            raise TypeError('> Expecting a symbolic BilinearForm')

        assert( isinstance(domain_h, Geometry) )

        self._spaces = spaces

        if isinstance(kernel_expr, (tuple, list)):
            if len(kernel_expr) == 1:
                kernel_expr = kernel_expr[0]
            else:
                raise ValueError('> Expecting only one kernel')

        self._kernel_expr = kernel_expr
        self._target = kernel_expr.target
        self._domain = domain_h.domain
        self._matrix = matrix

        domain = self.domain
        target = self.target

        # ...
        if len(domain)>1:
            i,j = self.get_space_indices_from_target(domain, target )
            test_space   = self.spaces[1].spaces[i]
            trial_space  = self.spaces[0].spaces[j]
            if isinstance(target, Interface):
                m,_       = self.get_space_indices_from_target(domain, target.minus )
                p,_       = self.get_space_indices_from_target(domain, target.plus )
                mapping_m = list(domain_h.mappings.values())[m]
                mapping_p = list(domain_h.mappings.values())[p]
                mapping   = (mapping_m, mapping_p) if mapping_m else None
            else:
                mapping = list(domain_h.mappings.values())[i]
        else:
            trial_space  = self.spaces[0]
            test_space   = self.spaces[1]
            mapping      = list(domain_h.mappings.values())[0]

        self._mapping = mapping

        is_rational_mapping = False
        mapping_space       = None
        if not( mapping is None ) and not isinstance(target, Interface):
            is_rational_mapping = isinstance( mapping, NurbsMapping )
            mapping_space = mapping.space
        elif not( mapping is None ) and isinstance(target, Interface):
            is_rational_mapping = (isinstance( mapping[0], NurbsMapping ), isinstance( mapping[1], NurbsMapping ))
            mapping_space = (mapping[0].space, mapping[1].space)

        self._is_rational_mapping = is_rational_mapping
        # ...

        if isinstance(test_space.vector_space, BlockVectorSpace):
            vector_space = test_space.vector_space.spaces[0]
        else:
            vector_space = test_space.vector_space

        self._vector_space = vector_space
        self._num_threads  = 1
        if vector_space.parallel and vector_space.cart.num_threads>1:
            self._num_threads = vector_space.cart.num_threads

        self._update_ghost_regions = update_ghost_regions

        # In case of multiple patches, if the communicator is MPI_COMM_NULL, we do not generate the assembly code
        # because the patch is not owned by the MPI rank.
        if vector_space.parallel and vector_space.cart.is_comm_null:
            self._free_args = ()
            self._func      = do_nothing
            self._args      = ()
            self._element_loop_starts = ()
            self._element_loop_ends   = ()
            self._global_matrices     = ()
            self._threads_args        = ()
            self._update_ghost_regions = False
            return

        # ...
        test_ext  = None
        trial_ext = None
        if isinstance(target, Boundary):
            axis        = target.axis
            test_ext    = target.ext
            trial_ext   = target.ext
        elif isinstance(target, Interface):
            # this part treats the cases of:
            # integral(v_minus * u_plus)
            # integral(v_plus  * u_minus)
            # the other cases, integral(v_minus * u_minus) and integral(v_plus * u_plus)
            # are converted to boundary integrals by Sympde
            axis         = target.axis
            test         = self.kernel_expr.test
            trial        = self.kernel_expr.trial
            test_target  = target.plus if isinstance(test, PlusInterfaceOperator) else target.minus
            trial_target = target.plus if isinstance(trial, PlusInterfaceOperator) else target.minus
            test_ext     = test_target.ext
            trial_ext    = trial_target.ext
            ncells       = tuple(max(i,j) for i,j in zip(test_space.ncells, trial_space.ncells))
            if isinstance(trial_space, VectorFemSpace):
                spaces = []
                for sp in trial_space.spaces:
                    if (trial_target.axis, trial_target.ext) in sp.interfaces:
                        spaces.append(sp._refined_space[ncells].interfaces[trial_target.axis, trial_target.ext])

                if len(spaces) == len(trial_space.spaces):
                    sym_space   = trial_space.symbolic_space
                    trial_space = VectorFemSpace(*spaces)
                    trial_space.symbolic_space = sym_space

            elif (trial_target.axis, trial_target.ext) in trial_space.interfaces:
                sym_space   = trial_space.symbolic_space
                trial_space = trial_space._refined_space[ncells].interfaces[trial_target.axis, trial_target.ext]
                trial_space.symbolic_space = sym_space

            test_space   = test_space._refined_space[ncells]
            self._test_ext  = test_target.ext
            self._trial_ext = trial_target.ext

        #...
        discrete_space   = (trial_space, test_space)
        space_quad_order = [qo - 1 for qo in get_quad_order(test_space)]
        quad_order       = [qo + 1 for qo in (quad_order or space_quad_order)]

        # this doesn't work right now otherwise. TODO: fix this and remove this assertion
        assert np.array_equal(quad_order, get_quad_order(test_space))

        # Assuming that all vector spaces (and their Cartesian decomposition,
        # if any) are compatible with each other, extract the first available
        # vector space from which (starts, ends, npts) will be read:
        starts = vector_space.starts
        ends   = vector_space.ends
        npts   = vector_space.npts

        comm = None
        if vector_space.parallel:
            comm = vector_space.cart.comm

        assembly_backend = backend or assembly_backend
        linalg_backend   = backend or linalg_backend

        # BasicDiscrete generates the assembly code and sets the following attributes that are used afterwards:
        # self._func, self._free_args, self._max_nderiv and self._backend
        BasicDiscrete.__init__(self, expr, kernel_expr, comm=comm, root=0, discrete_space=discrete_space,
                       quad_order=quad_order, is_rational_mapping=is_rational_mapping, mapping=symbolic_mapping,
                       mapping_space=mapping_space, num_threads=self._num_threads,backend=assembly_backend)

        #...
        if isinstance(target, (Boundary, Interface)):
            #...
            # If process does not own the boundary or interface, do not assemble anything
            if test_ext == -1:
                if starts[axis] != 0:
                    self._func = do_nothing

            elif test_ext == 1:
                if ends[axis] != npts[axis]-1:
                    self._func = do_nothing

            # In case of target==Interface, we only use the mpi ranks that are on the interface to assemble the BilinearForm
            if self._func == do_nothing and isinstance(target, Interface):
                self._free_args = ()
                self._args      = ()
                self._element_loop_starts = ()
                self._element_loop_ends   = ()
                self._global_matrices     = ()
                self._threads_args        = ()
                return

        if isinstance(target, Boundary):
            test_grid   = QuadratureGrid( test_space, axis, test_ext)
            trial_grid  = QuadratureGrid( trial_space, axis, trial_ext)
            self._grid  = (test_grid,)
        elif isinstance(target, Interface):
            # this part treats the cases of:
            # integral(v_minus * u_plus)
            # integral(v_plus  * u_minus)
            # the other cases, integral(v_minus * u_minus) and integral(v_plus * u_plus)
            # are converted to boundary integrals by Sympde
            test_grid    = QuadratureGrid( test_space, axis, test_ext)
            trial_grid   = QuadratureGrid( trial_space, axis, trial_ext)
            self._grid   = (test_grid, trial_grid) if test_target==target.minus else (trial_grid, test_grid)
            self._test_ext  = test_target.ext
            self._trial_ext = trial_target.ext
        else:
            test_grid   = QuadratureGrid( test_space)
            trial_grid  = QuadratureGrid( trial_space)
            self._grid  = (test_grid,)
        #...
        self._test_basis  = BasisValues( test_space,  nderiv = self.max_nderiv , trial=False, grid=test_grid)
        self._trial_basis = BasisValues( trial_space, nderiv = self.max_nderiv , trial=True, grid=trial_grid)

        self.allocate_matrices(linalg_backend)
        with_openmp  = (assembly_backend['name'] == 'pyccel' and assembly_backend['openmp']) if assembly_backend else False
        self._args , self._threads_args = self.construct_arguments(with_openmp=with_openmp)

    @property
    def domain(self):
        return self._domain

    @property
    def target(self):
        return self._target

    @property
    def spaces(self):
        return self._spaces

    @property
    def grid(self):
        return self._grid

    @property
    def test_basis(self):
        return self._test_basis

    @property
    def trial_basis(self):
        return self._trial_basis

    @property
    def global_matrices(self):
        return self._global_matrices

    @property
    def args(self):
        return self._args

    def assemble(self, *, reset=True, **kwargs):

        if self._free_args:
            basis   = []
            spans   = []
            degrees = []
            pads    = []
            coeffs  = []
            consts  = []

            for key in self._free_args:
                v = kwargs[key]

                if len(self.domain)>1 and isinstance(v, FemField) and v.space.is_product:
                    i,j = self.get_space_indices_from_target(self.domain, self.target)
                    assert i==j
                    v = v[i]
                if isinstance(v, FemField):
                    assert len(self.grid) == 1
                    basis_v  = BasisValues(v.space, nderiv = self.max_nderiv, trial=True, grid=self.grid[0])
                    bs, d, s, p = construct_test_space_arguments(basis_v)
                    basis   += bs
                    spans   += s
                    degrees += [np.int64(a) for a in d]
                    pads    += [np.int64(a) for a in p]
                    if v.space.is_product:
                        coeffs += (e._data for e in v.coeffs)
                    else:
                        coeffs += (v.coeffs._data, )
                else:
                    consts += (v, )

            args = (*self.args, *basis, *spans, *degrees, *pads, *coeffs, *consts)

        else:
            args = self._args

#        args = args + self._element_loop_starts + self._element_loop_ends

        if reset:
            reset_arrays(*self.global_matrices)

        self._func(*args, *self._threads_args)
        if self._matrix and self._update_ghost_regions:
            self._matrix.exchange_assembly_data()

        if self._matrix: self._matrix.ghost_regions_in_sync = False
        return self._matrix

    def get_space_indices_from_target(self, domain, target):
        if domain.mapping:
            domain = domain.logical_domain
        if target.mapping:
            target = target.logical_domain
        domains = domain.interior.args
        if isinstance(target, Interface):
            test       = self.kernel_expr.test
            trial      = self.kernel_expr.trial
            test_target  =  target.plus if isinstance(test, PlusInterfaceOperator) else target.minus
            trial_target = target.plus if isinstance(trial, PlusInterfaceOperator) else target.minus
            i,j = [domains.index(test_target.domain), domains.index(trial_target.domain)]
        else:
            if isinstance(target, Boundary):
                i = domains.index(target.domain)
                j = i
            else:
                i = domains.index(target)
                j = i
        return i,j

    def construct_arguments(self, with_openmp=False):
        """
        Collect the arguments used in the assembly method.

        Parameters
        ----------
        with_openmp : bool
         If set to True we collect some extra arguments used in the assembly method

        Returns
        -------
        
        args: tuple
         The arguments passed to the assembly method.

        threads_args: tuple
          Extra arguments used in the assembly method in case with_openmp=True.

        """
        test_basis, test_degrees, spans, pads = construct_test_space_arguments(self.test_basis)
        trial_basis, trial_degrees, pads      = construct_trial_space_arguments(self.trial_basis)
        n_elements, quads, quad_degrees       = construct_quad_grids_arguments(self.grid[0], use_weights=False)
        if len(self.grid)>1:
            quads  = [*quads, *self.grid[1].points]

        pads = self.test_basis.space.vector_space.pads

        # When self._target is an Interface domain len(self._grid) == 2
        # where grid contains the QuadratureGrid of both sides of the interface
        if self.mapping:
            if len(self.grid) == 1:
                map_coeffs = [[e._coeffs._data for e in self.mapping._fields]]
                spaces     = [self.mapping._fields[0].space]
                map_degree = [sp.degree for sp in spaces]
                map_span   = [[q.spans-s for q,s in zip(sp.quad_grids, sp.vector_space.starts)] for sp in spaces]
                map_basis  = [[q.basis for q in sp.quad_grids] for sp in spaces]
                points     = [g.points for g in self.grid]
                weights    = [self.mapping.weights_field.coeffs._data] if self.is_rational_mapping else []
            elif len(self.grid) == 2:
                target   = self.kernel_expr.target
                assert isinstance(target, Interface)
                mappings = list(self.mapping)
                i,j = self.get_space_indices_from_target(self.domain, target)
                m,_ = self.get_space_indices_from_target(self.domain, target.minus)
                p,_ = self.get_space_indices_from_target(self.domain, target.plus)

                map_coeffs = [[e._coeffs for e in mapping._fields] for mapping in self.mapping]
                spaces     = [mapping._fields[0].space for mapping in self.mapping]
                weights_m  = [mappings[0].weights_field.coeffs] if self.is_rational_mapping[0] else []
                weights_p  = [mappings[1].weights_field.coeffs] if self.is_rational_mapping[1] else []
                if m == j:
                    axis = target.minus.axis
                    ext  = target.minus.ext

                    spaces[0]     = spaces[0].interfaces[axis, ext]
                    map_coeffs[0] = [coeff._interface_data[axis, ext] for coeff in map_coeffs[0]]
                    map_coeffs[1] = [coeff._data for coeff in map_coeffs[1]]
                    if weights_m:
                        weights_m[0] = weights_m[0]._interface_data[axis, ext]
                    if weights_p:
                        weights_p[0] = weights_p[0]._data
                elif p == j:
                    axis = target.plus.axis
                    ext  = target.plus.ext

                    spaces[1]     = spaces[1].interfaces[axis, ext]
                    map_coeffs[0] = [coeff._data for coeff in map_coeffs[0]]
                    map_coeffs[1] = [coeff._interface_data[axis, ext] for coeff in map_coeffs[1]]
                    if weights_m:
                        weights_m[0] = weights_m[0]._data
                    if weights_p:
                        weights_p[0] = weights_p[0]._interface_data[axis, ext]

                map_degree = [sp.degree for sp in spaces]
                map_span   = [[q.spans-s for q,s in zip(sp.quad_grids, sp.vector_space.starts)] for sp in spaces]
                map_basis  = [[q.basis for q in sp.quad_grids] for sp in spaces]
                points     = [g.points for g in self.grid]

            nderiv = self.max_nderiv
            for i in range(len(self.grid)):
                axis   = self.grid[i].axis
                ext    = self.grid[i].ext
                if axis is None:continue
                space  = spaces[i].spaces[axis]
                points_i = points[i][axis]
                local_span = find_span(space.knots, space.degree, points_i[0, 0])
                boundary_basis = basis_funs_all_ders(space.knots, space.degree,
                                                     points_i[0, 0], local_span, nderiv, space.basis)
                map_basis[i][axis] = map_basis[i][axis].copy()
                map_basis[i][axis][0, :, 0:nderiv+1, 0] = np.transpose(boundary_basis)
                if ext == 1:
                    map_span[i][axis]    = map_span[i][axis].copy()
                    map_span[i][axis][0] = map_span[i][axis][-1]

            map_degree = flatten(map_degree)
            map_span   = flatten(map_span)
            map_basis  = flatten(map_basis)
            points     = flatten(points)
            if len(self.grid) == 1:
                mapping = [*map_coeffs[0], *weights]
            elif len(self.grid)==2:
                mapping   = [*map_coeffs[0], *weights_m, *map_coeffs[1], *weights_p]
        else:
            mapping    = []
            map_degree = []
            map_span   = []
            map_basis  = []

        args = (*test_basis, *trial_basis, *map_basis, *spans, *map_span, *quads, *test_degrees, *trial_degrees, *map_degree, 
                *n_elements, *quad_degrees, *pads, *mapping, *self._global_matrices)

        with_openmp  = with_openmp and self._num_threads>1

        threads_args = ()
        if with_openmp:
            threads_args = self._vector_space.cart.get_shared_memory_subdivision(n_elements)
            threads_args = (threads_args[0], threads_args[1], *threads_args[2], *threads_args[3], threads_args[4])

        args = tuple(np.int64(a) if isinstance(a, int) else a for a in args)
        threads_args = tuple(np.int64(a) if isinstance(a, int) else a for a in threads_args)

        return args, threads_args

    def allocate_matrices(self, backend=None):
        """
        Allocate the global matrices used in the assmebly method.
        In this method we allocate only the matrices that are computed in the self._target domain,
        we also avoid double allocation if we have many DiscreteLinearForm that are defined on the same self._target domain.

        Parameters
        ----------
        backend : dict
         The backend used to accelerate the computing kernels.

        """
        global_mats     = {}

        expr            = self.kernel_expr.expr
        target          = self.kernel_expr.target
        test_degree     = np.array(self.test_basis.space.degree)
        trial_degree    = np.array(self.trial_basis.space.degree)
        test_space      = self.spaces[1].vector_space
        trial_space     = self.spaces[0].vector_space
        test_fem_space   = self.spaces[1]
        trial_fem_space  = self.spaces[0]
        domain          = self.domain
        is_broken       = len(domain)>1
        is_conformal    = True

        if isinstance(expr, (ImmutableDenseMatrix, Matrix)):
            if not isinstance(test_degree[0],(list, tuple, np.ndarray)):
                test_degree = [test_degree]

            if not isinstance(trial_degree[0],(list, tuple, np.ndarray)):
                trial_degree = [trial_degree]

            pads         = np.empty((len(test_degree),len(trial_degree),len(test_degree[0])), dtype=int)
            for i in range(len(test_degree)):
                for j in range(len(trial_degree)):
                    td  = test_degree[i]
                    trd = trial_degree[j]
                    pads[i,j][:] = np.array([td, trd]).max(axis=0)
        else:
            pads = test_degree

        if self._matrix is None and (is_broken or isinstance( expr, (ImmutableDenseMatrix, Matrix))):
            self._matrix = BlockMatrix(trial_space, test_space)

        if is_broken:
            i,j = self.get_space_indices_from_target(domain, target )
            test_fem_space   = self.spaces[1].spaces[i]
            trial_fem_space  = self.spaces[0].spaces[j]
            test_space  = test_space.spaces[i]
            trial_space = trial_space.spaces[j]
<<<<<<< HEAD
            ncells = tuple(max(i,j) for i,j in zip(test_fem_space.ncells, trial_fem_space.ncells))
            is_conformal = tuple(test_fem_space.ncells) == ncells and tuple(trial_fem_space.ncells) == ncells

        else:
            ncells = tuple(max(i,j) for i,j in zip(test_fem_space.ncells, trial_fem_space.ncells))
=======
        else :
            i=0
            j=0
            #else so initialisation causing bug on line 682 
>>>>>>> 596dbcd8

        if isinstance(expr, (ImmutableDenseMatrix, Matrix)): # case of system of equations

            if is_broken: #multi patch
                if not self._matrix[i,j]:
                    mat = BlockMatrix(trial_fem_space._refined_space[ncells].vector_space, test_fem_space._refined_space[ncells].vector_space)
                    if not is_conformal and not i==j:
                        if all(trn>=tn for trn,tn in zip(trial_fem_space.ncells, test_fem_space.ncells)):
                            Ps  = [construct_projection_operator(ts._refined_space[ncells], ts) for ts in test_fem_space.spaces]
                            P   = BlockMatrix(test_fem_space._refined_space[ncells].vector_space, test_fem_space.vector_space)

                            for ni,Pi in enumerate(Ps):
                                P[ni,ni] = Pi

                            mat = ProductLinearOperator(trial_space, test_space, P, mat)
                        else:
                            Ps  = [construct_projection_operator(trs, trs._refined_space[ncells]) for trs in trial_fem_space.spaces]
                            P   = BlockMatrix(trial_fem_space.vector_space, trial_fem_space._refined_space[ncells].vector_space)
                            for ni,Pi in enumerate(Ps):P[ni,ni] = Pi
                            mat = ProductLinearOperator(trial_space, test_space, mat, P)

                    self._matrix[i,j] = mat
                matrix = self._matrix[i,j]
            else: # single patch
                matrix = self._matrix

            shape = expr.shape
            for k1 in range(shape[0]):
                for k2 in range(shape[1]):
                    if expr[k1,k2].is_zero:
                        continue

                    if isinstance(test_fem_space, VectorFemSpace):
                        ts_space = test_fem_space._refined_space[ncells].vector_space.spaces[k1]
                    else:
                        ts_space = test_fem_space._refined_space[ncells].vector_space

                    if isinstance(trial_fem_space, VectorFemSpace):
                        tr_space = trial_fem_space._refined_space[ncells].vector_space.spaces[k2]
                    else:
                        tr_space = trial_fem_space._refined_space[ncells].vector_space

                    if is_conformal and matrix[k1,k2]:
                        global_mats[k1,k2] = matrix[k1,k2]
                    elif not i == j: # assembling in an interface (type(target) == Interface)
                        axis   = target.axis
                        ext_d  = self._trial_ext
                        ext_c  = self._test_ext
                        test_n  = self.test_basis.space.spaces[k1].spaces[axis].nbasis
                        test_s  = self.test_basis.space.spaces[k1].vector_space.starts[axis]
                        trial_n = self.trial_basis.space.spaces[k2].spaces[axis].nbasis
                        cart    = self.trial_basis.space.spaces[k2].vector_space.cart
                        trial_s = cart.global_starts[axis][cart._coords[axis]]

                        s_d = trial_n-trial_s - trial_degree[k2][axis]-1 if ext_d == 1 else 0
                        s_c = test_n-trial_s  - test_degree[k1][axis] -1 if ext_c == 1 else 0

                        direction = target.direction
                        direction = 1 if direction is None else direction
                        flip = [direction]*domain.dim
                        flip[axis] = 1
                        if self._func != do_nothing:
                            global_mats[k1,k2] = StencilInterfaceMatrix(tr_space, ts_space,
                                                                        s_d, s_c,
                                                                        axis, axis,
                                                                        ext_d, ext_c,
                                                                        pads=tuple(pads[k1,k2]), 
                                                                        flip=flip)
                    else:
                        global_mats[k1,k2] = StencilMatrix(tr_space, ts_space, pads = tuple(pads[k1,k2]))

                    if is_conformal:
                        matrix[k1,k2] = global_mats[k1,k2]
                    elif all(trn>=tn for trn,tn in zip(trial_fem_space.ncells, test_fem_space.ncells)):
                        matrix.operators[-1][k1,k2] = global_mats[k1,k2]
                    else:
                        matrix.operators[0][k1,k2] = global_mats[k1,k2]

        else: # case of scalar equation
            if is_broken: # multi-patch
                if self._matrix[i,j]:
                    global_mats[i,j] = self._matrix[i,j]
                elif not i == j: # assembling in an interface (type(target) == Interface)
                    axis   = target.axis
                    ext_d  = self._trial_ext
                    ext_c  = self._test_ext
                    test_n  = self.test_basis.space.spaces[axis].nbasis
                    test_s  = self.test_basis.space.vector_space.starts[axis]
                    trial_n = self.trial_basis.space.spaces[axis].nbasis
                    cart    = self.trial_basis.space.vector_space.cart
                    trial_s = cart.global_starts[axis][cart._coords[axis]]

                    s_d = trial_n-trial_s - trial_degree[axis]-1 if ext_d == 1 else 0
                    s_c = test_n-trial_s  - test_degree[axis] -1 if ext_c == 1 else 0

                    direction = target.direction
                    direction = 1 if direction is None else direction
                    flip = [direction]*domain.dim
                    flip[axis] = 1

                    if self._func != do_nothing:
                        mat = StencilInterfaceMatrix(trial_fem_space._refined_space[ncells].vector_space,
                                                     test_fem_space._refined_space[ncells].vector_space,
                                                     s_d, s_c,
                                                     axis, axis,
                                                     ext_d, ext_c,
                                                     flip=flip)
                        if not is_conformal:
                            if all(trn>=tn for trn,tn in zip(trial_fem_space.ncells, test_fem_space.ncells)):
                                P   = construct_projection_operator(test_fem_space._refined_space[ncells], test_fem_space)
                                mat = ProductLinearOperator(trial_space, test_space, P, mat)
                            else:
                                P   = construct_projection_operator(trial_fem_space, trial_fem_space._refined_space[ncells])
                                mat = ProductLinearOperator(trial_space, test_space, mat, P)
                        global_mats[i,j] = mat
                else:
                    global_mats[i,j] = StencilMatrix(trial_space, test_space, pads=tuple(pads))

                if (i,j) in global_mats:
                    self._matrix[i,j] = global_mats[i,j]

            else: # single patch
                if self._matrix:
                    global_mats[0,0] = self._matrix
                else:
                    global_mats[0,0] = StencilMatrix(trial_space, test_space, pads=tuple(pads))

                self._matrix = global_mats[0,0]

        if backend is not None and is_broken:
            for mat in global_mats.values():
                mat.set_backend(backend)
        elif backend is not None:
            self._matrix.set_backend(backend)

        self._global_matrices     = [M._data for M in extract_stencil_mats(global_mats.values())]

#==============================================================================
class DiscreteLinearForm(BasicDiscrete):
    """ Class that represents the concept of a discrete linear form.
        This class allocates the vector and generates the vector assembly method.

    Parameters
    ----------

    expr : sympde.expr.expr.LinearForm
        The symbolic linear form.

    kernel_expr : sympde.expr.evaluation.KernelExpression
        The atomic representation of the linear form.

    domain_h : Geometry
        The discretized domain

    space : FemSpace
        The discrete space.

    vector : Vector
        The vector that we assemble into it.
        If not provided, it will create a new Vector of the appropriate space.

    update_ghost_regions : bool
        Accumulate the contributions of the neighbouring processes.

    quad_order : list or tuple
        The number of quadrature points used in the assembly method.

    backend : dict
        The backend used to accelerate the computing kernels.
        The backend dictionaries are defined in the file psydac/api/settings.py

    symbolic_mapping : Sympde.topology.Mapping
        The symbolic mapping which defines the physical domain of the linear form.

    """
    def __init__(self, expr, kernel_expr, domain_h, space, *, vector=None,
                       update_ghost_regions=True, quad_order=None, backend=None,
                       symbolic_mapping=None):

        if not isinstance(expr, sym_LinearForm):
            raise TypeError('> Expecting a symbolic LinearForm')

        assert( isinstance(domain_h, Geometry) )

        self._space  = space

        if isinstance(kernel_expr, (tuple, list)):
            if len(kernel_expr) == 1:
                kernel_expr = kernel_expr[0]
            else:
                raise ValueError('> Expecting only one kernel')

        # ...
        self._kernel_expr = kernel_expr
        self._target      = kernel_expr.target
        self._domain      = domain_h.domain
        self._vector      = vector

        domain = self.domain
        target = self.target

        if len(domain)>1:
            i = self.get_space_indices_from_target(domain, target )
            test_space  = self._space.spaces[i]
            mapping = list(domain_h.mappings.values())[i]
        else:
            test_space  = self._space
            mapping = list(domain_h.mappings.values())[0]

        if isinstance(test_space.vector_space, BlockVectorSpace):
            vector_space = test_space.vector_space.spaces[0]
            if isinstance(vector_space, BlockVectorSpace):
                vector_space = vector_space.spaces[0]
        else:
            vector_space = test_space.vector_space

        self._mapping      = mapping
        self._vector_space = vector_space
        self._num_threads  = 1
        if vector_space.parallel and vector_space.cart.num_threads>1:
            self._num_threads = vector_space.cart._num_threads

        self._update_ghost_regions = update_ghost_regions

        # In case of multiple patches, if the communicator is MPI_COMM_NULL or the cart is an Interface cart,
        # we do not generate the assembly code, because the patch is not owned by the MPI rank.
        if vector_space.parallel and (vector_space.cart.is_comm_null or isinstance(vector_space.cart, InterfaceCartDecomposition)):
            self._free_args = ()
            self._func      = do_nothing
            self._args      = ()
            self._threads_args     = ()
            self._global_matrices  = ()
            self._update_ghost_regions = False
            return

        is_rational_mapping = False
        mapping_space       = None
        if not( mapping is None ):
            is_rational_mapping = isinstance( mapping, NurbsMapping )
            mapping_space = mapping.space

        self._is_rational_mapping = is_rational_mapping
        discrete_space            = test_space


        space_quad_order = [qo - 1 for qo in get_quad_order(test_space)]
        quad_order       = [qo + 1 for qo in (quad_order or space_quad_order)]

        # this doesn't work right now otherwise. TODO: fix this and remove this assertion
        assert np.array_equal(quad_order, get_quad_order(test_space))

        comm        = None
        if vector_space.parallel:
            comm = vector_space.cart.comm

        # BasicDiscrete generates the assembly code and sets the following attributes that are used afterwards:
        # self._func, self._free_args, self._max_nderiv and self._backend
        BasicDiscrete.__init__(self, expr, kernel_expr, comm=comm, root=0, discrete_space=discrete_space,
                              quad_order=quad_order, is_rational_mapping=is_rational_mapping, mapping=symbolic_mapping,
                              mapping_space=mapping_space, num_threads=self._num_threads, backend=backend)

        if not isinstance(target, Boundary):
            ext  = None
            axis = None
        else:
            ext  = target.ext
            axis = target.axis

            # Assuming that all vector spaces (and their Cartesian decomposition,
            # if any) are compatible with each other, extract the first available
            # vector space from which (starts, ends, pads) will be read:
            # If process does not own the boundary or interface, do not assemble anything
            if ext == -1:
                start = vector_space.starts[axis]
                if start != 0:
                    self._func = do_nothing

            elif ext == 1:
                end  = vector_space.ends[axis]
                npts = vector_space.npts[axis]
                if end + 1 != npts:
                    self._func = do_nothing
            #...

        grid             = QuadratureGrid( test_space, axis=axis, ext=ext )
        self._grid       = grid
        self._test_basis = BasisValues( test_space, nderiv = self.max_nderiv, grid=grid)

        self.allocate_matrices()

        with_openmp  = (backend['name'] == 'pyccel' and backend['openmp']) if backend else False
        self._args , self._threads_args = self.construct_arguments(with_openmp=with_openmp)

    @property
    def domain(self):
        return self._domain

    @property
    def target(self):
        return self._target

    @property
    def space(self):
        return self._space

    @property
    def grid(self):
        return self._grid

    @property
    def test_basis(self):
        return self._test_basis

    @property
    def global_matrices(self):
        return self._global_matrices

    @property
    def args(self):
        return self._args

    def assemble(self, *, reset=True, **kwargs):
        if self._free_args:
            basis   = []
            spans   = []
            degrees = []
            pads    = []
            coeffs  = []
            consts  = []
            for key in self._free_args:
                v = kwargs[key]
                if len(self.domain)>1 and isinstance(v, FemField) and v.space.is_product:
                    i = self.get_space_indices_from_target(self.domain, self.target)
                    v = v[i]
                if isinstance(v, FemField):
                    basis_v  = BasisValues(v.space, nderiv = self.max_nderiv, trial=True, grid=self.grid)
                    bs, d, s, p = construct_test_space_arguments(basis_v)
                    basis   += bs
                    spans   += s
                    degrees += [np.int64(a) for a in d]
                    pads    += [np.int64(a) for a in p]
                    if v.space.is_product:
                        coeffs += (e._data for e in v.coeffs)
                    else:
                        coeffs += (v.coeffs._data, )
                else:
                    consts += (v, )

            args = (*self.args, *basis, *spans, *degrees, *pads, *coeffs, *consts)

        else:
            args = self._args

        if reset:
            reset_arrays(*self.global_matrices)

        self._func(*args, *self._threads_args)
        if self._vector and self._update_ghost_regions:
            self._vector.exchange_assembly_data()

        if self._vector: self._vector.ghost_regions_in_sync = False
        return self._vector

    def get_space_indices_from_target(self, domain, target):
        if domain.mapping:
            domain = domain.logical_domain
        if target.mapping:
            target = target.logical_domain

        domains = domain.interior.args

        if isinstance(target, Interface):
            raise NotImplementedError("Index of an interface is not defined for the LinearForm")
        elif isinstance(target, Boundary):
            i = domains.index(target.domain)
        else:
            i = domains.index(target)
        return i

    def construct_arguments(self, with_openmp=False):
        """
        Collect the arguments used in the assembly method.

        Parameters
        ----------
        with_openmp : bool
         If set to True we collect some extra arguments used in the assembly method

        Returns
        -------
        
        args: tuple
         The arguments passed to the assembly method.

        threads_args: tuple
          Extra arguments used in the assembly method in case with_openmp=True.

        """
        tests_basis, tests_degrees, spans, pads = construct_test_space_arguments(self.test_basis)
        n_elements, quads, quads_degree         = construct_quad_grids_arguments(self.grid, use_weights=False)

        global_pads   = self.space.vector_space.pads

        if self.mapping:
            mapping    = [e._coeffs._data for e in self.mapping._fields]
            space      = self.mapping._fields[0].space
            map_degree = space.degree
            map_span   = [q.spans-s for q,s in zip(space.quad_grids, space.vector_space.starts)]
            map_basis  = [q.basis for q in space.quad_grids]
            axis       = self.grid.axis
            ext        = self.grid.ext
            points     = self.grid.points
            if axis is not None:
                nderiv = self.max_nderiv
                space  = space.spaces[axis]
                points = points[axis]
                local_span = find_span(space.knots, space.degree, points[0, 0])
                boundary_basis = basis_funs_all_ders(space.knots, space.degree,
                                                     points[0, 0], local_span, nderiv, space.basis)
                map_basis[axis] = map_basis[axis].copy()
                map_basis[axis][0, :, 0:nderiv+1, 0] = np.transpose(boundary_basis)
                if ext == 1:
                    map_span[axis]    = map_span[axis].copy()
                    map_span[axis][0] = map_span[axis][-1]
            if self.is_rational_mapping:
                mapping = [*mapping, self.mapping.weights_field.coeffs._data]
        else:
            mapping    = []
            map_degree = []
            map_span   = []
            map_basis  = []

        args = (*tests_basis, *map_basis, *spans, *map_span, *quads, *tests_degrees, *map_degree, *n_elements, *quads_degree, *global_pads, *mapping, *self._global_matrices)

        with_openmp  = with_openmp and self._num_threads>1

        threads_args = ()
        if with_openmp:
            threads_args = self._vector_space.cart.get_shared_memory_subdivision(n_elements)
            threads_args = (threads_args[0], threads_args[1], *threads_args[2], *threads_args[3], threads_args[4])

        args = tuple(np.int64(a) if isinstance(a, int) else a for a in args)
        threads_args = tuple(np.int64(a) if isinstance(a, int) else a for a in threads_args)

        return args, threads_args

    def allocate_matrices(self):
        """
        Allocate the global matrices used in the assmebly method.
        In this method we allocate only the matrices that are computed in the self._target domain,
        we also avoid double allocation if we have many DiscreteLinearForm that are defined on the same self._target domain.
        """
        global_mats   = {}

        test_space  = self.test_basis.space.vector_space
        test_degree = np.array(self.test_basis.space.degree)

        expr        = self.kernel_expr.expr
        target      = self.kernel_expr.target
        domain      = self.domain
        is_broken   = len(domain)>1

        if self._vector is None and (is_broken or isinstance( expr, (ImmutableDenseMatrix, Matrix))):
            self._vector = BlockVector(self.space.vector_space)

        if isinstance(expr, (ImmutableDenseMatrix, Matrix)): # case system of equations

            if is_broken: #multi patch
                i = self.get_space_indices_from_target(domain, target )
                if not self._vector[i]:
                    self._vector[i] = BlockVector(test_space)
                vector = self._vector[i]
            else: # single patch
                vector = self._vector

            expr = expr[:]
            for i in range(len(expr)):
                if expr[i].is_zero:
                    continue
                else:
                    if  vector[i]:
                        global_mats[i] = vector[i]
                    else:
                        global_mats[i] = StencilVector(test_space.spaces[i])

                vector[i] = global_mats[i]
        else:
            if is_broken:
                i = self.get_space_indices_from_target(domain, target )
                if self._vector[i]:
                    global_mats[i] = self._vector[i]
                else:
                    global_mats[i] = StencilVector(test_space)

                self._vector[i] = global_mats[i]
            else:
                if self._vector:
                    global_mats[0] = self._vector
                else:
                    global_mats[0] = StencilVector(test_space)
                    self._vector   = global_mats[0]

        self._global_matrices = [M._data for M in global_mats.values()]

#==============================================================================
class DiscreteFunctional(BasicDiscrete):
    """ Class that represents the concept of a discrete functional form.
        This class generates the functiona form assembly method.

    Parameters
    ----------

    expr : sympde.expr.expr.LinearForm
        The symbolic functional form.

    kernel_expr : sympde.expr.evaluation.KernelExpression
        The atomic representation of the functional form.

    domain_h : Geometry
        The discretized domain

    space : FemSpace
        The discrete space.

    update_ghost_regions : bool
        Accumulate the contributions of the neighbouring processes.

    quad_order : list or tuple
        The number of quadrature points used in the assembly method.

    backend : dict
        The backend used to accelerate the computing kernels.
        The backend dictionaries are defined in the file psydac/api/settings.py

    symbolic_mapping : Sympde.topology.Mapping
        The symbolic mapping which defines the physical domain of the functional form.

    """
    def __init__(self, expr, kernel_expr, domain_h, space, *, quad_order=None,
                       backend=None, symbolic_mapping=None):

        if not isinstance(expr, sym_Functional):
            raise TypeError('> Expecting a symbolic Functional')

        # ...
        assert( isinstance(domain_h, Geometry) )

        self._space = space

        if isinstance(kernel_expr, (tuple, list)):
            if len(kernel_expr) == 1:
                kernel_expr = kernel_expr[0]
            else:
                raise ValueError('> Expecting only one kernel')

        # ...
        self._kernel_expr     = kernel_expr
        self._target          = kernel_expr.target
        self._symbolic_space  = self._space.symbolic_space
        self._domain          = domain_h.domain
        # ...

        domain = self.domain
        target = self.target

        if len(domain)>1:
            i = self.get_space_indices_from_target(domain, target)
            self._space  = self._space.spaces[i]
            mapping = list(domain_h.mappings.values())[i]
        else:
            mapping = list(domain_h.mappings.values())[0]

        if isinstance(self.space.vector_space, BlockVectorSpace):
            vector_space = self.space.vector_space.spaces[0]
            if isinstance(vector_space, BlockVectorSpace):
                vector_space = vector_space.spaces[0]
        else:
            vector_space = self.space.vector_space

        num_threads  = 1
        if vector_space.parallel and vector_space.cart.num_threads>1:
            num_threads = vector_space.cart._num_threads

        # In case of multiple patches, if the communicator is MPI_COMM_NULL, we do not generate the assembly code
        # because the patch is not owned by the MPI rank.
        if vector_space.parallel and vector_space.cart.is_comm_null:
            self._free_args = ()
            self._func      = do_nothing
            self._args      = ()
            self._expr      = expr
            self._comm      = domain_h.comm
            return

        if isinstance(target, Boundary):
            ext        = target.ext
            axis       = target.axis
        else:
            ext        = None
            axis       = None

        is_rational_mapping = False
        mapping_space       = None
        if not( mapping is None ):
            is_rational_mapping = isinstance( mapping, NurbsMapping )
            mapping_space = mapping.space

        self._mapping             = mapping
        self._is_rational_mapping = is_rational_mapping
        discrete_space            = self._space

        comm = None
        if vector_space.parallel:
            comm = vector_space.cart.comm

        space_quad_order = [qo - 1 for qo in get_quad_order(self._space)]
        quad_order       = [qo + 1 for qo in (quad_order or space_quad_order)]

        # this doesn't work right now otherwise. TODO: fix this and remove this assertion
        assert np.array_equal(quad_order, get_quad_order(self.space))

        # BasicDiscrete generates the assembly code and sets the following attributes that are used afterwards:
        # self._func, self._free_args, self._max_nderiv and self._backend
        BasicDiscrete.__init__(self, expr, kernel_expr, comm=comm, root=0, discrete_space=discrete_space,
                              quad_order=quad_order, is_rational_mapping=is_rational_mapping, mapping=symbolic_mapping,
                              mapping_space=mapping_space, num_threads=num_threads, backend=backend)

        self._comm       = domain_h.comm
        grid             = QuadratureGrid( self.space,  axis=axis, ext=ext)
        self._grid       = grid
        self._test_basis = BasisValues( self.space, nderiv = self.max_nderiv, trial=True, grid=grid)

        self._args = self.construct_arguments()

    @property
    def domain(self):
        return self._domain

    @property
    def target(self):
        return self._target

    @property
    def space(self):
        return self._space

    @property
    def grid(self):
        return self._grid

    @property
    def test_basis(self):
        return self._test_basis

    def get_space_indices_from_target(self, domain, target):
        if domain.mapping:
            domain = domain.logical_domain
        if target.mapping:
            target = target.logical_domain

        domains = domain.interior.args
        if isinstance(target, Interface):
            raise NotImplementedError("Index of an interface is not defined for the FunctionalForm")
        elif isinstance(target, Boundary):
            i = domains.index(target.domain)
        else:
            i = domains.index(target)
        return i

    def construct_arguments(self):
        """
        Collect the arguments used in the assembly method.

        Returns
        -------
        args: tuple
         The arguments passed to the assembly method.
        """

        n_elements  = [e-s+1 for s,e in zip(self.grid.local_element_start,self.grid.local_element_end)]

        points        = self.grid.points
        weights       = self.grid.weights
        tests_basis   = self.test_basis.basis
        spans         = self.test_basis.spans
        tests_degrees = self.space.degree

        tests_basis, tests_degrees, spans = collect_spaces(self.space.symbolic_space, tests_basis, tests_degrees, spans)

        global_pads   = flatten(self.test_basis.space.pads)
        multiplicity  = flatten(self.test_basis.space.multiplicity)
        global_pads   = [p*m for p,m in zip(global_pads, multiplicity)]

        tests_basis   = flatten(tests_basis)
        tests_degrees = flatten(tests_degrees)
        spans         = flatten(spans)
        quads         = flatten(list(zip(points, weights)))
        quads_degree  = flatten(self.grid.quad_order)

        if self.mapping:
            mapping    = [e._coeffs._data for e in self.mapping._fields]
            space      = self.mapping._fields[0].space
            map_degree = space.degree
            map_span   = [q.spans-s for q,s in zip(space.quad_grids, space.vector_space.starts)]
            map_basis  = [q.basis for q in space.quad_grids]

            if self.is_rational_mapping:
                mapping = [*mapping, self.mapping._weights_field._coeffs._data]
        else:
            mapping    = []
            map_degree = []
            map_span   = []
            map_basis  = []

        args = (*tests_basis, *map_basis, *spans, *map_span, *quads, *tests_degrees, *map_degree, *n_elements, *quads_degree, *global_pads, *mapping)
        args = tuple(np.int64(a) if isinstance(a, int) else a for a in args)

        return args

    def assemble(self, **kwargs):
        args = [*self._args]
        for key in self._free_args:
            v = kwargs[key]
            if isinstance(v, FemField):
                if v.space.is_product:
                    coeffs = v.coeffs
                    if self._symbolic_space.is_broken:
                        index = self.get_space_indices_from_target(self._domain, self._target)
                        coeffs = coeffs[index]

                    if isinstance(coeffs, StencilVector):
                        args += (coeffs._data, )
                    else:
                        args += (e._data for e in coeffs)
                else:
                    args += (v.coeffs._data, )
            else:
                args += (v, )

        v = self._func(*args)
        if isinstance(self.expr, sym_Norm):
            if not( self.comm is None ):
                v = self.comm.allreduce(sendobj=v)

            if self.expr.exponent == 2:
                # add abs because of 0 machine
                v = np.sqrt(np.abs(v))
            else:
                raise NotImplementedError('TODO')
        return v

#==============================================================================
class DiscreteSumForm(BasicDiscrete):

    def __init__(self, a, kernel_expr, *args, **kwargs):
        if not isinstance(a, (sym_BilinearForm, sym_LinearForm, sym_Functional)):
            raise TypeError('> Expecting a symbolic BilinearForm, LinearFormn Functional')

        self._expr = a
        backend = kwargs.pop('backend', None)
        self._backend = backend

        folder = kwargs.get('folder', None)
        self._folder = self._initialize_folder(folder)

        # create a module name if not given
        tag = random_string( 8 )

        # ...
        forms = []
        free_args = []
        self._kernel_expr = kernel_expr
        operator = None
        for e in kernel_expr:
            if isinstance(a, sym_BilinearForm):
                kwargs['update_ghost_regions'] = False
                ah = DiscreteBilinearForm(a, e, *args, assembly_backend=backend, **kwargs)
                kwargs['matrix'] = ah._matrix
                operator = ah._matrix

            elif isinstance(a, sym_LinearForm):
                kwargs['update_ghost_regions'] = False
                ah = DiscreteLinearForm(a, e, *args, backend=backend, **kwargs)
                kwargs['vector'] = ah._vector
                operator = ah._vector

            elif isinstance(a, sym_Functional):
                ah = DiscreteFunctional(a, e, *args, backend=backend, **kwargs)

            forms.append(ah)
            free_args.extend(ah.free_args)

        if isinstance(a, sym_BilinearForm):
            is_broken   = len(args[0].domain)>1
            if self._backend is not None and is_broken:
                for mat in kwargs['matrix']._blocks.values():
                    mat.set_backend(backend)
            elif self._backend is not None:
                kwargs['matrix'].set_backend(backend)

        self._forms         = forms
        self._operator      = operator
        self._free_args     = tuple(set(free_args))
        self._is_functional = isinstance(a, sym_Functional)
        # ...

    @property
    def forms(self):
        return self._forms

    @property
    def free_args(self):
        return self._free_args

    @property
    def is_functional(self):
        return self._is_functional

    def assemble(self, *, reset=True, **kwargs):
        if not self.is_functional:
            if reset :
                reset_arrays(*[i for M in self.forms for i in M.global_matrices])

            for form in self.forms:
                form.assemble(reset=False, **kwargs)
            self._operator.exchange_assembly_data()
            return self._operator
        else:
            M = [form.assemble(**kwargs) for form in self.forms]
            M = np.sum(M)
            return M<|MERGE_RESOLUTION|>--- conflicted
+++ resolved
@@ -672,18 +672,14 @@
             trial_fem_space  = self.spaces[0].spaces[j]
             test_space  = test_space.spaces[i]
             trial_space = trial_space.spaces[j]
-<<<<<<< HEAD
             ncells = tuple(max(i,j) for i,j in zip(test_fem_space.ncells, trial_fem_space.ncells))
             is_conformal = tuple(test_fem_space.ncells) == ncells and tuple(trial_fem_space.ncells) == ncells
 
         else:
             ncells = tuple(max(i,j) for i,j in zip(test_fem_space.ncells, trial_fem_space.ncells))
-=======
-        else :
             i=0
             j=0
             #else so initialisation causing bug on line 682 
->>>>>>> 596dbcd8
 
         if isinstance(expr, (ImmutableDenseMatrix, Matrix)): # case of system of equations
 
