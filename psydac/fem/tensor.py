--- conflicted
+++ resolved
@@ -83,18 +83,6 @@
     def __init__(self, domain_decomposition, *spaces, vector_space=None, cart=None, dtype=float):
 
         assert isinstance(domain_decomposition, DomainDecomposition)
-<<<<<<< HEAD
-        assert all( isinstance( s, SplineSpace ) for s in spaces )
-        self._domain_decomposition = domain_decomposition
-        self._spaces = tuple(spaces)
-        self._dtype   = dtype
-
-        # computes once and for all ldim
-        self._ldim = sum([V.ldim for V in self.spaces])
-
-        if cart is not None:
-            self._vector_space = StencilVectorSpace(cart, dtype=dtype)
-=======
         assert all(isinstance(s, SplineSpace) for s in spaces)
         assert dtype in (float, complex)
         # TODO [YG 10.04.2024]: check if dtype test is too restrictive
@@ -105,7 +93,6 @@
         elif cart is not None:
             assert isinstance(cart, CartDecomposition)
             vector_space = StencilVectorSpace(cart, dtype=dtype)
->>>>>>> 5ff38841
         elif vector_space is not None:
             assert isinstance(vector_space, StencilVectorSpace)
             cart = vector_space.cart
@@ -114,6 +101,7 @@
             vector_space = StencilVectorSpace(cart, dtype=dtype)
 
         # Store some info
+        self._ldim                 = sum(V.ldim for V in self.spaces)
         self._domain_decomposition = domain_decomposition
         self._spaces               = spaces
         self._dtype                = dtype
