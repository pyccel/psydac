--- conflicted
+++ resolved
@@ -1,11 +1,7 @@
 # -*- coding: UTF-8 -*-
 
 import numpy as np
-<<<<<<< HEAD
 from sympy import pi, cos, sin, Matrix, Tuple, lambdify
-=======
-from sympy import pi, cos, sin, Matrix, Tuple
->>>>>>> 23d9d59d
 from scipy import linalg
 from scipy.sparse.linalg import spsolve
 from scipy.sparse.linalg import gmres as sp_gmres
@@ -27,15 +23,7 @@
 from psydac.fem.vector         import ProductFemSpace
 from psydac.api.discretization import discretize
 from psydac.linalg.utilities   import array_to_stencil
-
-<<<<<<< HEAD
-from psydac.linalg.iterative_solvers import bicg
-from psydac.linalg.block import BlockVector
-
-#==============================================================================
-=======
-from psydac.linalg.iterative_solvers import pcg
->>>>>>> 23d9d59d
+from psydac.linalg.iterative_solvers import pcg, bicg
 
 #==============================================================================
 def run_system_1_2d_dir(f0, sol, ncells, degree):
@@ -102,12 +90,7 @@
     return l2_error
 
 #==============================================================================
-<<<<<<< HEAD
 def run_stokes_2d_dir(f, ue, pe, *, ncells, degree, scipy=False):
-
-=======
-def run_system_2_2d_dir(f1, f2,u1, u2, ncells, degree):
->>>>>>> 23d9d59d
     # ... abstract model
     domain = Square()
 
@@ -162,8 +145,8 @@
     # Numerical solution: velocity field
     # TODO: allow this: uh = FemField(V1h, coeffs=x[0:2]) or similar
     uh = FemField(V1h)
-    uh.coeffs[0] = x[0]
-    uh.coeffs[1] = x[1]
+    uh.coeffs[0][:] = x[0][:]
+    uh.coeffs[1][:] = x[1][:]
 
     # Numerical solution: pressure field
     # TODO: allow this: uh = FemField(V2h, coeffs=x[2])
@@ -274,11 +257,7 @@
     assert l2_error-0.00030070020628128664<1e-13
 
 #------------------------------------------------------------------------------
-<<<<<<< HEAD
 def test_stokes_2d_dir_1():
-=======
-def test_api_system_2_2d_dir_1():
->>>>>>> 23d9d59d
 
     # ... Exact solution
     from sympy import symbols
@@ -318,7 +297,6 @@
     #TODO verify convergence rate
 
 #------------------------------------------------------------------------------
-<<<<<<< HEAD
 def test_stokes_2d_dir_2():
 
     # ... Exact solution
@@ -346,7 +324,8 @@
 
     # Run test
     namespace = run_stokes_2d_dir(f, ue, pe, ncells=[2**3, 2**3], degree=[4, 4], scipy=True)
-=======
+
+#------------------------------------------------------------------------------
 def test_api_system_3_2d_dir_1():
     from sympy import symbols
     x,y,z    = symbols('x1, x2, x3')
@@ -369,5 +348,4 @@
 
 def teardown_function():
     from sympy.core import cache
-    cache.clear_cache()
->>>>>>> 23d9d59d
+    cache.clear_cache()