--- conflicted
+++ resolved
@@ -20,10 +20,8 @@
 from sympde.topology import ProductSpace
 from sympde.topology import Mapping
 from sympde.topology import H1SpaceType, L2SpaceType, UndefinedSpaceType
-<<<<<<< HEAD
+
 from sympde.calculus.core  import PlusInterfaceOperator, MinusInterfaceOperator
-=======
->>>>>>> 6be6dffd
 
 from psydac.api.basic           import BasicDiscrete
 from psydac.api.basic           import random_string
@@ -34,11 +32,8 @@
 from psydac.api.glt             import DiscreteGltExpr
 from psydac.api.utilities       import flatten
 
-<<<<<<< HEAD
 from psydac.linalg.stencil      import StencilVector, StencilMatrix, StencilInterfaceMatrix
-=======
-from psydac.linalg.stencil      import StencilVector, StencilMatrix
->>>>>>> 6be6dffd
+
 from psydac.linalg.block        import BlockVector, BlockMatrix
 from psydac.cad.geometry        import Geometry
 from psydac.mapping.discrete    import SplineMapping, NurbsMapping
@@ -91,12 +86,10 @@
             args = [[e[0]] for e in args]
 
     return args
-<<<<<<< HEAD
 
 def do_nothing(*args):
     pass
-=======
->>>>>>> 6be6dffd
+
 
 #==============================================================================
 class DiscreteBilinearForm(BasicDiscrete):
@@ -137,7 +130,6 @@
         test_space  = self.spaces[1]
 
         # ...
-<<<<<<< HEAD
         quad_order   = kwargs.pop('quad_order', None)
         domain       = self.kernel_expr.target
         self._matrix = kwargs.pop('matrix', None)
@@ -169,18 +161,9 @@
             self._spaces = (trial_space, test_space)
         self._test_symbolic_space  = test_sym_space
         self._trial_symbolic_space = trial_sym_space
-=======
-        quad_order = kwargs.pop('quad_order', None)
-        domain     = self.kernel_expr.target
-        # ...
->>>>>>> 6be6dffd
+
 
         # TODO must check that spaces lead to the same QuadratureGrid
-<<<<<<< HEAD
-=======
-        if not isinstance(domain, sym_Boundary):
-            self._grid = QuadratureGrid( test_space, quad_order = quad_order )
->>>>>>> 6be6dffd
 
         if isinstance(domain, sym_Boundary):
             self._grid = BoundaryQuadratureGrid( test_space,
@@ -227,9 +210,6 @@
         self._trial_basis = BasisValues( trial_space, self.grid,
                                          nderiv = self.max_nderiv , ext=trial_ext)
 
-        self._args  = self.construct_arguments()
-
-        self._matrix = kwargs.pop('matrix', None)
         self._args  = self.construct_arguments()
 
     @property
@@ -269,7 +249,6 @@
 
     def construct_arguments(self):
 
-<<<<<<< HEAD
         tests_basis    = self.test_basis.basis
         trial_basis    = self.trial_basis.basis
         target         = self.kernel_expr.target
@@ -281,15 +260,6 @@
         tests_basis, tests_degrees, spans = collect_spaces(self._test_symbolic_space, tests_basis, tests_degrees, spans)
         trial_basis, trials_degrees       = collect_spaces(self._trial_symbolic_space, trial_basis, trials_degrees)
 
-=======
-        tests_basis = self.test_basis.basis
-        trial_basis = self.trial_basis.basis
-        tests_degrees = self.spaces[1].degree
-        trials_degrees = self.spaces[0].degree
-        spans = self.test_basis.spans
-        tests_basis, tests_degrees, spans = collect_spaces(self.spaces[1].symbolic_space, tests_basis, tests_degrees, spans)
-        trial_basis, trials_degrees       = collect_spaces(self.spaces[0].symbolic_space, trial_basis, trials_degrees)
->>>>>>> 6be6dffd
         tests_basis    = flatten(tests_basis)
         trial_basis    = flatten(trial_basis)
         tests_degrees  = flatten(tests_degrees)
@@ -302,14 +272,10 @@
         quads_degree   = flatten(self.grid.quad_order)
         n_elements     = self.grid.n_elements
         global_pads    = self.spaces[0].vector_space.pads
-<<<<<<< HEAD
 
         local_mats, global_mats = self.allocate_matrices()
         global_mats             = [M._data for M in global_mats]
-=======
-        local_mats, global_mats = self.allocate_matrices()
-        global_mats = [M._data for M in global_mats]
->>>>>>> 6be6dffd
+
         if self.mapping:
             mapping = [e._coeffs._data for e in self.mapping._fields]
             if self.is_rational_mapping:
@@ -320,7 +286,7 @@
         return args
 
     def allocate_matrices(self):
-<<<<<<< HEAD
+
         spaces          = self.spaces
         expr            = self.kernel_expr.expr
         target          = self.kernel_expr.target
@@ -334,16 +300,7 @@
         trial_sym_space = self._trial_symbolic_space
         is_broken       = test_sym_space.is_broken
         domain          = test_sym_space.domain.interior.args if is_broken else test_sym_space.domain.interior
-=======
-        spaces       = self.spaces
-        expr         = self.kernel_expr.expr
-        global_mats  = OrderedDict()
-        local_mats   = OrderedDict()
-        test_space   = spaces[1].vector_space
-        trial_space  = spaces[0].vector_space
-        test_degree  = np.array(spaces[1].degree)
-        trial_degree = np.array(spaces[0].degree)
->>>>>>> 6be6dffd
+
         if isinstance(expr, Matrix):
             pads         = np.zeros((len(test_degree),len(trial_degree),len(test_degree[0])), dtype=int)
             for i in range(len(test_degree)):
@@ -355,7 +312,7 @@
             pads = test_degree
 
         if isinstance(expr, Matrix):
-<<<<<<< HEAD
+
             shape = expr.shape
             for i in range(shape[0]):
                 for j in range(shape[1]):
@@ -369,12 +326,7 @@
                         else:
                             global_mats[ii,jj] = StencilMatrix(trial_space.spaces[j], test_space.spaces[i], pads = tuple(pads[i,j]))
                         local_mats[ii,jj]  = np.zeros((*(test_degree[i]+1),*(2*pads[i,j]+1)))
-=======
-            for i in range(expr.shape[0]):
-                for j in range(expr.shape[1]):
-                    if expr[i,j].is_zero:
-                        continue
->>>>>>> 6be6dffd
+
                     else:
                         if self._matrix and self._matrix[i,j]:
                             global_mats[i,j] = self._matrix[i,j]
@@ -383,7 +335,6 @@
                         local_mats[i,j]  = np.zeros((*(test_degree[i]+1),*(2*pads[i,j]+1)))
 
             self._matrix = BlockMatrix(trial_space, test_space, global_mats)
-<<<<<<< HEAD
 
         elif is_broken:
             if isinstance(target, sym_Interface):
@@ -413,8 +364,6 @@
                 local_mats[i,j]  = np.zeros((*(test_degree+1),*(2*trial_degree+1)))
             for ij in global_mats:
                 self._matrix[ij]  = global_mats[ij]
-=======
->>>>>>> 6be6dffd
         else:
             if self._matrix:
                 global_mats[0,0] = self._matrix
@@ -458,7 +407,7 @@
         # ...
         quad_order = kwargs.pop('quad_order', None)
         domain     = self.kernel_expr.target
-<<<<<<< HEAD
+
         self._vector = kwargs.pop('vector', None)
         if self._vector is None:
             if isinstance(self._space, ProductFemSpace):
@@ -476,10 +425,7 @@
 
         self._symbolic_space  = test_sym_space
 
-=======
-        # ...
-
->>>>>>> 6be6dffd
+
         if not isinstance(domain, sym_Boundary):
             self._grid = QuadratureGrid( self.space, quad_order = quad_order )
             ext        = None
@@ -489,7 +435,7 @@
                                                  domain.axis,
                                                  domain.ext,
                                                  quad_order = quad_order )
-<<<<<<< HEAD
+
             ext = domain.ext
 
             if ext == -1:
@@ -501,18 +447,12 @@
                 nb  = self.space.spaces[domain.axis].nbasis
                 if end+1 != nb:
                     self._func = do_nothing
-=======
->>>>>>> 6be6dffd
+
 
         self._test_basis = BasisValues( self.space, self.grid,
                                         nderiv = self.max_nderiv, ext=ext)
 
-<<<<<<< HEAD
-
-=======
-        self._vector = kwargs.pop('vector', None)
->>>>>>> 6be6dffd
-        self._args = self.construct_arguments()
+        self._args   = self.construct_arguments()
 
     @property
     def space(self):
@@ -551,19 +491,12 @@
         tests_degrees = self.space.degree
         spans = self.test_basis.spans
 
-<<<<<<< HEAD
         tests_basis, tests_degrees, spans = collect_spaces(self._symbolic_space, tests_basis, tests_degrees, spans)
 
         tests_basis   = flatten(tests_basis)
         tests_degrees = flatten(tests_degrees)
         spans         = flatten(spans)
-=======
-        tests_basis, tests_degrees, spans = collect_spaces(self.space.symbolic_space, tests_basis, tests_degrees, spans)
-
-        tests_basis = flatten(tests_basis)
-        tests_degrees = flatten(tests_degrees)
-        spans = flatten(spans)
->>>>>>> 6be6dffd
+
 
         points        = self.grid.points
         weights       = self.grid.weights
@@ -571,15 +504,10 @@
         quads_degree  = flatten(self.grid.quad_order)
         n_elements    = self.grid.n_elements
         global_pads   = self.space.vector_space.pads
-<<<<<<< HEAD
 
         local_mats, global_mats = self.allocate_matrices()
         global_mats             = [M._data for M in global_mats]
 
-=======
-        local_mats, global_mats = self.allocate_matrices()
-        global_mats   = [M._data for M in global_mats]
->>>>>>> 6be6dffd
         if self.mapping:
             mapping   = [e._coeffs._data for e in self.mapping._fields]
             if self.is_rational_mapping:
@@ -596,7 +524,7 @@
         local_mats  = OrderedDict()
         test_space  = space.vector_space
         test_degree = np.array(space.degree)
-<<<<<<< HEAD
+
         target      = self.kernel_expr.target
         sym_space   = self._symbolic_space
         is_broken   = sym_space.is_broken
@@ -627,21 +555,7 @@
                 global_mats[i] = StencilVector(test_space)
 
             local_mats[i] = np.zeros([*(test_degree+1)])
-=======
-        if isinstance(expr, Matrix):
-            expr = expr[:]
-            for i in range(len(expr)):
-                    if expr[i].is_zero:
-                        continue
-                    else:
-                        if self._vector and self.vector[i]:
-                            global_mats[i] = self._vector[i]
-                        else:
-                            global_mats[i] = StencilVector(test_space.spaces[i])
-
-                        local_mats[i] = np.zeros([*(test_degree[i]+1)])
-            self._vector = BlockVector(test_space)
->>>>>>> 6be6dffd
+
             for i in global_mats:
                 self._vector[i] = global_mats[i]
         else:
@@ -692,14 +606,11 @@
         domain     = self.kernel_expr.target
         # ...
 
-<<<<<<< HEAD
+
         test_sym_space   = self._space.symbolic_space
         if test_sym_space.is_broken:
             domains = test_sym_space.domain.interior.args
-=======
-        if boundary is None:
-            self._grid = QuadratureGrid( self.space, quad_order = quad_order )
->>>>>>> 6be6dffd
+
 
             if isinstance(domain, sym_Boundary):
                 i = domains.index(domain.domain)
@@ -712,7 +623,6 @@
 
         if isinstance(domain, sym_Boundary):
             self._grid = BoundaryQuadratureGrid( self.space,
-<<<<<<< HEAD
                                          boundary.axis,
                                          boundary.ext,
                                          quad_order = quad_order )
@@ -725,15 +635,7 @@
         # ...
         self._test_basis = BasisValues( self.space, self.grid,
                                         nderiv = self.max_nderiv, ext=ext)
-=======
-                                                 boundary.axis,
-                                                 boundary.ext,
-                                                 quad_order = quad_order )
-
-        # ...
-        self._test_basis = BasisValues( self.space, self.grid,
-                                        nderiv = self.max_nderiv )
->>>>>>> 6be6dffd
+
         self._args = self.construct_arguments()
 
     @property
@@ -758,25 +660,20 @@
         spans       = [[sp[s:e+1] for s,e,sp in zip(sk,ek,spans)] for spans in self.test_basis.spans]
 
         tests_degrees = self.space.degree
-<<<<<<< HEAD
+
         tests_basis, tests_degrees, spans = collect_spaces(self._symbolic_space, tests_basis, tests_degrees, spans)
-=======
-        tests_basis, tests_degrees, spans = collect_spaces(self.space.symbolic_space, tests_basis, tests_degrees, spans)
->>>>>>> 6be6dffd
+
         tests_basis   = flatten(tests_basis)
         tests_degrees = flatten(tests_degrees)
         spans         = flatten(spans)
         quads         = flatten(list(zip(points, weights)))
         quads_degree  = flatten(self.grid.quad_order)
         global_pads   = self.space.vector_space.pads
-<<<<<<< HEAD
+
         local_mats, vector = np.zeros((1,)), np.zeros((1,))
 
         if self._vector is None:
             self._vector = vector
-=======
-        local_mats, global_mats = np.zeros((1,)), np.zeros((1,))
->>>>>>> 6be6dffd
 
         if self.mapping:
             mapping = [e._coeffs._data for e in self.mapping._fields]
@@ -785,53 +682,34 @@
         else:
             mapping = []
 
-<<<<<<< HEAD
         args = (*tests_basis, *spans, *quads, *tests_degrees, *n_elements, *quads_degree, *global_pads, local_mats, self._vector, *mapping)
 
         return args
 
     def assemble(self, **kwargs):
 
-=======
-        args = (*tests_basis, *spans, *quads, *tests_degrees, *n_elements, *quads_degree, *global_pads, local_mats, global_mats, *mapping)
-        self._global_mats = global_mats
-        return args
-
-    def assemble(self, **kwargs):
-
->>>>>>> 6be6dffd
         if self._free_args:
             args = self._args
             free_args = self._free_args
             for key in free_args:
                 if isinstance(kwargs[key], FemField):
                     args += (kwargs[key]._coeffs._data,)
-<<<<<<< HEAD
+
                 elif isinstance(kwargs[key], VectorFemField) and not self._symbolic_space.is_broken:
                     args += tuple(e._data for e in kwargs[key].coeffs[:])
                 elif isinstance(kwargs[key], VectorFemField) and self._symbolic_space.is_broken:
                     index = self._symbolic_space.domain.interior.args.index(self._domain)
                     args += (kwargs[key].coeffs[index]._data, )
-=======
-                elif isinstance(kwargs[key], VectorFemField):
-                    args += tuple(e._data for e in kwargs[key].coeffs[:])
->>>>>>> 6be6dffd
+
                 else:
                     args += (kwargs[key], )
         else:
             args = self._args
-<<<<<<< HEAD
 
         self._func(*args)
 
         v = self._vector[0]
 
-=======
-
-        self._func(*args)
-        v = self._global_mats[0]
-        
->>>>>>> 6be6dffd
         if isinstance(self.expr, sym_Norm):
             if not( self.comm is None ):
                 v = self.comm.allreduce(sendobj=v)
@@ -864,16 +742,13 @@
 
         # ...
         forms = []
-<<<<<<< HEAD
-=======
-        boundaries = kwargs.pop('boundary', [])
->>>>>>> 6be6dffd
+
         for e in kernel_expr:
             kwargs['target'] = e.target
             if isinstance(a, sym_BilinearForm):
                 ah = DiscreteBilinearForm(a, e, *args, **kwargs)
                 kwargs['matrix'] = ah._matrix
-<<<<<<< HEAD
+
             elif isinstance(a, sym_LinearForm):
                 ah = DiscreteLinearForm(a, e, *args, **kwargs)
                 kwargs['vector'] = ah._vector
@@ -881,20 +756,8 @@
                 ah = DiscreteFunctional(a, e, *args, **kwargs)
                 kwargs['vector'] = ah._vector
             forms.append(ah)
-=======
-
-            elif isinstance(a, sym_LinearForm):
-                ah = DiscreteLinearForm(a, e, *args, **kwargs)
-                kwargs['vector'] = ah._vector
-
-            elif isinstance(a, sym_Functional):
-                ah = DiscreteFunctional(a, e, *args, **kwargs)
-                kwargs['vector'] = ah._vector
-
-            forms.append(ah)
 
             kwargs['boundary'] = None
->>>>>>> 6be6dffd
 
         self._forms = forms
         # ...
