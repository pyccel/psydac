--- conflicted
+++ resolved
@@ -39,11 +39,8 @@
 from sympde.expr import BilinearForm
 from sympde.expr import Functional
 
-<<<<<<< HEAD
+
 from sympde.topology.basic       import Boundary, Interface
-=======
-from sympde.topology.basic       import Boundary
->>>>>>> 6be6dffd
 from sympde.topology             import H1SpaceType, HcurlSpaceType
 from sympde.topology             import HdivSpaceType, L2SpaceType, UndefinedSpaceType
 from sympde.topology             import ScalarField
@@ -54,7 +51,6 @@
 from sympde.topology.derivatives import _partial_derivatives
 from sympde.topology.derivatives import _logical_partial_derivatives
 from sympde.topology.derivatives import get_max_partial_derivatives
-<<<<<<< HEAD
 
 from pyccel.ast.core  import _atomic
 
@@ -65,20 +61,6 @@
 
 from collections import OrderedDict
 from itertools   import groupby
-
-=======
-
-from pyccel.ast.core  import _atomic
-
-from .nodes import index_quad
-from .nodes import index_element
-from .nodes import index_dof_test
-from .nodes import index_dof_trial
-
-from collections import OrderedDict
-from itertools   import groupby
-
->>>>>>> 6be6dffd
 
 
 #==============================================================================
@@ -157,7 +139,6 @@
         else:
             raise NotImplementedError("TODO")
     return tuple(new_args)
-<<<<<<< HEAD
 
 #==============================================================================
 def is_scalar_field(expr):
@@ -173,23 +154,6 @@
 
     return False
 
-=======
-
-#==============================================================================
-def is_scalar_field(expr):
-
-    if isinstance(expr, _partial_derivatives):
-        return is_scalar_field(expr.args[0])
-
-    elif isinstance(expr, _logical_partial_derivatives):
-        return is_scalar_field(expr.args[0])
-
-    elif isinstance(expr, ScalarField):
-        return True
-
-    return False
-
->>>>>>> 6be6dffd
 #==============================================================================
 def is_vector_field(expr):
 
@@ -270,26 +234,19 @@
 
         if isinstance(domain, Boundary):
             mask = Mask(domain.axis, domain.ext)
-<<<<<<< HEAD
+
         elif isinstance(domain, Interface):
             mask = Mask(domain.axis, None)
 
         if isinstance(expr, LinearForm):
 
-=======
-
-        if isinstance(expr, LinearForm):
->>>>>>> 6be6dffd
             is_linear           = True
             tests               = expr.test_functions
             fields              = expr.fields
             mapping             = spaces.symbolic_mapping
             is_rational_mapping = spaces.is_rational_mapping
             spaces              = spaces.symbolic_space
-<<<<<<< HEAD
             is_broken           = spaces.is_broken
-=======
->>>>>>> 6be6dffd
 
         elif isinstance(expr, BilinearForm):
             is_bilinear         = True
@@ -299,10 +256,7 @@
             mapping             = spaces[0].symbolic_mapping
             is_rational_mapping = spaces[0].is_rational_mapping
             spaces              = [V.symbolic_space for V in spaces]
-<<<<<<< HEAD
             is_broken           = spaces[0].is_broken
-=======
->>>>>>> 6be6dffd
 
         elif isinstance(expr, Functional):
             is_functional       = True
@@ -312,10 +266,7 @@
             mapping             = spaces.symbolic_mapping
             is_rational_mapping = spaces.is_rational_mapping
             spaces              = spaces.symbolic_space
-<<<<<<< HEAD
             is_broken           = spaces.is_broken
-=======
->>>>>>> 6be6dffd
 
         else:
             raise NotImplementedError('TODO')
@@ -371,23 +322,6 @@
             d_trials[u] = d
         # ...
 
-<<<<<<< HEAD
-        shapes_tests  = {}
-        shapes_trials = {}
-
-        start = 0
-        for v in tests:
-            ln = 1 if isinstance(v, ScalarTestFunction) else dim
-            end = start + ln
-            shapes_tests[v] = (start, end)
-            start = end
-
-        start = 0
-        for u in trials:
-            ln = 1 if isinstance(u, ScalarTestFunction) else dim
-            end = start + ln
-            shapes_trials[u] = (start, end)
-            start = end
 
         if is_broken:
             if is_bilinear:
@@ -403,8 +337,7 @@
                 i = space_domain.interior.args.index(domain)
             mapping = mapping[i]
 
-=======
->>>>>>> 6be6dffd
+
         if is_linear:
             ast = _create_ast_linear_form(terminal_expr, atomic_expr, atomic_expr_field, 
                                           tests, d_tests,
@@ -462,7 +395,6 @@
                               nderiv, dim, mapping, is_rational_mapping, spaces, mask, tag):
     """
     This function creates the assembly function of a bilinearform
-<<<<<<< HEAD
 
     Parameters
     ----------
@@ -521,66 +453,6 @@
     node : DefNode
         represents the a function definition node that computes the assembly
 
-=======
-
-    Parameters
-    ----------
-
-    terminal_expr : <Matrix>
-        atomic representation of the bilinear form
-
-    atomic_expr   : <Matrix>
-        atoms used in the terminal_expr
-
-    atomic_expr_field: <list>
-        list  of atomic expressions of fields
-
-    tests   : <list>
-        list of tests functions
-
-    d_tests : <dict>
-        dictionary that contains the symbolic spans and basis values of each test function
-
-    trials : <list>
-        list of trial functions
-
-    d_trials: <list>
-        dictionary that contains the symbolic spans and basis values of each trial function
-
-    fields : <list>
-        list of fields
-
-    constants : <list>
-        list of constants
-
-    nderiv : int
-        the order of the bilinear form
-
-    dim : int
-        number of dimension
-
-    mapping : <Mapping>
-        Sympde Mapping object
-
-    is_rational_mapping : <bool>
-        takes the value of True if the mapping is rational
-
-    spaces : <list>
-        list of sympde symbolic test and trial spaces
-
-    mask  : <int|None>
-        the masked direction in case of boundary domain
-
-    tag   : <str>
-        tag to be added to variable names
-
-
-    Returns
-    -------
-    node : DefNode
-        represents the a function definition node that computes the assembly
-
->>>>>>> 6be6dffd
     """
 
     pads   = symbols('pad1, pad2, pad3')[:dim]
