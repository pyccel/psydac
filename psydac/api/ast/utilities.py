--- conflicted
+++ resolved
@@ -97,33 +97,6 @@
     else:
         return expr
 #==============================================================================
-<<<<<<< HEAD
-partial_der = dict(zip(_partial_derivatives,_logical_partial_derivatives))
-symbols     = {Symbol('x'):Symbol('x1'),Symbol('y'):Symbol('x2'),Symbol('z'):Symbol('x3')}
-def physical2logical(expr):
-    
-    if isinstance(expr, (_partial_derivatives)):
-        argument = physical2logical(expr.args[0])
-        new_expr = partial_der[type(expr)](argument)
-        return new_expr
-    elif isinstance(expr, (ScalarTestFunction, VectorTestFunction, ScalarField, VectorField, IndexedVectorField, IndexedTestTrial)):
-        return expr
-    elif isinstance(expr, Symbol):
-        return symbols[expr]
-    elif isinstance(expr, (Add, Mul, Pow, Function)):
-        args = [physical2logical(i) for i in expr.args]
-        return type(expr)(*args)
-    elif isinstance(expr, Matrix):
-        new_expr = expr.zeros((*expr.shape))
-        for i in range(expr.shape[0]):
-            for j in range(expr.shape[1]):
-                new_expr[i,j] = physical2logical(expr[i,j])
-        return new_expr
-    else:
-        return expr
-#==============================================================================
-=======
->>>>>>> ab58d153
 def _get_name(atom):
     atom_name = None
     if isinstance( atom, ScalarTestFunction ):
