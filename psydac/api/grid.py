# coding: utf-8

import numpy as np

from psydac.core.bsplines          import find_span
from psydac.core.bsplines          import basis_funs_all_ders
from psydac.core.bsplines          import basis_ders_on_quad_grid
from psydac.fem.splines            import SplineSpace
from psydac.fem.tensor             import TensorFemSpace
from psydac.fem.vector             import ProductFemSpace
#==============================================================================
class QuadratureGrid():
    def __init__( self, V , axis=None, ext=None):

        if isinstance(V, ProductFemSpace):
            V = V.spaces[0]

        self._fem_grid            = V.quad_grids
        self._n_elements          = [g.num_elements        for g in V.quad_grids]
        self._local_element_start = [g.local_element_start for g in V.quad_grids]
        self._local_element_end   = [g.local_element_end   for g in V.quad_grids]
        self._points              = [g.points              for g in V.quad_grids]
        self._weights             = [g.weights             for g in V.quad_grids]
        self._axis                = axis
        self._ext                 = ext

        if axis is not None:
            points  = self.points
            weights = self.weights

            # ...
            if V.ldim == 1 and isinstance(V, SplineSpace):
                bounds = {-1: V.domain[0],
                           1: V.domain[1]}
            elif isinstance(V, TensorFemSpace):
                bounds = {-1: V.spaces[axis].domain[0],
                           1: V.spaces[axis].domain[1]}
            else:
                raise ValueError('Incompatible type(V) = {} in {} dimensions'.format(
                    type(V), V.ldim))

            points [axis] = np.asarray([[bounds[ext]]])
            weights[axis] = np.asarray([[1.]])
            # ...
            self._points  = points
            self._weights = weights

    @property
    def fem_grid(self):
        return self._fem_grid

    @property
    def n_elements(self):
        return self._n_elements

    @property
    def local_element_start( self ):
        """ Local index of first element owned by process.
        """
        return self._local_element_start

    @property
    def local_element_end( self ):
        """ Local index of last element owned by process.
        """
        return self._local_element_end

    @property
    def points(self):
        return self._points

    @property
    def weights(self):
        return self._weights

    @property
    def quad_order(self):
        return [w.shape[1] for w in self.weights]

<<<<<<< HEAD
#==============================================================================
class BoundaryQuadratureGrid(QuadratureGrid):
    def __init__( self, V, axis, ext, quad_order=None ):
        assert( not( isinstance(V, ProductFemSpace) ) )

        QuadratureGrid.__init__( self, V, quad_order=quad_order )

        points  = self.points
        weights = self.weights

        # ...
        if V.ldim == 1 and isinstance(V, SplineSpace):
            bounds = {-1: V.domain[0],
                       1: V.domain[1]}
        elif isinstance(V, TensorFemSpace):
            bounds = {-1: V.spaces[axis].domain[0],
                       1: V.spaces[axis].domain[1]}
        else:
            raise ValueError('Incompatible type(V) = {} in {} dimensions'.format(
                type(V), V.ldim))

        points [axis] = np.asarray([[bounds[ext]]])
        weights[axis] = np.asarray([[1.]])
        # ...

        self._axis    = axis
        self._ext     = ext
        self._points  = points
        self._weights = weights

=======
>>>>>>> af02f63f
    @property
    def axis(self):
        return self._axis

    @property
    def ext(self):
        return self._ext

#==============================================================================
class BasisValues():
    """ Compute the basis values and the spans.

    Parameters
    ----------
    V : FemSpace
       the space that contains the basis values and the spans.

    nderiv : int
        the maximum number of derivatives needed for the basis values.

    trial : bool, optional
        the trial parameter indicates if the FemSpace represents the trial space or the test space.

    grid : QuadratureGrid, optional
        needed for the basis values on the boundary to indicate the boundary over an axis.

    ext : int, optional
        needed for the basis values on the boundary to indicate the boundary over an axis.

    Attributes
    ----------
    basis : list
        The basis values.
    spans : list
        The spans of the basis functions.

    """
    def __init__( self, V, nderiv , trial=False, grid=None, ext=None):

        self._space = V

        if isinstance(V, ProductFemSpace):
            starts = V.vector_space.starts
            V      = V.spaces
        else:
            starts = [V.vector_space.starts]
            V      = [V]

        spans = []
        basis = []
        for si,Vi in zip(starts,V):
            quad_grids  = Vi.quad_grids
            spans_i     = []
            basis_i     = []

            for sij,g,p,vij in zip(si, quad_grids, Vi.vector_space.pads, Vi.spaces):
                sp = g.spans-sij
                bs = g.basis
                if not trial and vij.periodic and vij.degree <= p:
                    bs                 = bs.copy()
                    sp                 = sp.copy()
                    bs[0:p-vij.degree] = 0.
                    sp[0:p-vij.degree] = sp[p-vij.degree]

                spans_i.append(sp)
                basis_i.append(bs)

            spans.append(spans_i)
            basis.append(basis_i)

        self._spans = spans
        self._basis = basis

        if grid and grid.axis is not None:
            axis = grid.axis
            for i,Vi in enumerate(V):
                space  = Vi.spaces[axis]
                points = grid.points[axis]
                boundary_basis = basis_ders_on_quad_grid(
                        space.knots, space.degree, points, nderiv, space.basis)
                self._basis[i][axis] = self._basis[i][axis].copy()
                self._basis[i][axis][0:1, :, 0:nderiv+1, 0:1] = boundary_basis
                if ext == 1:
                    self._spans[i][axis]    = self._spans[i][axis].copy()
                    self._spans[i][axis][0] = self._spans[i][axis][-1]

    @property
    def basis(self):
        return self._basis

    @property
    def spans(self):
        return self._spans

    @property
    def space(self):
        return self._space

#==============================================================================
# TODO have a parallel version of this function, as done for fem
def create_collocation_basis( glob_points, space, nderiv=1 ):

    T    = space.knots      # knots sequence
    p    = space.degree     # spline degree
    n    = space.nbasis     # total number of control points
    grid = space.breaks     # breakpoints
    nc   = space.ncells     # number of cells in domain (nc=len(grid)-1)

    #-------------------------------------------
    # GLOBAL GRID
    #-------------------------------------------

    # List of basis function values on each element
    nq = len(glob_points)
    glob_spans = np.zeros( nq, dtype='int' )
#    glob_basis = np.zeros( (p+1,nderiv+1,nq) ) # TODO use this for local basis fct
    glob_basis = np.zeros( (n+p,nderiv+1,nq) ) # n+p for ghosts
    for iq,xq in enumerate(glob_points):
        span = find_span( T, p, xq )
        glob_spans[iq] = span

        ders = basis_funs_all_ders( T, p, xq, span, nderiv )
        glob_basis[span:span+p+1,:,iq] = ders.transpose()

    return glob_points, glob_spans, glob_basis


#==============================================================================
# TODO experimental
class CollocationBasisValues():
    def __init__( self, points, V, nderiv ):

        assert(isinstance(V, TensorFemSpace))

        _points  = []
        _basis = []
        _spans = []

        for i,W in enumerate(V.spaces):
            ps, sp, bs = create_collocation_basis( points[i], W, nderiv=nderiv )
            _points.append(ps)
            _basis.append(bs)
            _spans.append(sp)

        self._spans = _spans
        self._basis = _basis

    @property
    def basis(self):
        return self._basis

    @property
    def spans(self):
        return self._spans<|MERGE_RESOLUTION|>--- conflicted
+++ resolved
@@ -77,39 +77,6 @@
     def quad_order(self):
         return [w.shape[1] for w in self.weights]
 
-<<<<<<< HEAD
-#==============================================================================
-class BoundaryQuadratureGrid(QuadratureGrid):
-    def __init__( self, V, axis, ext, quad_order=None ):
-        assert( not( isinstance(V, ProductFemSpace) ) )
-
-        QuadratureGrid.__init__( self, V, quad_order=quad_order )
-
-        points  = self.points
-        weights = self.weights
-
-        # ...
-        if V.ldim == 1 and isinstance(V, SplineSpace):
-            bounds = {-1: V.domain[0],
-                       1: V.domain[1]}
-        elif isinstance(V, TensorFemSpace):
-            bounds = {-1: V.spaces[axis].domain[0],
-                       1: V.spaces[axis].domain[1]}
-        else:
-            raise ValueError('Incompatible type(V) = {} in {} dimensions'.format(
-                type(V), V.ldim))
-
-        points [axis] = np.asarray([[bounds[ext]]])
-        weights[axis] = np.asarray([[1.]])
-        # ...
-
-        self._axis    = axis
-        self._ext     = ext
-        self._points  = points
-        self._weights = weights
-
-=======
->>>>>>> af02f63f
     @property
     def axis(self):
         return self._axis
