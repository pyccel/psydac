--- conflicted
+++ resolved
@@ -2,17 +2,11 @@
 
 import numpy as np
 from mpi4py import MPI
-<<<<<<< HEAD
-from sympde.topology.analytical_mapping import IdentityMapping
-from sympde.topology.analytical_mapping import PolarMapping, TargetMapping, CzarnyMapping, CollelaMapping2D, SphericalMapping
-from sympde.topology.mapping            import Mapping
-=======
->>>>>>> c35395c8
 
 from sympde.topology.mapping import Mapping
 from sympde.topology.analytical_mapping import (IdentityMapping, PolarMapping,
                                                 TargetMapping, CzarnyMapping,
-                                                CollelaMapping2D)
+                                                CollelaMapping2D, SphericalMapping)
 
 from psydac.fem.splines      import SplineSpace
 from psydac.fem.tensor       import TensorFemSpace
