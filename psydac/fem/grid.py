# coding: utf-8
#
# Copyright 2018 Yaman Güçlü

import numpy as np

from psydac.core.bsplines         import elements_spans
from psydac.core.bsplines         import quadrature_grid
from psydac.core.bsplines         import basis_ders_on_quad_grid
from psydac.core.bsplines         import elevate_knots
from psydac.utilities.quadratures import gauss_legendre

__all__ = ['FemAssemblyGrid']

#==============================================================================
class FemAssemblyGrid:
    """
    Class that collects all 1D information local to process that are necessary
    for the correct assembly of l.h.s. matrix and r.h.s. vector in a finite
    element method.

    This works in the case of clamped and periodic splines, for a global or
    distributed domain.

    A 'TensorFemSpace' object will create one object of this class for each
    1D space.

    Parameters
    ----------
    space : SplineSpace
        1D finite element space.

    start : int
        Index of first element local to process.

    end : int
        Index of last element local to process.

    quad_order : int
        Polynomial order for which mass matrix is exact, assuming identity map
        (default: spline degree).

    nderiv : int
        Number of basis functions' derivatives to be precomputed at the Gauss
        points (default: 1).

    """
    def __init__( self, space, start, end, *, quad_order=None, nderiv=1):

        T            = space.knots           # knots sequence
        degree       = space.degree          # spline degree
        n            = space.nbasis          # total number of control points
        grid         = space.breaks          # breakpoints
        k            = quad_order or degree  # polynomial order for which the mass matrix is exact

        # Gauss-legendre quadrature rule
        u, w = gauss_legendre( k )

        # invert order
        u = u[::-1]
        w = w[::-1]

        #-------------------------------------------
        # GLOBAL GRID
        #-------------------------------------------

        # Lists of quadrature coordinates and weights on each element
        global_points, global_weights = quadrature_grid( grid, u, w )

        # List of basis function values on each element
        global_basis = basis_ders_on_quad_grid( T, degree, global_points, nderiv, space.basis )

        # List of spans on each element
        # (Span is global index of last non-vanishing basis function)

        global_spans = elements_spans( T, degree )

        grid    = grid[start:end+2]
        spans   = global_spans  [start:end+1].copy()
        basis   = global_basis  [start:end+1].copy()
        points  = global_points [start:end+1].copy()
        weights = global_weights[start:end+1].copy()
        #-------------------------------------------
        # DATA STORAGE IN OBJECT
        #-------------------------------------------
        # Quadrature data on extended distributed domain
        self._num_elements = len(grid)-1
        self._num_quad_pts = len( u )
        self._spans        = spans
        self._basis        = basis
        self._points       = points
        self._weights      = weights
        self._indices      = tuple(range(start, end+1))
        self._quad_rule_x  = u
        self._quad_rule_w  = w

<<<<<<< HEAD
        #-------------------------------------------
        # LOCAL GRID, PROPER (WITHOUT GHOST REGIONS)
        #-------------------------------------------

        # Local indices of first/last elements in proper domain
        if space.periodic:
            local_element_start = self._spans.searchsorted( degree + start )
            local_element_end   = self._spans.searchsorted( degree + end   )
        else:
            if degree == 0:
                local_element_start = self._spans.searchsorted( degree if start == 0   else 1 + start)
                local_element_end   = self._spans.searchsorted( end )
            elif end+1 >= degree:
                local_element_start = self._spans.searchsorted( degree if start == 0   else 1 + start)
                local_element_end   = self._spans.searchsorted( end if end   == n-1 else 1 + end )
            else:
                # in this edge case: no local elements for now
                local_element_start = 1
                local_element_end = 0

=======
>>>>>>> 48b2a069
        # Local index of start/end elements of domain partitioning
        self._local_element_start = 0
        self._local_element_end   = self._num_elements - 1

    # ...
    @property
    def num_elements( self ):
        """ Number of elements over which integration should be performed.
        """
        return self._num_elements

    # ...
    @property
    def num_quad_pts( self ):
        """ Number of quadrature points in each element.
        """
        return self._num_quad_pts

    # ...
    @property
    def spans( self ):
        """ Span index in each element.
        """
        return self._spans

    # ...
    @property
    def basis( self ):
        """ Basis function values (and their derivatives) at each quadrature point.
        """
        return self._basis

    # ...
    @property
    def points( self ):
        """ Location of each quadrature point.
        """
        return self._points

    # ...
    @property
    def weights( self ):
        """ Weight assigned to each quadrature point.
        """
        return self._weights

    # ...
    @property
    def indices( self ):
        """ Global index of each element used in assembly process.
        """
        return self._indices

    # ...
    @property
    def quad_rule_x( self ):
        """ Coordinates of quadrature points on canonical interval [-1,1].
        """
        return self._quad_rule_x

    # ...
    @property
    def quad_rule_w( self ):
        """ Weights assigned to quadrature points on canonical interval [-1,1].
        """
        return self._quad_rule_w

    # ...
    @property
    def local_element_start( self ):
        """ Local index of first element owned by process.
        """
        return self._local_element_start

    # ...
    @property
    def local_element_end( self ):
        """ Local index of last element owned by process.
        """
        return self._local_element_end<|MERGE_RESOLUTION|>--- conflicted
+++ resolved
@@ -94,29 +94,6 @@
         self._quad_rule_x  = u
         self._quad_rule_w  = w
 
-<<<<<<< HEAD
-        #-------------------------------------------
-        # LOCAL GRID, PROPER (WITHOUT GHOST REGIONS)
-        #-------------------------------------------
-
-        # Local indices of first/last elements in proper domain
-        if space.periodic:
-            local_element_start = self._spans.searchsorted( degree + start )
-            local_element_end   = self._spans.searchsorted( degree + end   )
-        else:
-            if degree == 0:
-                local_element_start = self._spans.searchsorted( degree if start == 0   else 1 + start)
-                local_element_end   = self._spans.searchsorted( end )
-            elif end+1 >= degree:
-                local_element_start = self._spans.searchsorted( degree if start == 0   else 1 + start)
-                local_element_end   = self._spans.searchsorted( end if end   == n-1 else 1 + end )
-            else:
-                # in this edge case: no local elements for now
-                local_element_start = 1
-                local_element_end = 0
-
-=======
->>>>>>> 48b2a069
         # Local index of start/end elements of domain partitioning
         self._local_element_start = 0
         self._local_element_end   = self._num_elements - 1
