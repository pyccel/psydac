# -*- coding: UTF-8 -*-

import numpy as np
from itertools   import groupby, product

from sympy import Basic, S, Function, Integer, StrictLessThan
from sympy import Matrix, ImmutableDenseMatrix, Float, true
from sympy.core.containers import Tuple

from sympde.expr                 import LinearForm
from sympde.expr                 import BilinearForm
from sympde.expr                 import Functional
from sympde.topology.basic       import Boundary, Interface
from sympde.topology             import H1SpaceType, HcurlSpaceType
from sympde.topology             import HdivSpaceType, L2SpaceType, UndefinedSpaceType
from sympde.topology             import IdentityMapping, SymbolicExpr
from sympde.topology.space       import ScalarFunction
from sympde.topology.space       import VectorFunction
from sympde.topology.space       import IndexedVectorFunction
from sympde.topology.derivatives import _logical_partial_derivatives
from sympde.topology.derivatives import get_max_logical_partial_derivatives
from sympde.topology.mapping     import InterfaceMapping
from sympde.calculus.core        import is_zero, PlusInterfaceOperator

from psydac.pyccel.ast.core import _atomic, Assign, Import, AugAssign, Return
from psydac.pyccel.ast.core import Comment, Continue, Slice

from .nodes import GlobalTensorQuadratureGrid, PlusGlobalTensorQuadratureGrid
from .nodes import LocalTensorQuadratureGrid, PlusLocalTensorQuadratureGrid
from .nodes import GlobalTensorQuadratureTestBasis, LocalTensorQuadratureTestBasis
from .nodes import GlobalTensorQuadratureTrialBasis, LocalTensorQuadratureTrialBasis
from .nodes import LengthElement, LengthQuadrature
from .nodes import LengthDofTrial, LengthDofTest
from .nodes import LengthOuterDofTest, LengthInnerDofTest
from .nodes import Reset, ProductGenerator
from .nodes import BlockStencilMatrixLocalBasis, StencilMatrixLocalBasis
from .nodes import BlockStencilMatrixGlobalBasis, BlockScalarLocalBasis
from .nodes import BlockStencilVectorLocalBasis, StencilVectorLocalBasis
from .nodes import BlockStencilVectorGlobalBasis
from .nodes import GlobalElementBasis
from .nodes import LocalElementBasis
<<<<<<< HEAD
from .nodes import GlobalSpan, LocalSpan, GlobalThreadSpan, Span
=======
from .nodes import GlobalSpanArray, LocalSpanArray, GlobalThreadSpanArray, Span
>>>>>>> e5660122
from .nodes import CoefficientBasis
from .nodes import MatrixLocalBasis, MatrixGlobalBasis
from .nodes import MatrixRankFromCoords, MatrixCoordsFromRank
from .nodes import GeometryExpressions
from .nodes import Loop, VectorAssign
from .nodes import EvalMapping, EvalField
from .nodes import ComputeKernelExpr
from .nodes import ElementOf, Reduce
from .nodes import construct_logical_expressions
from .nodes import Pads, Mask
from .nodes import index_quad
from .nodes import index_element
from .nodes import index_dof_test
from .nodes import index_dof_trial
from .nodes import index_outer_dof_test
from .nodes import index_inner_dof_test, thread_id, neighbour_threads
from .nodes import thread_coords, local_index_element
from .nodes import TensorIntDiv, TensorAssignExpr, TensorInteger
from .nodes import TensorAdd, TensorMul, TensorMax
from .nodes import IntDivNode, AddNode, MulNode
from .nodes import AndNode, StrictLessThanNode, WhileLoop, NotNode, EqNode, IfNode
from .nodes import GlobalThreadStarts, GlobalThreadEnds, GlobalThreadSizes, NumThreads
from .nodes import LocalThreadStarts, LocalThreadEnds
from .nodes import Allocate, Min, Array

from psydac.api.ast.utilities import variables
from psydac.api.utilities     import flatten
from psydac.linalg.block      import BlockVectorSpace
from psydac.fem.vector        import ProductFemSpace

#==============================================================================
def toInteger(a):
    if isinstance(a,(int, np.int64)):
        return Integer(int(a))
    return a
#==============================================================================
def convert(dtype):
    """
    This function returns the index of a Function Space in a 3D DeRham sequence

    """
    if isinstance(dtype, (H1SpaceType, UndefinedSpaceType)):
        return 0
    elif isinstance(dtype, HcurlSpaceType):
        return 1
    elif isinstance(dtype, HdivSpaceType):
        return 2
    elif isinstance(dtype, L2SpaceType):
        return 3
#==============================================================================
def compute_diag_len(p, md, mc):
    n = ((np.ceil((p+1)/mc)-1)*md).astype('int')
    n = n-np.minimum(0, n-p)+p+1
    return n.astype('int')
#==============================================================================
def regroup(tests):
    """
    This function regourps the test/trial functions by their Function Space

    """
    tests  = [i.base if isinstance(i, IndexedVectorFunction) else i for i in tests]
    new_tests = []
    for i in tests:
        if i not in new_tests:
            new_tests.append(i)
    tests = new_tests

    spaces = [i.space for i in tests]
    kinds  = [i.kind for i in spaces]
    funcs  = dict(zip(tests, kinds))
    funcs  = sorted(funcs.items(), key=lambda x:convert(x[1]))
    grs = [dict(g) for k,g in groupby(funcs,key=lambda x:convert(x[1]))]
    grs = [(list(g.values())[0],tuple(g.keys())) for g in grs]
    groups = []
    for d,g in grs:
        if isinstance(d, (HcurlSpaceType, HdivSpaceType)) and isinstance(g[0], VectorFunction):
            dim = g[0].space.ldim
            for i in range(dim):
                s = [u[i] for u in g]
                groups += [(d,tuple(s))]
        else:
            groups += [(d,g)]
    return groups

#==============================================================================
def expand(args):
    """
    This function expands vector functions into indexed functions

    """
    new_args = []
    for i in args:
        if isinstance(i, (ScalarFunction, IndexedVectorFunction)):
            new_args += [i]
        elif isinstance(i, VectorFunction):
            new_args += [i[k] for k in  range(i.space.ldim)]
        else:
            raise NotImplementedError("TODO")
    return tuple(new_args)

#==============================================================================
class Block(Basic):
    """
    This class represents a Block of statements

    """
    def __new__(cls, body):
        if not isinstance(body, (list, tuple, Tuple)):
            body = [body]

        body = Tuple(*body)
        return Basic.__new__(cls, body)

    @property
    def body(self):
        return self._args[0]

class ParallelBlock(Block):
    def __new__(cls, default='private', private=(), shared=(), firstprivate=(), lastprivate=(), body=()):
        return Basic.__new__(cls, default, private, shared, firstprivate, lastprivate, body)

    @property
    def default(self):
        return self._args[0]

    @property
    def private(self):
        return self._args[1]

    @property
    def shared(self):
        return self._args[2]

    @property
    def firstprivate(self):
        return self._args[3]

    @property
    def lastprivate(self):
        return self._args[4]

    @property
    def body(self):
        return self._args[5]
#==============================================================================
class DefNode(Basic):
    """
    DefNode represents a function definition where it contains the arguments and the body

    """
    def __new__(cls, name, arguments, local_variables, body, imports, results, kind):
        return Basic.__new__(cls, name, arguments, local_variables, body, imports, results, kind)

    @property
    def name(self):
        return self._args[0]

    @property
    def arguments(self):
        return self._args[1]

    @property
    def local_variables(self):
        return self._args[2]

    @property
    def body(self):
        return self._args[3]

    @property
    def imports(self):
        return self._args[4]

    @property
    def results(self):
        return self._args[5]

    @property
    def kind(self):
        return self._args[6]
#==============================================================================
def expand_hdiv_hcurl(args):
    """
    This function expands vector functions of type hdiv and hculr into indexed functions

    """
    new_args         = []
    for i,a in enumerate(args):
        if isinstance(a, ScalarFunction):
            new_args += [a]
        elif isinstance(a, VectorFunction):
            if isinstance(a.space.kind, (HcurlSpaceType, HdivSpaceType)):
                new_args += [a[k] for k in  range(a.space.ldim)]
            else:
                new_args += [a]
        else:
            raise NotImplementedError("TODO")

    return tuple(new_args)
    
#==============================================================================
def get_multiplicity(funcs, space):
    def recursive_func(space):
        if isinstance(space, BlockVectorSpace):
            multiplicity = [recursive_func(s) for s in space.spaces]
        else:
            multiplicity = list(space.shifts)
        return multiplicity

    multiplicity = recursive_func(space)
    if not isinstance(multiplicity[0], list):
        multiplicity = [multiplicity]

    funcs = expand(funcs)
    assert len(funcs) == len(multiplicity)
    new_multiplicity = []
    for i in range(len(funcs)):
        if isinstance(funcs[i], ScalarFunction):
            new_multiplicity.append(multiplicity[i])
        elif isinstance(funcs[i].base.space.kind, (HcurlSpaceType, HdivSpaceType)):
            new_multiplicity.append(multiplicity[i])
        else:
            if i+1==len(funcs) or isinstance(funcs[i+1], ScalarFunction) or funcs[i].base != funcs[i+1].base:
                new_multiplicity.append(multiplicity[i])
    return new_multiplicity
#==============================================================================
def get_degrees(funcs, space):
    degrees = list(space.degree)
    if not isinstance(degrees[0], (list, tuple)):
        degrees = [degrees]

    funcs = expand(funcs)
    assert len(funcs) == len(degrees)
    new_degrees = []
    for i in range(len(funcs)):
        if isinstance(funcs[i], ScalarFunction):
            new_degrees.append(degrees[i])
        elif isinstance(funcs[i].base.space.kind, (HcurlSpaceType, HdivSpaceType)):
            new_degrees.append(degrees[i])
        else:
            if i+1==len(funcs) or isinstance(funcs[i+1], ScalarFunction) or funcs[i].base != funcs[i+1].base:
                new_degrees.append(degrees[i])
    return new_degrees
#==============================================================================
def get_quad_order(Vh):
    if isinstance(Vh, ProductFemSpace):
        return get_quad_order(Vh.spaces[0])
    return tuple([g.weights.shape[1] for g in Vh.quad_grids])

#==============================================================================
class AST(object):
    """
    The Ast class transforms a terminal expression returned from sympde
    into a DefNode

    """
    def __init__(self, expr, terminal_expr, spaces, mapping_space=None, tag=None, mapping=None, is_rational_mapping=None,
                     num_threads=1, **kwargs):
        # ... compute terminal expr
        # TODO check that we have one single domain/interface/boundary

        is_bilinear         = False
        is_linear           = False
        is_functional       = False
        tests               = ()
        trials              = ()
        multiplicity_tests  = ()
        multiplicity_trials = ()
        multiplicity_fields = ()
        tests_degrees       = ()
        trials_degrees      = ()
        fields_degrees      = ()
        # ...
        domain        = terminal_expr.target
        dim           = domain.dim
        constants     = expr.constants
        mask          = None

        if isinstance(domain, Boundary):
            mask = Mask(domain.axis, domain.ext)

        elif isinstance(domain, Interface):
            mask = Mask(domain.axis, None)
            is_trial = {}
            if isinstance(terminal_expr.trial, PlusInterfaceOperator):
                is_trial[domain.plus] = True
                is_trial[domain.minus] = False
            else:
                is_trial[domain.plus] = False
                is_trial[domain.minus] = True

            kwargs["is_trial"] = is_trial

        if isinstance(expr, LinearForm):

            is_linear           = True
            tests               = expr.test_functions
            fields              = expr.fields
            is_broken           = spaces.symbolic_space.is_broken
            quad_order          = get_quad_order(spaces)
            tests_degrees       = get_degrees(tests, spaces)
            multiplicity_tests  = get_multiplicity(tests, spaces.vector_space)
            is_parallel         = spaces.vector_space.parallel
            spaces              = spaces.symbolic_space
        elif isinstance(expr, BilinearForm):
            is_bilinear         = True
            tests               = expr.test_functions
            trials              = expr.trial_functions
            atoms               = terminal_expr.expr.atoms(ScalarFunction, VectorFunction)
            fields              = tuple(i for i in atoms if i not in tests+trials)
            is_broken           = spaces[1].symbolic_space.is_broken
            quad_order          = get_quad_order(spaces[1])
            tests_degrees       = get_degrees(tests, spaces[0])
            trials_degrees      = get_degrees(trials, spaces[1])
            multiplicity_tests  = get_multiplicity(tests, spaces[1].vector_space)
            multiplicity_trials = get_multiplicity(trials, spaces[0].vector_space)
            is_parallel         = spaces[1].vector_space.parallel
            spaces              = [V.symbolic_space for V in spaces]

        elif isinstance(expr, Functional):
            is_functional       = True
            fields              = tuple(expr.atoms(ScalarFunction, VectorFunction))
            is_broken           = spaces.symbolic_space.is_broken
            quad_order          = get_quad_order(spaces)
            fields_degrees      = get_degrees(fields, spaces)
            multiplicity_fields = get_multiplicity(fields, spaces.vector_space)
            is_parallel         = spaces.vector_space.parallel
            spaces              = spaces.symbolic_space
        else:
            raise NotImplementedError('TODO')

        tests  = expand_hdiv_hcurl(tests)
        trials = expand_hdiv_hcurl(trials)
        fields = expand_hdiv_hcurl(fields)

        kwargs['quad_order']     = quad_order

        atoms_types = (ScalarFunction, VectorFunction, IndexedVectorFunction)

        nderiv = 1
        terminal_expr = terminal_expr.expr
        if isinstance(terminal_expr, (ImmutableDenseMatrix, Matrix)):
            n_rows, n_cols    = terminal_expr.shape
            atomic_expr_field = {f:[] for f in fields}
            for i_row in range(0, n_rows):
                for i_col in range(0, n_cols):
                    d           = get_max_logical_partial_derivatives(terminal_expr[i_row,i_col])
                    nderiv      = max(nderiv, max(d.values()))
                    atoms       = _atomic(terminal_expr[i_row, i_col], cls=atoms_types+_logical_partial_derivatives)
                    #--------------------------------------------------------------------
                    # TODO [YG, 05.02.2021]: create 'get_test_function' and use it below:
#                    field_atoms = [a for a in atoms if get_test_function(a) in fields]
                    field_atoms = []
                    #--------------------------------------------------------------------
                    for f in field_atoms:
                        a = _atomic(f, cls=atoms_types)
                        assert len(a) == 1
                        atomic_expr_field[a[0]].append(f)

        else:
            d           = get_max_logical_partial_derivatives(terminal_expr)
            nderiv      = max(nderiv, max(d.values()))
            atoms       = _atomic(terminal_expr, cls=atoms_types+_logical_partial_derivatives)
            #--------------------------------------------------------------------
            # TODO [YG, 05.02.2021]: create 'get_test_function' and use it below:
#            field_atoms = [a for a in atoms if get_test_function(a) in fields]
            field_atoms = []
            #--------------------------------------------------------------------
            atomic_expr_field = {f:[] for f in fields}
            for f in field_atoms:
                a = _atomic(f, cls=atoms_types)
                assert len(a) == 1
                atomic_expr_field[a[0]].append(f)

            terminal_expr     = Matrix([[terminal_expr]])

        d_tests  = {v: {'global': GlobalTensorQuadratureTestBasis(v),
                        'local' : LocalTensorQuadratureTestBasis(v),
<<<<<<< HEAD
                        'span': GlobalSpan(v),
                        'local_span': LocalSpan(v),
=======
                        'span': GlobalSpanArray(v),
                        'local_span': LocalSpanArray(v),
>>>>>>> e5660122
                        'multiplicity':multiplicity_tests[i],
                        'degrees': tests_degrees[i],
                        'thread_span':GlobalThreadSpanArray(v)} for i,v in enumerate(tests) }

        d_trials = {u: {'global': GlobalTensorQuadratureTrialBasis(u),
                        'local' : LocalTensorQuadratureTrialBasis(u),
<<<<<<< HEAD
                        'span': GlobalSpan(u),
                        'local_span': LocalSpan(u),
=======
                        'span': GlobalSpanArray(u),
                        'local_span': LocalSpanArray(u),
>>>>>>> e5660122
                        'multiplicity':multiplicity_trials[i],
                        'degrees':trials_degrees[i]} for i,u in enumerate(trials)}

        if isinstance(expr, Functional):
            d_fields = {f: {'global': GlobalTensorQuadratureTestBasis(f),
                            'local' : LocalTensorQuadratureTestBasis(f),
<<<<<<< HEAD
                            'span': GlobalSpan(f),
                            'local_span': LocalSpan(f),
=======
                            'span': GlobalSpanArray(f),
                            'local_span': LocalSpanArray(f),
>>>>>>> e5660122
                            'multiplicity':multiplicity_fields[i],
                            'degrees':fields_degrees[i]} for i,f in enumerate(fields)}

        else:
            d_fields = {f: {'global': GlobalTensorQuadratureTestBasis (f),
                            'local' : LocalTensorQuadratureTestBasis(f),
<<<<<<< HEAD
                            'span': GlobalSpan(f),
                            'local_span': LocalSpan(f)} for i,f in enumerate(fields)}
=======
                            'span': GlobalSpanArray(f),
                            'local_span': LocalSpanArray(f)} for i,f in enumerate(fields)}
>>>>>>> e5660122

        if mapping_space:
            f         = (tests+trials+fields)[0]
            f = f.base if isinstance(f, IndexedVectorFunction) else f
            if isinstance(domain, Interface):
                f_m = f.duplicate('mapping_'+f.name)
                f_m = expand([f_m])[0]
                f_p = f.duplicate('mapping_plus_'+f.name)
                f_p = expand([f_p])[0]
                f   = (f_m, f_p)
                mapping_degrees_m  = get_degrees([f_m], mapping_space[0])
                mapping_degrees_p  = get_degrees([f_p], mapping_space[1])
                multiplicity_mapping_m = get_multiplicity([f_m], mapping_space[0].vector_space)
                multiplicity_mapping_p = get_multiplicity([f_p], mapping_space[1].vector_space)
                mapping_degrees = (mapping_degrees_m, mapping_degrees_p)
                multiplicity_mapping = (multiplicity_mapping_m, multiplicity_mapping_p)
            else:
                f  = f.duplicate('mapping_'+f.name)
                f  = expand([f])[0]
                f  = (f,)
                mapping_degrees      = (get_degrees(f, mapping_space),)
                multiplicity_mapping = (get_multiplicity(f, mapping_space.vector_space),)

            d_mapping = {fi: {'global': GlobalTensorQuadratureTestBasis (fi),
                              'local' : LocalTensorQuadratureTestBasis(fi),
<<<<<<< HEAD
                             'span': GlobalSpan(fi),
                             'local_span': LocalSpan(fi),
=======
                             'span': GlobalSpanArray(fi),
                             'local_span': LocalSpanArray(fi),
>>>>>>> e5660122
                             'multiplicity':multiplicity_mapping_i[0],
                             'degrees': mapping_degrees_i[0]}
                             for fi,mapping_degrees_i,multiplicity_mapping_i in zip(f,mapping_degrees,multiplicity_mapping) }
        else:
           d_mapping = {}

        if is_broken:
            if isinstance(domain, Interface):
                if mapping is None:
                    mapping_minus = IdentityMapping('M_{}'.format(domain.minus.domain.name), dim)
                    mapping_plus  = IdentityMapping('M_{}'.format(domain.plus.domain.name), dim)
                else:
                    mapping_minus = mapping.mappings[domain.minus.domain]
                    mapping_plus  = mapping.mappings[domain.plus.domain]

                mapping = InterfaceMapping(mapping_minus, mapping_plus)
            elif isinstance(domain, Boundary) and mapping:
                mapping = mapping.mappings[domain.domain]
            elif mapping:
                mapping = mapping.mappings[domain]

        if mapping is None:
            if isinstance(domain, Boundary):
                name = domain.domain.name
            else:
                name = domain.name
            mapping = IdentityMapping('M_{}'.format(name), dim)

        if is_linear:
            ast = _create_ast_linear_form(terminal_expr, atomic_expr_field,
                                          tests, d_tests,
                                          fields, d_fields, constants,
                                          nderiv, domain.dim,
                                          mapping, d_mapping, is_rational_mapping, spaces, mapping_space, mask, tag,
                                          num_threads, **kwargs)

        elif is_bilinear:
            ast = _create_ast_bilinear_form(terminal_expr, atomic_expr_field,
                                            tests, d_tests,
                                            trials, d_trials,
                                            fields, d_fields, constants,
                                            nderiv, domain.dim, domain,
                                            mapping, d_mapping, is_rational_mapping, spaces, mapping_space,  mask, tag, is_parallel,
                                            num_threads, **kwargs)


        elif is_functional:
            ast = _create_ast_functional_form(terminal_expr, atomic_expr_field,
                                              fields, d_fields, constants,
                                              nderiv, domain.dim,
                                              mapping, d_mapping, is_rational_mapping, spaces, mapping_space, mask, tag,
                                              num_threads, **kwargs)
        else:
            raise NotImplementedError('TODO')
        # ...

        self._expr        = ast
        self._nderiv      = nderiv
        self._domain      = domain
        self._mapping     = mapping
        self._num_threads = num_threads

    @property
    def expr(self):
        return self._expr

    @property
    def nderiv(self):
        return self._nderiv

    @property
    def domain(self):
        return self._domain

    @property
    def mapping(self):
        return self._mapping

    @property
    def dim(self):
        return self.domain.dim

    @property
    def num_threads(self):
        return self._num_threads

#================================================================================================================================
def _create_ast_bilinear_form(terminal_expr, atomic_expr_field,
                              tests,  d_tests,
                              trials, d_trials,
                              fields, d_fields, constants,
                              nderiv, dim, domain, mapping, d_mapping, is_rational_mapping, spaces, mapping_space, mask, tag, is_parallel,
                              num_threads, **kwargs):
    """
    This function creates the assembly function of a bilinearform

    Parameters
    ----------

    terminal_expr : <Matrix>
        atomic representation of the bilinear form

    atomic_expr_field: <dict>
        dict  of atomic expressions of fields

    tests   : <list>
        list of tests functions

    d_tests : <dict>
        dictionary that contains the symbolic spans and basis values of each test function

    trials : <list>
        list of trial functions

    d_trials: <list>
        dictionary that contains the symbolic spans and basis values of each trial function

    fields : <list>
        list of fields

    constants : <list>
        list of constants

    nderiv : int
        the order of the bilinear form

    dim : int
        number of dimension

    domain : <Domain>
        Sympde Domain object

    mapping : <Mapping>
        Sympde Mapping object

    d_mapping : <dict>
        dictionary that contains the symbolic spans and basis values of the mapping

    is_rational_mapping : <bool>
        takes the value of True if the mapping is rational

    spaces : <list>
        list of sympde symbolic test and trial spaces

    mask  : <int|None>
        the masked direction in case of boundary domain

    tag   : <str>
        tag to be added to variable names

    is_parallel   : <bool>
        True if the domain is distributed

    num_threads : <int>
        Number of threads

    Returns
    -------
    node : DefNode
        represents the a function definition node that computes the assembly

    """

    backend    = kwargs.pop('backend')
    is_pyccel  = backend['name'] == 'pyccel' if backend else False
    pads       = variables(('pad1, pad2, pad3'), dtype='int')[:dim]
    g_quad     = [GlobalTensorQuadratureGrid(False)]
    l_quad     = [LocalTensorQuadratureGrid(False)]
<<<<<<< HEAD
#    b0s        = variables(('b01, b02, b03'), dtype='int')[:dim]
#    e0s        = variables(('e01, e02, e03'), dtype='int')[:dim]
=======
    b0s        = variables(('b01, b02, b03'), dtype='int')[:dim]
    e0s        = variables(('e01, e02, e03'), dtype='int')[:dim]
>>>>>>> e5660122

    if isinstance(domain, Interface):
        g_quad.append(PlusGlobalTensorQuadratureGrid(False))
        l_quad.append(PlusLocalTensorQuadratureGrid(False))

    rank_from_coords = MatrixRankFromCoords()
    coords_from_rank = MatrixCoordsFromRank()

    add_openmp = is_pyccel and backend['openmp'] and num_threads>1

    quad_order    = kwargs.pop('quad_order', None)
    thread_span   =  dict((u,d_tests[u]['thread_span']) for u in tests)
    # ...........................................................................................
    if add_openmp:
        span  = 'local_span'
        basis = 'local'
    else:
        span  = 'span'
        basis = 'global'

    g_span              = dict((u,d_tests[u][span]) for u in tests)
    f_span              = dict((f,d_fields[f][span]) for f in fields)
    if mapping_space:
        m_span   = dict((f,d_mapping[f][span]) for f in d_mapping)
    else:
        m_span = {}

    m_trials            = dict((u,d_trials[u]['multiplicity'])  for u in trials)
    m_tests             = dict((v,d_tests[v]['multiplicity'])   for v in tests)
    lengths_trials      = dict((u,LengthDofTrial(u)) for u in trials)
    lengths_tests       = dict((v,LengthDofTest(v)) for v in tests)
    lengths_outer_tests = dict((v,LengthOuterDofTest(v)) for v in tests)
    lengths_inner_tests = dict((v,LengthInnerDofTest(v)) for v in tests)
    lengths_fields      = dict((f,LengthDofTest(f)) for f in fields)

    # ...........................................................................................
    quad_length     = LengthQuadrature()
    el_length       = LengthElement()
    global_thread_s = GlobalThreadStarts()
    global_thread_e = GlobalThreadEnds()
    global_thread_l = GlobalThreadSizes()
    local_thread_s  = LocalThreadStarts()
    local_thread_e  = LocalThreadEnds()
    lengths         = [el_length, quad_length]

    # ...........................................................................................
    if isinstance(domain, Interface):
        geos = [GeometryExpressions(mapping.minus, nderiv), GeometryExpressions(mapping.plus, nderiv)]
    else:
        geos = [GeometryExpressions(mapping, nderiv)]

    g_coeffs   = {f:[MatrixGlobalBasis(i,i) for i in expand([f])] for f in fields}
    l_mats     = BlockStencilMatrixLocalBasis(trials, tests, terminal_expr, dim, tag)
    g_mats     = BlockStencilMatrixGlobalBasis(trials, tests, pads, m_tests, terminal_expr, l_mats.tag)
    # ...........................................................................................

    if quad_order is not None:
        ind_quad      = index_quad.set_range(stop=Tuple(*quad_order))
    else:
        ind_quad      = index_quad.set_range(stop=quad_length)

    g_starts        = Tuple(*[ProductGenerator(global_thread_s.set_index(i), thread_coords.set_index(i)) for i in range(dim)])
    g_ends          = Tuple(*[AddNode(ProductGenerator(global_thread_e.set_index(i), thread_coords.set_index(i)), Integer(1)) for i in range(dim)])
    l_starts        = Tuple(*[ProductGenerator(local_thread_s.set_index(i), local_index_element.set_index(i)) for i in range(dim)])
    l_ends          = Tuple(*[ProductGenerator(local_thread_e.set_index(i), local_index_element.set_index(i)) for i in range(dim)])

    #ind_element   = index_element.set_range(start=g_starts,stop=g_ends) if add_openmp else index_element.set_range(stop=el_length)
    ind_element   = index_element.set_range(start=l_starts,stop=l_ends) if add_openmp else index_element.set_range(stop=el_length)
    l_ind_element = local_index_element.set_range(stop=TensorInteger(2))
    if mapping_space and isinstance(domain, Interface):
        is_trial = (kwargs["is_trial"][domain.minus], kwargs["is_trial"][domain.plus])
        mappings = (mapping.minus, mapping.plus)
        ind_dof_tests  = [index_dof_test.set_range(stop=Tuple(*[d+1 for d in d_mapping[f]['degrees']])) for f in d_mapping]
        # ...........................................................................................
        eval_mappings = [EvalMapping(ind_quad, ind_dof_tests[i], d_mapping[fi][basis],
                        mappings[i], geos[i], mapping_space[i], nderiv, mask, is_rational_mapping[i], trial=is_trial[i]) for i,fi in enumerate(d_mapping)]
    elif mapping_space:
        ind_dof_tests  = [index_dof_test.set_range(stop=Tuple(*[d+1 for d in d_mapping[f]['degrees']])) for f in d_mapping]
        # ...........................................................................................
        eval_mappings = [EvalMapping(ind_quad, ind_dof_tests[i], d_mapping[fi][basis],
                        mapping, geos[i], mapping_space, nderiv, mask, is_rational_mapping) for i,fi in enumerate(d_mapping)]

    eval_fields = []
    for f in fields:
        f_ex         = expand([f])
        coeffs       = [CoefficientBasis(i)    for i in f_ex]
        l_coeffs     = [MatrixLocalBasis(i)    for i in f_ex]
        ind_dof_test = index_dof_test.set_range(stop=lengths_fields[f]+1)
        eval_field   = EvalField(atomic_expr_field[f], ind_quad, ind_dof_test, d_fields[f][basis],
                                 coeffs, l_coeffs, g_coeffs[f], [f], mapping, nderiv, mask)
        eval_fields += [eval_field]

    g_stmts = []
    if mapping_space:
        g_stmts = g_stmts + eval_mappings

    g_stmts += [*eval_fields]
    g_stmts_texpr = []

    # sort tests and trials by their space type
    test_groups  = regroup(tests)
    trial_groups = regroup(trials)
    # expand every VectorFunction into IndexedVectorFunctions
    ex_tests     = expand(tests)
    ex_trials    = expand(trials)

    #=========================================================begin kernel======================================================
    for _, sub_tests in test_groups:
        for _, sub_trials in trial_groups:
            tests_indices     = [ex_tests.index(i) for i in expand(sub_tests)]
            trials_indices    = [ex_trials.index(i) for i in expand(sub_trials)]
            sub_terminal_expr = terminal_expr[tests_indices,trials_indices]

            if is_zero(sub_terminal_expr):
                continue

            q_basis_tests  = dict((v,d_tests[v][basis])         for v in sub_tests)
            q_basis_trials = dict((u,d_trials[u][basis])        for u in sub_trials)
            m_tests        = dict((v,d_tests[v]['multiplicity'])   for v in sub_tests)
            m_trials       = dict((u,d_trials[u]['multiplicity'])  for u in sub_trials)
            tests_degree   = dict((v,d_tests[v]['degrees'])        for v in sub_tests)
            trials_degrees = dict((u,d_trials[u]['degrees'])       for u in sub_trials)
            bs             = dict()
            es             = dict()
            for v in sub_tests:
                v_str = str(SymbolicExpr(v))
#                bs[v] = variables(('b_{v}_1, b_{v}_2, b_{v}_3'.format(v=v_str)), dtype='int')[:dim] if is_parallel else [S.Zero]*dim
#                es[v] = variables(('e_{v}_1, e_{v}_2, e_{v}_3'.format(v=v_str)), dtype='int')[:dim] if is_parallel else [S.Zero]*dim
                bs[v] = [S.Zero]*dim
                es[v] = [S.Zero]*dim

            if all(a==1 for a in m_tests[sub_tests[0]]+m_trials[sub_trials[0]]):
                stmts = []
                for v in sub_tests+sub_trials:
                    stmts += construct_logical_expressions(v, nderiv)

                l_sub_mats  = BlockStencilMatrixLocalBasis(sub_trials, sub_tests, sub_terminal_expr, dim, l_mats.tag,
                                                           tests_degree=tests_degree, trials_degree=trials_degrees,
                                                           tests_multiplicity=m_tests, trials_multiplicity=m_trials)
                l_sub_scalars =  BlockScalarLocalBasis(trials = sub_trials, tests=sub_tests, expr=sub_terminal_expr, tag=l_mats.tag)

                # Instructions needed to retrieve the precomputed values of the
                # fields (and their derivatives) at a single quadrature point
                stmts += flatten([eval_field.inits for eval_field in eval_fields])
         
                loop  = Loop((*l_quad, *q_basis_tests.values(), *q_basis_trials.values(), *geos), ind_quad, stmts=stmts, mask=mask)
                loop  = Reduce('+', ComputeKernelExpr(sub_terminal_expr, weights=False), ElementOf(l_sub_scalars), loop)

                # ... loop over trials
                length = Tuple(*[d+1 for d in trials_degrees[sub_trials[0]]])
                ind_dof_trial = index_dof_trial.set_range(stop=length)
                loop1  = Loop((), ind_dof_trial, [Reset(l_sub_scalars),loop, VectorAssign(ElementOf(l_sub_mats), ElementOf(l_sub_scalars))])

                # ... loop over tests
                length = Tuple(*[d+1 for d in tests_degree[sub_tests[0]]])
                ends   = Tuple(*[d+1-e for d,e in zip(tests_degree[sub_tests[0]], es[sub_tests[0]])])
                starts = Tuple(*bs[sub_tests[0]])
                ind_dof_test = index_dof_test.set_range(start=starts, stop=ends, length=length)
                loop  = Loop((), ind_dof_test, [loop1])
                # ...

                body  = (loop,)
                stmts = Block(body)
                g_stmts += [stmts]

                if is_parallel:
                    ln         = Tuple(*[d-1 for d in tests_degree[sub_tests[0]]])
                    thr_s      = Tuple(*[ProductGenerator(global_thread_s.set_index(i), Tuple(thread_coords.set_index(i))) for i in range(dim)]) if add_openmp else Tuple(*[0]*dim)
<<<<<<< HEAD
                    start_expr =  TensorMax(TensorMul(TensorAdd(TensorMul(TensorAdd(thr_s,ind_element),
                                  Tuple(*[-1]*dim)), ln), Tuple(*[S.Zero]*dim)),Tuple(*[S.Zero]*dim))

                    start_expr = TensorAssignExpr(Tuple(*bs[sub_tests[0]]), start_expr)
                    end_expr   = TensorMax(TensorMul(TensorAdd(TensorMul(Tuple(*[-1]*dim), el_length),
                                           TensorAdd(TensorAdd(thr_s,ind_element),
                                           Tuple(*tests_degree[sub_tests[0]]))), Tuple(*[S.Zero]*dim)), Tuple(*[S.Zero]*dim))

                    end_expr   = TensorAssignExpr(Tuple(*es[sub_tests[0]]), end_expr)
#                    g_stmts_texpr += [start_expr, end_expr]
=======
                    start_expr =  TensorMax(TensorMul(TensorAdd(TensorMul(TensorAdd(thr_s,ind_element), Tuple(*[-1]*dim)), ln), Tuple(*b0s)),Tuple(*[S.Zero]*dim))
                    start_expr = TensorAssignExpr(Tuple(*bs[sub_tests[0]]), start_expr)
                    end_expr   = TensorMax(TensorMul(TensorAdd(TensorMul(Tuple(*[-1]*dim), el_length), TensorAdd(TensorAdd(thr_s,ind_element), Tuple(*tests_degree[sub_tests[0]]))), Tuple(*e0s)), Tuple(*[S.Zero]*dim))
                    end_expr   = TensorAssignExpr(Tuple(*es[sub_tests[0]]), end_expr)
                    g_stmts_texpr += [start_expr, end_expr]
>>>>>>> e5660122

            else:
                l_stmts = []
                mask_inner = [[False, True] for i in range(dim)]
                for mask_inner_i in product(*mask_inner):
                    mask_inner_i = Tuple(*mask_inner_i)
                    not_mask_inner_i = Tuple(*[not i for i in mask_inner_i])
                    stmts = []
                    for v in sub_tests+sub_trials:
                        stmts += construct_logical_expressions(v, nderiv)

                    # Instructions needed to retrieve the precomputed values of the
                    # fields (and their derivatives) at a single quadrature point
                    stmts += flatten([eval_field.inits for eval_field in eval_fields])

                    multiplicity = Tuple(*m_tests[sub_tests[0]])
                    length = Tuple(*[(d+1)%m if T else (d+1)//m for d,m,T in zip(tests_degree[sub_tests[0]], multiplicity, mask_inner_i)])
                    ind_outer_dof_test = index_outer_dof_test.set_range(stop=length)
                    outer = Tuple(*[d//m for d,m in zip(tests_degree[sub_tests[0]], multiplicity)])
                    outer = TensorAdd(TensorMul(ind_outer_dof_test, not_mask_inner_i),TensorMul(outer, mask_inner_i))

                    l_sub_mats  = BlockStencilMatrixLocalBasis(sub_trials, sub_tests, sub_terminal_expr, dim, l_mats.tag, outer=outer,
                                                               tests_degree=tests_degree, trials_degree=trials_degrees,
                                                              tests_multiplicity=m_tests, trials_multiplicity=m_trials)

                    l_sub_scalars =  BlockScalarLocalBasis(trials = sub_trials, tests=sub_tests, expr=sub_terminal_expr, tag=l_mats.tag)
                    loop  = Loop((*l_quad, *q_basis_tests.values(), *q_basis_trials.values(), *geos), ind_quad, stmts=stmts, mask=mask)
                    loop  = Reduce('+', ComputeKernelExpr(sub_terminal_expr, weights=False), ElementOf(l_sub_scalars), loop)

                    # ... loop over trials
                    length_t = Tuple(*[d+1 for d in trials_degrees[sub_trials[0]]])
                    ind_dof_trial = index_dof_trial.set_range(stop=length_t)
                    loop  = Loop((), ind_dof_trial, [Reset(l_sub_scalars), loop, VectorAssign(ElementOf(l_sub_mats), ElementOf(l_sub_scalars))])
 
                    rem_length = Tuple(*[(d+1)-(d+1)%m for d,m in zip(tests_degree[sub_tests[0]], multiplicity)])
                    ind_inner_dof_test = index_inner_dof_test.set_range(stop=multiplicity)
                    expr1 = TensorAdd(TensorMul(ind_outer_dof_test, multiplicity),ind_inner_dof_test)
                    expr2 = TensorAdd(rem_length, ind_outer_dof_test)
                    expr  = TensorAssignExpr(index_dof_test, TensorAdd(TensorMul(expr1,not_mask_inner_i),TensorMul(expr2, mask_inner_i)))
                    loop  = Loop((expr,), ind_inner_dof_test, [loop], mask=mask_inner_i)
                    loop  = Loop((), ind_outer_dof_test, [loop])

                    l_stmts += [loop]

                g_stmts += [*l_stmts]

    #=========================================================end kernel=========================================================
    if add_openmp:
#        body = [VectorAssign(Tuple(*[ProductGenerator(thread_span[u].set_index(j), num_threads) for j in range(dim)]), 
#                             Tuple(*[AddNode(2*pads[j],ProductGenerator(g_span[u].set_index(j), AddNode(el_length.set_index(j),Integer(-1)))) for j in range(dim)])) for u in thread_span]

        body          = []
        parallel_body = []
        parallel_body += [Assign(thread_id, Function("omp_get_thread_num")())]
        parallel_body += [VectorAssign(thread_coords, Tuple(*[ProductGenerator(coords_from_rank, Tuple((thread_id, i))) for i in range(dim)]))]

        for i in range(dim):
            thr_s = ProductGenerator(global_thread_s.set_index(i), Tuple(thread_coords.set_index(i)))
            thr_e = ProductGenerator(global_thread_e.set_index(i), Tuple(thread_coords.set_index(i)))
            parallel_body += [Assign(global_thread_l.set_index(i), AddNode(AddNode(thr_e, Integer(1)), MulNode(Integer(-1),thr_s)))]

        for i in range(dim):
            lhs   = local_thread_s.set_index(i)
            #thr_s = ProductGenerator(global_thread_s.set_index(i), Tuple(thread_coords.set_index(i)))
            rhs  = Array(Tuple(0, IntDivNode(global_thread_l.set_index(i), Integer(2))))
            parallel_body += [Assign(lhs, rhs)]

        for i in range(dim):
            lhs = local_thread_e.set_index(i)
            thr_s = ProductGenerator(global_thread_s.set_index(i), Tuple(thread_coords.set_index(i)))
            thr_e = ProductGenerator(global_thread_e.set_index(i), Tuple(thread_coords.set_index(i)))
            rhs = Array(Tuple(IntDivNode(global_thread_l.set_index(i), Integer(2)), global_thread_l.set_index(i)))
            parallel_body += [Assign(lhs, rhs)]

        get_d = lambda v:d_tests[v]['degrees'] if v in d_tests else d_tests[v.base]['degrees']
        for i in range(dim):
            parallel_body += [Allocate(d_tests[v]['local'].set_index(i),
                              (global_thread_l.set_index(i),
                              Integer(get_d(v)[i]+1),
                              Integer(nderiv+1),
                              Integer(quad_order[i]))) for v in d_tests]

            thr_s = ProductGenerator(global_thread_s.set_index(i), Tuple(thread_coords.set_index(i)))
            thr_e = ProductGenerator(global_thread_e.set_index(i), Tuple(thread_coords.set_index(i)))
            args1  = tuple([Slice(None,None)]*4)
            args2  = (Slice(thr_s, AddNode(thr_e, Integer(1))),
                      Slice(None,None),
                      Slice(None,Integer(nderiv+1)),
                      Slice(None,None))

            parallel_body += [Assign(ProductGenerator(d_tests[v]['local'].set_index(i), Tuple(args1)),
                                     ProductGenerator(d_tests[v]['global'].set_index(i),Tuple(args2)))
                                     for v in d_tests]

        get_d = lambda u:d_trials[u]['degrees'] if u in d_trials else d_trials[u.base]['degrees']
        for i in range(dim):
            parallel_body += [Allocate(d_trials[u]['local'].set_index(i),
                              (global_thread_l.set_index(i),
                              Integer(get_d(u)[i]+1),
                              Integer(nderiv+1),
                              Integer(quad_order[i]))) for u in d_trials]

            thr_s = ProductGenerator(global_thread_s.set_index(i), Tuple(thread_coords.set_index(i)))
            thr_e = ProductGenerator(global_thread_e.set_index(i), Tuple(thread_coords.set_index(i)))
            args1  = tuple([Slice(None,None)]*4)
            args2  = (Slice(thr_s, AddNode(thr_e, Integer(1))),
                      Slice(None,None),
                      Slice(None,Integer(nderiv+1)),
                      Slice(None,None))

            parallel_body += [Assign(ProductGenerator(d_trials[u]['local'].set_index(i), Tuple(args1)),
                                     ProductGenerator(d_trials[u]['global'].set_index(i),Tuple(args2)))
                                     for u in d_trials]

        for i in range(dim):
            parallel_body += [Allocate(d_tests[v]['local_span'].set_index(i),
                              (global_thread_l.set_index(i),)) for v in d_tests]

            thr_s = ProductGenerator(global_thread_s.set_index(i), Tuple(thread_coords.set_index(i)))
            thr_e = ProductGenerator(global_thread_e.set_index(i), Tuple(thread_coords.set_index(i)))
            args1  = (Slice(None,None),)
            args2  = (Slice(thr_s, AddNode(thr_e, Integer(1))),)

            parallel_body += [Assign(ProductGenerator(d_tests[v]['local_span'].set_index(i), Tuple(args1)),
                                     ProductGenerator(d_tests[v]['span'].set_index(i),Tuple(args2)))
                                     for v in d_tests]


        get_d = lambda f:d_fields[f].get('degrees', [lengths_fields[f].set_index(ii) for ii in range(dim)]) if f in d_fields else\
                         d_fields[f.base].get('degrees',[lengths_fields[f].set_index(ii) for ii in range(dim)])
        for i in range(dim):
            parallel_body += [Allocate(d_fields[f]['local'].set_index(i),
                              (global_thread_l.set_index(i),
                              toInteger(get_d(f)[i]+1),
                              Integer(nderiv+1),
                              Integer(quad_order[i]))) for f in d_fields]

            thr_s = ProductGenerator(global_thread_s.set_index(i), Tuple(thread_coords.set_index(i)))
            thr_e = ProductGenerator(global_thread_e.set_index(i), Tuple(thread_coords.set_index(i)))
            args1  = tuple([Slice(None,None)]*4)
            args2  = (Slice(thr_s, AddNode(thr_e, Integer(1))),
                      Slice(None,None),
                      Slice(None,Integer(nderiv+1)),
                      Slice(None,None))

            parallel_body += [Assign(ProductGenerator(d_fields[f]['local'].set_index(i), Tuple(args1)),
                                     ProductGenerator(d_fields[f]['global'].set_index(i),Tuple(args2)))
                                     for f in d_fields]

        for i in range(dim):
            parallel_body += [Allocate(d_fields[f]['local_span'].set_index(i),
                              (global_thread_l.set_index(i),)) for f in d_fields]

            thr_s = ProductGenerator(global_thread_s.set_index(i), Tuple(thread_coords.set_index(i)))
            thr_e = ProductGenerator(global_thread_e.set_index(i), Tuple(thread_coords.set_index(i)))
            args1  = (Slice(None,None),)
            args2  = (Slice(thr_s, AddNode(thr_e, Integer(1))),)

            parallel_body += [Assign(ProductGenerator(d_fields[f]['local_span'].set_index(i), Tuple(args1)),
                                     ProductGenerator(d_fields[f]['span'].set_index(i),Tuple(args2)))
                                     for f in d_fields]
        if mapping_space:
            get_d = lambda f:d_mapping[f]['degrees'] if f in d_mapping else d_mapping[f.base]['degrees']
            for i in range(dim):
                parallel_body += [Allocate(d_mapping[f]['local'].set_index(i),
                                  (global_thread_l.set_index(i),
                                  Integer(get_d(f)[i]+1),
                                  Integer(nderiv+1),
                                  Integer(quad_order[i]))) for f in d_mapping]

                thr_s = ProductGenerator(global_thread_s.set_index(i), Tuple(thread_coords.set_index(i)))
                thr_e = ProductGenerator(global_thread_e.set_index(i), Tuple(thread_coords.set_index(i)))
                args1  = tuple([Slice(None,None)]*4)
                args2  = (Slice(thr_s, AddNode(thr_e, Integer(1))),
                          Slice(None,None),
                          Slice(None,Integer(nderiv+1)),
                          Slice(None,None))

                parallel_body += [Assign(ProductGenerator(d_mapping[f]['local'].set_index(i), Tuple(args1)),
                                         ProductGenerator(d_mapping[f]['global'].set_index(i),Tuple(args2)))
                                         for f in d_mapping]

            for i in range(dim):
                parallel_body += [Allocate(d_mapping[f]['local_span'].set_index(i),
                                  (global_thread_l.set_index(i),)) for f in d_mapping]

                thr_s = ProductGenerator(global_thread_s.set_index(i), Tuple(thread_coords.set_index(i)))
                thr_e = ProductGenerator(global_thread_e.set_index(i), Tuple(thread_coords.set_index(i)))
                args1  = (Slice(None,None),)
                args2  = (Slice(thr_s, AddNode(thr_e, Integer(1))),)

                parallel_body += [Assign(ProductGenerator(d_mapping[f]['local_span'].set_index(i), Tuple(args1)),
                                         ProductGenerator(d_mapping[f]['span'].set_index(i),Tuple(args2)))
                                         for f in d_mapping]
    #        for i in range(dim):
#            parallel_body += [Assign(neighbour_threads.set_index(i), ProductGenerator(rank_from_coords, 
#                     Tuple(tuple(AddNode(thread_coords.set_index(j), Integer(i==j)) for j in range(dim)))))]

#        for u in thread_span:
#            expr1 = [Span(u, index=i) for i in range(dim)]
#            expr2 = [ProductGenerator(thread_span[u].set_index(i),AddNode(neighbour_threads.set_index(i),Min(Integer(0), thread_id.length))) for i in range(dim)]
#            g_stmts += [WhileLoop(NotNode(AndNode(*[StrictLessThanNode(AddNode(p, e1), e2) for p,e1,e2 in zip(pads, expr1, expr2)])), [Assign(thread_id.length, Min(Integer(100), AddNode(thread_id.length,Integer(1))))])]
#            lhs = [ProductGenerator(thread_span[u].set_index(i), Tuple(thread_id)) for i in range(dim)]
#            rhs = TensorAdd(Tuple(*expr1), Tuple(*[Integer(0)]*dim))
#            g_stmts_texpr += [TensorAssignExpr(Tuple(*lhs), rhs)]

         #... loop over global elements
        loop  = Loop((*g_quad, *g_span.values(), *m_span.values(), *f_span.values(), *g_stmts_texpr),
                      ind_element, stmts=g_stmts, mask=mask)

        loop_reduction = Reduce('+', l_mats, g_mats, loop)
        loop           = Loop((), l_ind_element, stmts=[Comment('#$omp barrier'), loop_reduction], mask=mask)

        if mask is not None:
            empty_loop = Loop((), l_ind_element, stmts=[Comment('#$omp barrier'), Continue()], mask=mask)
            loop = IfNode((EqNode(thread_coords.set_index(mask.axis), Integer(0)),[loop]),(true, [empty_loop]))

        parallel_body += [loop]
#        parallel_body += [VectorAssign(Tuple(*[ProductGenerator(thread_span[u].set_index(j), thread_id) for j in range(dim)]), 
#                             Tuple(*[AddNode(2*pads[j],ProductGenerator(g_span[u].set_index(j), AddNode(el_length.set_index(j),Integer(-1)))) for j in range(dim)])) for u in thread_span]
    else:
        # ... loop over global elements
        loop  = Loop((*g_quad, *g_span.values(), *m_span.values(), *f_span.values(), *g_stmts_texpr),
                      ind_element, stmts=g_stmts, mask=mask)

        body = [Reduce('+', l_mats, g_mats, loop)]

    # ...
    args = {}
    args['tests_basis']  = tuple(d_tests[v]['global'] for v in tests)
    args['trial_basis']  = tuple(d_trials[u]['global'] for u in trials)

    args['spans'] = tuple(d_tests[v]['span'] for v in tests)
    args['quads'] = g_quad

    args['tests_degrees']  = lengths_tests
    args['trials_degrees'] = lengths_trials

    args['quads_degree'] = lengths
    args['global_pads']  = pads
    args['local_pads']   = Pads(tests, trials)

    if add_openmp:
        args['thread_args']  = (coords_from_rank, rank_from_coords, global_thread_s, global_thread_e, thread_id.length)

    args['mats']  = [g_mats]

    if mapping_space:
        args['mapping'] = flatten([eval_mapping.coeffs for eval_mapping in eval_mappings])
        args['mapping_degrees'] = [LengthDofTest(f) for f in d_mapping]
        args['mapping_basis'] = flatten([d_mapping[f]['global'] for f in d_mapping])
        args['mapping_spans'] = flatten([d_mapping[f]['span'] for f in d_mapping])

    if fields:
        args['f_span']         =  tuple(d_fields[f]['span'] for f in fields)
        args['f_coeffs']       = flatten(list(g_coeffs.values()))
        args['field_basis']    = tuple(d_fields[f]['global'] for f in fields)
        args['fields_degrees'] = lengths_fields.values()
        args['f_pads']         = [f.pads for f in eval_fields]
        fields                 = tuple(f.base if isinstance(f, IndexedVectorFunction) else f for f in fields)
        args['fields']         = tuple(dict.fromkeys(fields))

    if constants:
        args['constants'] = constants

#    args['starts'] = b0s
#    args['ends']   = e0s

    allocations = []
    if add_openmp:
        allocations = [[Allocate(thread_span[u].set_index(i), (Integer(1+num_threads),)) for i in range(dim)] for u in thread_span]
        allocations = [Tuple(*i) for i in allocations]

    m_trials      = dict((u,d_trials[u]['multiplicity'])  for u in trials)
    m_tests       = dict((v,d_tests[v]['multiplicity'])   for v in tests)
    trials_degree = dict((u,d_trials[u]['degrees'])       for u in trials)
    tests_degree  = dict((v,d_tests[v]['degrees'])        for v in tests)

    local_allocations = []
    for j,u in enumerate(ex_trials):
        for i,v in enumerate(ex_tests):
            if terminal_expr[i,j] == 0:
                continue
            td    = d_tests[v]['degrees'] if v in d_tests else d_tests[v.base]['degrees']
            trd   = d_trials[u]['degrees'] if u in d_trials else d_trials[u.base]['degrees']
            tm    = d_tests[v]['multiplicity'] if v in d_tests else d_tests[v.base]['multiplicity']
            trm   = d_trials[u]['multiplicity'] if u in d_trials else d_trials[u.base]['multiplicity']
            shape = [d+1 for d in td]
            pad   = np.array([td, trd]).max(axis=0)
            diag  = compute_diag_len(pad, trm, tm)
            shape = tuple(Integer(i) for i in (shape + list(diag)))
            mat = Allocate(StencilMatrixLocalBasis(u, v, pads, l_mats.tag), shape)
            local_allocations.append(mat)

    body  = allocations + body

    if add_openmp:
        shared = (*thread_span.values(), coords_from_rank, rank_from_coords, global_thread_s, global_thread_e,
                  *args['tests_basis'], *args['trial_basis'], *args['spans'], *args['quads'], g_mats)
        if mapping_space:
            shared = shared + (*args['mapping'],  *args['mapping_basis'], *args['mapping_spans'])
        if fields:
            shared = shared + (*args['f_span'], *args['f_coeffs'], *args['field_basis'])

        firstprivate = (*args['tests_degrees'].values(), *args['trials_degrees'].values(), *lengths, *pads, thread_id.length)
        if mapping_space:
            firstprivate = firstprivate + (*args['mapping_degrees'], )
        if fields:
            firstprivate = firstprivate + ( *args['fields_degrees'], *args['f_pads'])
        if constants:
            firstprivate = firstprivate + (*constants,)

        body += [ParallelBlock(default='private',
                           shared=shared,
                           firstprivate=firstprivate,
                           body=local_allocations+parallel_body)]
    else:
        body = local_allocations + body

    local_vars = []
    imports    = []
    if add_openmp:
        imports.append(Import('pyccel.stdlib.internal.openmp',('omp_get_thread_num', )))

    node = DefNode(f'assemble_matrix_{tag}', args, local_vars, body, imports, (), 'bilinearform')

    return node

#================================================================================================================================
def _create_ast_linear_form(terminal_expr, atomic_expr_field, tests, d_tests, fields, d_fields, constants, nderiv,
                            dim, mapping, d_mapping, is_rational_mapping, space, mapping_space, mask, tag, num_threads, **kwargs):
    """
    This function creates the assembly function of a linearform

    Parameters
    ----------

    terminal_expr : <Matrix>
        atomic representation of the linear form

    atomic_expr_field : <dict>
        dict  of atomic expressions of fields

    tests   : <list>
        list of tests functions

    d_tests : <dict>
        dictionary that contains the symbolic spans and basis values of each test function

    fields  : <list>
        list of fields

    constants : <list>
        list of constants

    nderiv : int
        the order of the bilinear form

    dim : int
        number of dimension

    mapping : <Mapping>
        Sympde Mapping object

    d_mapping : <dict>
        dictionary that contains the symbolic spans and basis values of the mapping

    is_rational_mapping : <bool>
        takes the value of True if the mapping is rational

    spaces : <Space>
        sympde symbolic space

    mask  : <int|None>
        the masked direction in case of boundary domain

    tag   : <str>
        tag to be added to variable names

    num_threads : <int>
        Number of threads

    Returns
    -------
    node : DefNode
        represents the a function definition node that computes the assembly

    """

    backend   = kwargs.pop('backend', None)
    is_pyccel = backend['name'] == 'pyccel' if backend else False
    pads     = variables(('pad1, pad2, pad3'), dtype='int')[:dim]
    g_quad   = [GlobalTensorQuadratureGrid(False)]
    l_quad   = [LocalTensorQuadratureGrid(False)]
    geo      = GeometryExpressions(mapping, nderiv)
    g_coeffs = {f:[MatrixGlobalBasis(i,i) for i in expand([f])] for f in fields}

    add_openmp = is_pyccel and backend['openmp'] and num_threads>1

    rank_from_coords = MatrixRankFromCoords()
    coords_from_rank = MatrixCoordsFromRank()

    quad_order    = kwargs.pop('quad_order', None)
    thread_span   =  dict((u,d_tests[u]['thread_span']) for u in tests)
 
    m_tests = dict((v,d_tests[v]['multiplicity'])   for v in tests)
    l_vecs  = BlockStencilVectorLocalBasis(tests, pads, terminal_expr, tag)
    g_vecs  = BlockStencilVectorGlobalBasis(tests, pads, m_tests, terminal_expr,l_vecs.tag)

    g_span          = dict((v,d_tests[v]['span']) for v in tests)
    f_span          = dict((f,d_fields[f]['span']) for f in fields)


    if mapping_space:
        m_span      = dict((f,d_mapping[f]['span']) for f in d_mapping)
    else:
        m_span = {}

    lengths_tests   = dict((v,LengthDofTest(v)) for v in tests)
    lengths_fields  = dict((f,LengthDofTest(f)) for f in fields)

    # ...........................................................................................
    quad_length = LengthQuadrature()
    el_length   = LengthElement()
    global_thread_s = GlobalThreadStarts()
    global_thread_e = GlobalThreadEnds()
    global_thread_l = GlobalThreadSizes()
    local_thread_s  = LocalThreadStarts()
    local_thread_e  = LocalThreadEnds()
    lengths     = [el_length,quad_length]

    if quad_order is not None:
        ind_quad      = index_quad.set_range(stop=Tuple(*quad_order))
    else:
        ind_quad      = index_quad.set_range(stop=quad_length)

    g_starts        = Tuple(*[ProductGenerator(global_thread_s.set_index(i), thread_coords.set_index(i)) for i in range(dim)])
    g_ends          = Tuple(*[AddNode(ProductGenerator(global_thread_e.set_index(i), thread_coords.set_index(i)), Integer(1)) for i in range(dim)])
    l_starts        = Tuple(*[ProductGenerator(local_thread_s.set_index(i), local_index_element.set_index(i)) for i in range(dim)])
    l_ends          = Tuple(*[ProductGenerator(local_thread_e.set_index(i), local_index_element.set_index(i)) for i in range(dim)])

#    ind_element   = index_element.set_range(start=g_starts,stop=g_ends) if add_openmp else index_element.set_range(stop=el_length)
    ind_element   = index_element.set_range(start=l_starts,stop=l_ends) if add_openmp else index_element.set_range(stop=el_length)
    l_ind_element = local_index_element.set_range(stop=TensorInteger(2))
    if mapping_space:
        ind_dof_test  = index_dof_test.set_range(stop=Tuple(*[d+1 for d in list(d_mapping.values())[0]['degrees']]))
        # ...........................................................................................
        eval_mapping  = EvalMapping(ind_quad, ind_dof_test, list(d_mapping.values())[0]['global'],
                        mapping, geo, mapping_space, nderiv, mask, is_rational_mapping)

    eval_fields = []
    for f in fields:
        f_ex         = expand([f])
        coeffs       = [CoefficientBasis(i)    for i in f_ex]
        l_coeffs     = [MatrixLocalBasis(i)    for i in f_ex]
        ind_dof_test = index_dof_test.set_range(stop=lengths_fields[f]+1)
        eval_field   = EvalField(atomic_expr_field[f], ind_quad, ind_dof_test, d_fields[f]['global'], coeffs, l_coeffs, g_coeffs[f], [f], mapping, nderiv, mask)
        eval_fields += [eval_field]

    g_stmts = []
    if mapping_space:
        g_stmts.append(eval_mapping)

    g_stmts += [*eval_fields]

    # sort tests by their space type
    groups = regroup(tests)
    # expand every VectorFunction into IndexedVectorFunctions
    ex_tests = expand(tests)
    # ... 
    #=========================================================begin kernel======================================================

    for _, group in groups:
        tests_indices     = [ex_tests.index(i) for i in expand(group)]
        sub_terminal_expr = terminal_expr[tests_indices,0]
        l_sub_vecs        = BlockStencilVectorLocalBasis(group, pads, sub_terminal_expr, l_vecs.tag)
        l_sub_scalars     =  BlockScalarLocalBasis(tests=group, expr=sub_terminal_expr, tag=l_vecs.tag)

        q_basis = {v:d_tests[v]['global']  for v in group}
        if is_zero(sub_terminal_expr):
            continue
        stmts = []
        for v in group:
            stmts += construct_logical_expressions(v, nderiv)

        # Instructions needed to retrieve the precomputed values of the
        # fields (and their derivatives) at a single quadrature point
        stmts += flatten([eval_field.inits for eval_field in eval_fields])

        loop  = Loop((*l_quad, *q_basis.values(), geo), ind_quad, stmts=stmts, mask=mask)
        loop = Reduce('+', ComputeKernelExpr(sub_terminal_expr, weights=False), ElementOf(l_sub_scalars), loop)

    # ... loop over tests
        length   = lengths_tests[group[0]]
        ind_dof_test = index_dof_test.set_range(stop=length+1)
        loop  = Loop((), ind_dof_test, [Reset(l_sub_scalars),loop, VectorAssign(ElementOf(l_sub_vecs), ElementOf(l_sub_scalars))])
        # ...
        body  = (loop,)
        stmts = Block(body)
        g_stmts += [stmts]
    # ...

    #=========================================================end kernel=========================================================

    if add_openmp:
        body = [VectorAssign(Tuple(*[ProductGenerator(thread_span[u].set_index(j), num_threads) for j in range(dim)]), 
                             Tuple(*[AddNode(2*pads[j],ProductGenerator(g_span[u].set_index(j), AddNode(el_length.set_index(j),Integer(-1)))) for j in range(dim)])) for u in thread_span]

        parallel_body = []
        parallel_body += [Assign(thread_id, Function("omp_get_thread_num")())]
        parallel_body += [VectorAssign(thread_coords, Tuple(*[ProductGenerator(coords_from_rank, Tuple((thread_id, i))) for i in range(dim)]))]

        for i in range(dim):
            thr_s = ProductGenerator(global_thread_s.set_index(i), Tuple(thread_coords.set_index(i)))
            thr_e = ProductGenerator(global_thread_e.set_index(i), Tuple(thread_coords.set_index(i)))
            parallel_body += [Assign(global_thread_l.set_index(i), AddNode(AddNode(thr_e, Integer(1)), MulNode(Integer(-1),thr_s)))]

        for i in range(dim):
            lhs   = local_thread_s.set_index(i)
            thr_s = ProductGenerator(global_thread_s.set_index(i), Tuple(thread_coords.set_index(i)))
            rhs  = Array(Tuple(thr_s, AddNode(thr_s, IntDivNode(global_thread_l.set_index(i), Integer(2)))))
            parallel_body += [Assign(lhs, rhs)]

        for i in range(dim):
            lhs = local_thread_e.set_index(i)
            thr_s = ProductGenerator(global_thread_s.set_index(i), Tuple(thread_coords.set_index(i)))
            thr_e = ProductGenerator(global_thread_e.set_index(i), Tuple(thread_coords.set_index(i)))
            rhs = Array(Tuple(AddNode(thr_s, IntDivNode(global_thread_l.set_index(i), Integer(2))), AddNode(thr_e,Integer(1))))
            parallel_body += [Assign(lhs, rhs)]

#        for i in range(dim):
#            parallel_body += [Assign(neighbour_threads.set_index(i), ProductGenerator(rank_from_coords, 
#                     Tuple(tuple(AddNode(thread_coords.set_index(j), Integer(i==j)) for j in range(dim)))))]

#        g_stmts_texpr = []
#        for u in thread_span:
#            expr1 = [Span(u, index=i) for i in range(dim)]
#            expr2 = [ProductGenerator(thread_span[u].set_index(i),AddNode(neighbour_threads.set_index(i),Min(Integer(0), thread_id.length))) for i in range(dim)]
#            g_stmts += [WhileLoop(NotNode(AndNode(*[StrictLessThanNode(AddNode(p, e1), e2) for p,e1,e2 in zip(pads, expr1, expr2)])), [Assign(thread_id.length, Min(Integer(100), AddNode(thread_id.length,Integer(1))))])]
#            lhs = [ProductGenerator(thread_span[u].set_index(i), Tuple(thread_id)) for i in range(dim)]
#            rhs = TensorAdd(Tuple(*expr1), Tuple(*[Integer(0)]*dim))
#            g_stmts_texpr += [TensorAssignExpr(Tuple(*lhs), rhs)]

        # ... loop over global elements
        loop  = Loop((*g_quad, *g_span.values(), *m_span.values(), *f_span.values()), ind_element, stmts=g_stmts, mask=mask)
        # ...


        loop_reduction = Reduce('+', l_vecs, g_vecs, loop)
        loop           = Loop((), l_ind_element, stmts=[Comment('#$omp barrier'),loop_reduction], mask=mask)
        if mask is not None:
            empty_loop = Loop((), l_ind_element, stmts=[Comment('#$omp barrier'), Continue()], mask=mask)
            loop = IfNode((EqNode(thread_coords.set_index(mask.axis), Integer(0)),[loop]),(true, [empty_loop]))

        parallel_body += [loop]
#        parallel_body += [VectorAssign(Tuple(*[ProductGenerator(thread_span[u].set_index(j), thread_id) for j in range(dim)]), 
#                             Tuple(*[AddNode(2*pads[j],ProductGenerator(g_span[u].set_index(j), AddNode(el_length.set_index(j),Integer(-1)))) for j in range(dim)])) for u in thread_span]
    else:
        # ... loop over global elements
        loop  = Loop((*g_quad, *g_span.values(), *m_span.values(), *f_span.values()), ind_element, stmts=g_stmts, mask=mask)
        # ...

        body = [Reduce('+', l_vecs, g_vecs, loop)]
    # ...

    args = dict()
    args['tests_basis']  = tuple(d_tests[v]['global']  for v in tests)

    args['spans'] = g_span.values()
    args['quads'] = g_quad

    args['tests_degrees'] = lengths_tests

    args['quads_degree'] = lengths
    args['global_pads']  = pads

    args['mats']  = [g_vecs]

    if mapping_space:
        args['mapping'] = eval_mapping.coeffs
        args['mapping_degrees'] = [LengthDofTest(list(d_mapping.keys())[0])]
        args['mapping_basis'] = [list(d_mapping.values())[0]['global']]
        args['mapping_spans'] = [list(d_mapping.values())[0]['span']]

    if fields:
        args['f_span']         = f_span.values()
        args['f_coeffs']       = flatten(list(g_coeffs.values()))
        args['field_basis']    = tuple(d_fields[f]['global'] for f in fields)
        args['fields_degrees'] = lengths_fields.values()
        args['f_pads']         = [f.pads for f in eval_fields]
        fields                 = tuple(f.base if isinstance(f, IndexedVectorFunction) else f for f in fields)
        args['fields']         = tuple(dict.fromkeys(fields))

    if constants:
        args['constants'] = constants

    if add_openmp:
        args['thread_args']  = (coords_from_rank, rank_from_coords, global_thread_s, global_thread_e, thread_id.length)

    allocations = []
    if add_openmp:
        allocations = [[Allocate(thread_span[u].set_index(i), (Integer(1+num_threads),)) for i in range(dim)] for u in thread_span]
        allocations = [Tuple(*i) for i in allocations]

    tests_degree  = dict((v,d_tests[v]['degrees']) for v in tests)

    local_allocations = []
    for i,v in enumerate(ex_tests):
        if terminal_expr[i,0] == 0:
            continue
        td    = d_tests[v]['degrees'] if v in d_tests else d_tests[v.base]['degrees']
        shape = [d+1 for d in td]
        shape = tuple(Integer(i) for i in shape)
        vec = Allocate(StencilVectorLocalBasis(v, pads, l_vecs.tag), shape)
        local_allocations.append(vec)

    body  = allocations + body

    if add_openmp:
        shared = (*thread_span.values(), coords_from_rank, rank_from_coords, global_thread_s, global_thread_e,
                  *args['tests_basis'], *args['spans'], *args['quads'], g_vecs)
        if mapping_space:
            shared = shared + (*eval_mapping.coeffs,  list(d_mapping.values())[0]['global'], list(d_mapping.values())[0]['span'])
        if fields:
            shared = shared + (*f_span.values(), *args['f_coeffs'], *args['field_basis'])
        
        firstprivate = (*args['tests_degrees'].values(), *lengths, *pads, thread_id.length)

        if mapping_space:
            firstprivate = firstprivate + (*args['mapping_degrees'], )
        if fields:
            firstprivate = firstprivate + ( *args['fields_degrees'], *args['f_pads'])
        if constants:
            firstprivate = firstprivate + (*constants,)
                  
        body += [ParallelBlock(default='private',
                           shared=shared,
                           firstprivate=firstprivate,
                           body=local_allocations+parallel_body)]

    else:
        body = local_allocations + body

    local_vars = []
    imports    = []
    if add_openmp:
        imports.append(Import('pyccel.stdlib.internal.openmp',('omp_get_thread_num', )))
    node = DefNode(f'assemble_vector_{tag}', args, local_vars, body, imports, (), 'linearform')

    return node

#================================================================================================================================
def _create_ast_functional_form(terminal_expr, atomic_expr, fields, d_fields, constants, nderiv,
                                dim, mapping, d_mapping, is_rational_mapping, space, mapping_space, mask, tag, num_threads, **kwargs):
    """
    This function creates the assembly function of a Functional Form

    Parameters
    ----------

    terminal_expr : <Matrix>
        atomic representation of the Functional form

    atomic_expr   : <dict>
        atoms used in the terminal_expr

    fields   : <list>
        list of the fields

    d_fields : <dict>
        dictionary that contains the symbolic spans and basis values of each field

    constants : <list>
        list of constants

    nderiv : int
        the order of the bilinear form

    dim : int
        number of dimension

    mapping : <Mapping>
        Sympde Mapping object

    d_mapping : <dict>
        dictionary that contains the symbolic spans and basis values of the mapping

    is_rational_mapping : <bool>
        takes the value of True if the mapping is rational

    space : <Space>
        sympde symbolic space

    mask  : <int|None>
        the masked direction in case of boundary domain

    tag   : <str>
        tag to be added to variable names

    num_threads : <int>
        Number of threads

    Returns
    -------
    node : DefNode
        represents the a function definition node that computes the assembly

    """

    backend   = kwargs.pop('backend', None)
    is_pyccel = backend['name'] == 'pyccel' if backend else False
    pads   = variables(('pad1, pad2, pad3'), dtype='int')[:dim]
    g_quad = [GlobalTensorQuadratureGrid()]
    l_quad = [LocalTensorQuadratureGrid()]

    #TODO move to EvalField
    coeffs   = [CoefficientBasis(i) for i in expand(fields)]
    l_coeffs = [MatrixLocalBasis(i) for i in expand(fields)]
    g_coeffs = {f:[MatrixGlobalBasis(i,i) for i in expand([f])] for f in fields}

    add_openmp = is_pyccel and backend['openmp'] and num_threads>1

    geo      = GeometryExpressions(mapping, nderiv)

    g_span   = dict((v,d_fields[v]['span']) for v in fields)
    if mapping_space:
        m_span  = dict((f,d_mapping[f]['span']) for f in d_mapping)
    else:
        m_span = {}
    g_basis  = dict((v,d_fields[v]['global'])  for v in fields)

    lengths_fields  = dict((f,LengthDofTest(f)) for f in fields)

    l_vec   = LocalElementBasis()
    g_vec   = GlobalElementBasis()

    # ...........................................................................................
    quad_length = LengthQuadrature()
    el_length   = LengthElement()
    lengths     = [el_length, quad_length]

    ind_quad      = index_quad.set_range(stop=quad_length)
    ind_element   = index_element.set_range(stop=el_length)

    if mapping_space:
        ind_dof_test  = index_dof_test.set_range(stop=Tuple(*[d+1 for d in list(d_mapping.values())[0]['degrees']]))
        # ...........................................................................................
        eval_mapping  = EvalMapping(ind_quad, ind_dof_test, list(d_mapping.values())[0]['global'],
                        mapping, geo, mapping_space, nderiv, mask, is_rational_mapping)

    eval_fields = []
    for f in fields:
        f_ex         = expand([f])
        coeffs       = [CoefficientBasis(i)    for i in f_ex]
        l_coeffs     = [MatrixLocalBasis(i)    for i in f_ex]
        ind_dof_test = index_dof_test.set_range(stop=lengths_fields[f]+1)
        eval_field   = EvalField(atomic_expr[f], ind_quad, ind_dof_test, d_fields[f]['global'], coeffs, l_coeffs, g_coeffs[f], [f], mapping, nderiv, mask)
        eval_fields  += [eval_field]

    #=========================================================begin kernel======================================================
    # ... loop over tests functions

    loop   = Loop((*l_quad, geo), ind_quad, flatten([eval_field.inits for eval_field in eval_fields]))
    loop   = Reduce('+', ComputeKernelExpr(terminal_expr), ElementOf(l_vec), loop)

    # ... loop over tests functions to evaluate the fields
    stmts  = []
    if mapping_space:
        stmts.append(eval_mapping)

    stmts += [*eval_fields, Reset(l_vec), loop]
    stmts  = Block(stmts)

    #=========================================================end kernel=========================================================
    # ... loop over global elements
    args = {}

    args['tests_basis']  = g_basis.values()

    args['spans'] = g_span.values()
    args['quads'] = g_quad

    args['tests_degrees'] = lengths_fields
    args['quads_degree']  = lengths
    args['global_pads']   = [f.pads for f in eval_fields]
    args['mats']          = []

    if mapping_space:
        args['mapping']         = eval_mapping.coeffs
        args['mapping_degrees'] = [LengthDofTest(list(d_mapping.keys())[0])]
        args['mapping_basis']   = [list(d_mapping.values())[0]['global']]
        args['mapping_spans']   = [list(d_mapping.values())[0]['span']]

    args['f_coeffs'] = flatten(list(g_coeffs.values()))
    fields           = tuple(f.base if isinstance(f, IndexedVectorFunction) else f for f in fields)
    args['fields']   = tuple(dict.fromkeys(fields))

    if constants:
        args['constants'] = constants

    if add_openmp:
        shared = (*args['tests_basis'], *args['spans'], *args['quads'], *args['f_coeffs'], g_vec)
        if mapping_space:
            shared = shared + (*eval_mapping.coeffs,  list(d_mapping.values())[0]['global'], list(d_mapping.values())[0]['span'])

        firstprivate = (*args['tests_degrees'].values(), *lengths, *args['global_pads'])

        if mapping_space:
            firstprivate = firstprivate + (*args['mapping_degrees'], )
        if constants:
            firstprivate = firstprivate + (*constants,)
 
        loop  = Loop((*g_quad, *g_span.values(), *m_span.values()), ind_element, stmts, 
                      parallel=True, default='private', shared=shared, firstprivate=firstprivate)
    else:
        loop  = Loop((*g_quad, *g_span.values(), *m_span.values()), ind_element, stmts)
    # ...

    body = (Assign(g_vec, Float(0.)), Reduce('+', l_vec, g_vec, loop), Return(g_vec))

    local_vars = []
    node = DefNode(f'assemble_scalar_{tag}', args, local_vars, body, (), (g_vec,), 'functionalform')

    return node<|MERGE_RESOLUTION|>--- conflicted
+++ resolved
@@ -39,11 +39,7 @@
 from .nodes import BlockStencilVectorGlobalBasis
 from .nodes import GlobalElementBasis
 from .nodes import LocalElementBasis
-<<<<<<< HEAD
-from .nodes import GlobalSpan, LocalSpan, GlobalThreadSpan, Span
-=======
 from .nodes import GlobalSpanArray, LocalSpanArray, GlobalThreadSpanArray, Span
->>>>>>> e5660122
 from .nodes import CoefficientBasis
 from .nodes import MatrixLocalBasis, MatrixGlobalBasis
 from .nodes import MatrixRankFromCoords, MatrixCoordsFromRank
@@ -422,52 +418,33 @@
 
         d_tests  = {v: {'global': GlobalTensorQuadratureTestBasis(v),
                         'local' : LocalTensorQuadratureTestBasis(v),
-<<<<<<< HEAD
-                        'span': GlobalSpan(v),
-                        'local_span': LocalSpan(v),
-=======
                         'span': GlobalSpanArray(v),
                         'local_span': LocalSpanArray(v),
->>>>>>> e5660122
                         'multiplicity':multiplicity_tests[i],
                         'degrees': tests_degrees[i],
                         'thread_span':GlobalThreadSpanArray(v)} for i,v in enumerate(tests) }
 
         d_trials = {u: {'global': GlobalTensorQuadratureTrialBasis(u),
                         'local' : LocalTensorQuadratureTrialBasis(u),
-<<<<<<< HEAD
-                        'span': GlobalSpan(u),
-                        'local_span': LocalSpan(u),
-=======
                         'span': GlobalSpanArray(u),
                         'local_span': LocalSpanArray(u),
->>>>>>> e5660122
                         'multiplicity':multiplicity_trials[i],
                         'degrees':trials_degrees[i]} for i,u in enumerate(trials)}
 
         if isinstance(expr, Functional):
             d_fields = {f: {'global': GlobalTensorQuadratureTestBasis(f),
                             'local' : LocalTensorQuadratureTestBasis(f),
-<<<<<<< HEAD
-                            'span': GlobalSpan(f),
-                            'local_span': LocalSpan(f),
-=======
                             'span': GlobalSpanArray(f),
                             'local_span': LocalSpanArray(f),
->>>>>>> e5660122
                             'multiplicity':multiplicity_fields[i],
                             'degrees':fields_degrees[i]} for i,f in enumerate(fields)}
 
         else:
             d_fields = {f: {'global': GlobalTensorQuadratureTestBasis (f),
                             'local' : LocalTensorQuadratureTestBasis(f),
-<<<<<<< HEAD
-                            'span': GlobalSpan(f),
-                            'local_span': LocalSpan(f)} for i,f in enumerate(fields)}
-=======
+
                             'span': GlobalSpanArray(f),
                             'local_span': LocalSpanArray(f)} for i,f in enumerate(fields)}
->>>>>>> e5660122
 
         if mapping_space:
             f         = (tests+trials+fields)[0]
@@ -493,16 +470,11 @@
 
             d_mapping = {fi: {'global': GlobalTensorQuadratureTestBasis (fi),
                               'local' : LocalTensorQuadratureTestBasis(fi),
-<<<<<<< HEAD
-                             'span': GlobalSpan(fi),
-                             'local_span': LocalSpan(fi),
-=======
-                             'span': GlobalSpanArray(fi),
-                             'local_span': LocalSpanArray(fi),
->>>>>>> e5660122
-                             'multiplicity':multiplicity_mapping_i[0],
-                             'degrees': mapping_degrees_i[0]}
-                             for fi,mapping_degrees_i,multiplicity_mapping_i in zip(f,mapping_degrees,multiplicity_mapping) }
+                              'span': GlobalSpanArray(fi),
+                              'local_span': LocalSpanArray(fi),
+                              'multiplicity':multiplicity_mapping_i[0],
+                              'degrees': mapping_degrees_i[0]}
+                              for fi,mapping_degrees_i,multiplicity_mapping_i in zip(f,mapping_degrees,multiplicity_mapping) }
         else:
            d_mapping = {}
 
@@ -668,13 +640,6 @@
     pads       = variables(('pad1, pad2, pad3'), dtype='int')[:dim]
     g_quad     = [GlobalTensorQuadratureGrid(False)]
     l_quad     = [LocalTensorQuadratureGrid(False)]
-<<<<<<< HEAD
-#    b0s        = variables(('b01, b02, b03'), dtype='int')[:dim]
-#    e0s        = variables(('e01, e02, e03'), dtype='int')[:dim]
-=======
-    b0s        = variables(('b01, b02, b03'), dtype='int')[:dim]
-    e0s        = variables(('e01, e02, e03'), dtype='int')[:dim]
->>>>>>> e5660122
 
     if isinstance(domain, Interface):
         g_quad.append(PlusGlobalTensorQuadratureGrid(False))
@@ -843,7 +808,6 @@
                 if is_parallel:
                     ln         = Tuple(*[d-1 for d in tests_degree[sub_tests[0]]])
                     thr_s      = Tuple(*[ProductGenerator(global_thread_s.set_index(i), Tuple(thread_coords.set_index(i))) for i in range(dim)]) if add_openmp else Tuple(*[0]*dim)
-<<<<<<< HEAD
                     start_expr =  TensorMax(TensorMul(TensorAdd(TensorMul(TensorAdd(thr_s,ind_element),
                                   Tuple(*[-1]*dim)), ln), Tuple(*[S.Zero]*dim)),Tuple(*[S.Zero]*dim))
 
@@ -854,13 +818,6 @@
 
                     end_expr   = TensorAssignExpr(Tuple(*es[sub_tests[0]]), end_expr)
 #                    g_stmts_texpr += [start_expr, end_expr]
-=======
-                    start_expr =  TensorMax(TensorMul(TensorAdd(TensorMul(TensorAdd(thr_s,ind_element), Tuple(*[-1]*dim)), ln), Tuple(*b0s)),Tuple(*[S.Zero]*dim))
-                    start_expr = TensorAssignExpr(Tuple(*bs[sub_tests[0]]), start_expr)
-                    end_expr   = TensorMax(TensorMul(TensorAdd(TensorMul(Tuple(*[-1]*dim), el_length), TensorAdd(TensorAdd(thr_s,ind_element), Tuple(*tests_degree[sub_tests[0]]))), Tuple(*e0s)), Tuple(*[S.Zero]*dim))
-                    end_expr   = TensorAssignExpr(Tuple(*es[sub_tests[0]]), end_expr)
-                    g_stmts_texpr += [start_expr, end_expr]
->>>>>>> e5660122
 
             else:
                 l_stmts = []
