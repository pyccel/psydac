# coding: utf-8
#
# Copyright 2018 Jalal Lakhlili, Yaman Güçlü

import numpy as np

from types import MappingProxyType
from scipy.sparse import bmat, lil_matrix

from psydac.linalg.basic import VectorSpace, Vector, LinearOperator, LinearSolver, Matrix
from psydac.ddm.cart     import InterfaceCartDataExchanger, InterfaceCartDecomposition

__all__ = ['BlockVectorSpace', 'BlockVector', 'BlockLinearOperator', 'BlockMatrix', 'BlockDiagonalSolver']

#===============================================================================
class BlockVectorSpace( VectorSpace ):
    """
    Product Vector Space V of two Vector Spaces (V1,V2) or more.

    Parameters
    ----------
    *spaces : psydac.linalg.basic.VectorSpace
        A list of Vector Spaces.

    """
    def __new__(cls, *spaces, connectivity=None):

        # Check that all input arguments are vector spaces
        if not all(isinstance(Vi, VectorSpace) for Vi in spaces):
            raise TypeError('All input spaces must be VectorSpace objects')

        # If no spaces are passed, raise an error
        if len(spaces) == 0:
            raise ValueError('Cannot create a BlockVectorSpace of zero spaces')

        # If only one space is passed, return it without creating a new object
        if len(spaces) == 1:
            return spaces[0]

        # Create a new BlockVectorSpace object
        return VectorSpace.__new__(cls)

    # ...
    def __init__(self,  *spaces, connectivity=None):

        # Store spaces in a Tuple, because they will not be changed
        self._spaces = tuple(spaces)

        if all(np.dtype(s.dtype)==np.dtype(spaces[0].dtype) for s in spaces):
            self._dtype  = spaces[0].dtype
        else:
            self._dtype = tuple(s.dtype for s in spaces)

<<<<<<< HEAD
        connectivity       = connectivity if connectivity is not None else {}
        self._connectivity = connectivity
=======
        connectivity       = connectivity or {}
        self._connectivity = connectivity
        self._connectivity_readonly = MappingProxyType(self._connectivity)
>>>>>>> e5660122
    #--------------------------------------
    # Abstract interface
    #--------------------------------------
    @property
    def dimension( self ):
        """
        The dimension of a product space V = (V1, V2, ...] is the cardinality
        (i.e. the number of vectors) of a basis of V over its base field.

        """
        return sum( Vi.dimension for Vi in self._spaces )

    # ...
    @property
    def dtype( self ):
        return self._dtype

    # ...
    def zeros( self ):
        """
        Get a copy of the null element of the product space V = [V1, V2, ...]

        Returns
        -------
        null : BlockVector
            A new vector object with all components equal to zero.

        """
        return BlockVector( self, [Vi.zeros() for Vi in self._spaces] )

    #--------------------------------------
    # Other properties/methods
    #--------------------------------------
    @property
    def spaces( self ):
        return self._spaces

    @property
    def parallel( self ):
        """ Returns True if the memory is distributed."""
        return self._spaces[0].parallel

    @property
    def starts( self ):
        return [s.starts for s in self._spaces]

    @property
    def ends( self ):
        return [s.ends for s in self._spaces]

    @property
    def pads( self ):
        return self._spaces[0].pads

    @property
    def n_blocks( self ):
        return len( self._spaces )

    @property
    def connectivity( self ):
        return self._connectivity_readonly

    def __getitem__( self, key ):
        return self._spaces[key]

#===============================================================================
class BlockVector( Vector ):
    """
    Block of Vectors, which is an element of a BlockVectorSpace.

    Parameters
    ----------
    V : psydac.linalg.block.BlockVectorSpace
        Space to which the new vector belongs.

    blocks : list or tuple (psydac.linalg.basic.Vector)
        List of Vector objects, belonging to the correct spaces (optional).

    """
    def __init__( self,  V, blocks=None ):

        assert isinstance( V, BlockVectorSpace )
        self._space = V

        # We store the blocks in a List so that we can change them later.
        if blocks:
            # Verify that vectors belong to correct spaces and store them
            assert isinstance( blocks, (list, tuple) )
            assert all( (Vi is bi.space) for Vi,bi in zip( V.spaces, blocks ) )

            self._blocks = list( blocks )
        else:
            # TODO: Each block is a 'zeros' vector of the correct space for now,
            # but in the future we would like 'empty' vectors of the same space.
            self._blocks = [Vi.zeros() for Vi in V.spaces]

        # TODO: distinguish between different directions
        self._sync  = False

        self._data_exchangers = {}
        self._interface_buf   = {}

<<<<<<< HEAD
        if not V.parallel:return

        # Prepare the data exchangers for the interface data
        for i,j in V._connectivity:
            axis_i,axis_j = V._connectivity[i,j][0]
            ext_i,ext_j   = V._connectivity[i,j][1]
=======
        if not V.parallel: return

        # Prepare the data exchangers for the interface data
        for i,j in V.connectivity:
            ((axis_i,ext_i),(axis_j,ext_j)) = V.connectivity[i,j]
>>>>>>> e5660122

            Vi = V.spaces[i]
            Vj = V.spaces[j]
            self._data_exchangers[i,j] = []

            if isinstance(Vi, BlockVectorSpace) and isinstance(Vj, BlockVectorSpace):
                # case of a system of equations
                for k,(Vik,Vjk) in enumerate(zip(Vi.spaces, Vj.spaces)):
                    cart_i = Vik.cart
                    cart_j = Vjk.cart

<<<<<<< HEAD
                    if cart_i.is_comm_null and cart_j.is_comm_null:continue
                    if not cart_i.is_comm_null and not cart_j.is_comm_null:continue
                    if not (axis_i, ext_i) in Vik._interfaces:continue
                    cart_ij = Vik._interfaces[axis_i, ext_i].cart
=======
                    if cart_i.is_comm_null and cart_j.is_comm_null: continue
                    if not cart_i.is_comm_null and not cart_j.is_comm_null: continue
                    if not (axis_i, ext_i) in Vik.interfaces: continue
                    cart_ij = Vik.interfaces[axis_i, ext_i].cart
>>>>>>> e5660122
                    assert isinstance(cart_ij, InterfaceCartDecomposition)
                    self._data_exchangers[i,j].append(InterfaceCartDataExchanger(cart_ij, self.dtype))

            elif  not isinstance(Vi, BlockVectorSpace) and not isinstance(Vj, BlockVectorSpace):
                # case of scalar equations
                cart_i = Vi.cart
                cart_j = Vj.cart
<<<<<<< HEAD
                if cart_i.is_comm_null and cart_j.is_comm_null:continue
                if not cart_i.is_comm_null and not cart_j.is_comm_null:continue
                if not (axis_i, ext_i) in Vi._interfaces:continue

                cart_ij = Vi._interfaces[axis_i, ext_i].cart
=======
                if cart_i.is_comm_null and cart_j.is_comm_null: continue
                if not cart_i.is_comm_null and not cart_j.is_comm_null: continue
                if not (axis_i, ext_i) in Vi.interfaces: continue

                cart_ij = Vi.interfaces[axis_i, ext_i].cart
>>>>>>> e5660122
                assert isinstance(cart_ij, InterfaceCartDecomposition)
                self._data_exchangers[i,j].append(InterfaceCartDataExchanger(cart_ij, self.dtype))
            else:
                raise NotImplementedError("This case is not treated")

<<<<<<< HEAD
        for i,j in V._connectivity:
=======
        for i,j in V.connectivity:
>>>>>>> e5660122
            if len(self._data_exchangers.get((i,j), [])) == 0:
                self._data_exchangers.pop((i,j), None)

    #--------------------------------------
    # Abstract interface
    #--------------------------------------
    @property
    def space( self ):
        return self._space

    #...
    @property
    def dtype( self ):
        return self.space.dtype

    #...
    def dot( self, v ):

        assert isinstance( v, BlockVector )
        assert v._space is self._space
        return sum( b1.dot( b2 ) for b1,b2 in zip( self._blocks, v._blocks ) )

    #...
    def copy( self ):
        w = BlockVector( self._space, [b.copy() for b in self._blocks] )
<<<<<<< HEAD
        w._sync = False
=======
        w._sync = self._sync
>>>>>>> e5660122
        return w

    #...
    def __neg__( self ):
        w = BlockVector( self._space, [-b for b in self._blocks] )
<<<<<<< HEAD
        w._sync = False
=======
        w._sync = self._sync
>>>>>>> e5660122
        return w

    #...
    def __mul__( self, a ):
        w = BlockVector( self._space, [b*a for b in self._blocks] )
<<<<<<< HEAD
        w._sync = False
=======
        w._sync = self._sync
>>>>>>> e5660122
        return w

    #...
    def __rmul__( self, a ):
        w = BlockVector( self._space, [a*b for b in self._blocks] )
<<<<<<< HEAD
        w._sync    = False
=======
        w._sync = self._sync
>>>>>>> e5660122
        return w

    #...
    def __add__( self, v ):
        assert isinstance( v, BlockVector )
        assert v._space is self._space
        w = BlockVector( self._space, [b1+b2 for b1,b2 in zip( self._blocks, v._blocks )] )
        w._sync = False
        return w

    #...
    def __sub__( self, v ):
        assert isinstance( v, BlockVector )
        assert v._space is self._space
        w = BlockVector( self._space, [b1-b2 for b1,b2 in zip( self._blocks, v._blocks )] )
        w._sync = False
        return w

    #...
    def __imul__( self, a ):
        for b in self._blocks:
            b *= a
        self._sync = False
        return self

    #...
    def __iadd__( self, v ):
        assert isinstance( v, BlockVector )
        assert v._space is self._space
        for b1,b2 in zip( self._blocks, v._blocks ):
            b1 += b2
        self._sync = False
        return self

    #...
    def __isub__( self, v ):
        assert isinstance( v, BlockVector )
        assert v._space is self._space
        for b1,b2 in zip( self._blocks, v._blocks ):
            b1 -= b2
        self._sync = False
        return self

    #--------------------------------------
    # Other properties/methods
    #--------------------------------------

    def __getitem__( self, key ):
        return self._blocks[key]

    # ...
    def __setitem__( self, key, value ):
        assert value.space == self.space[key]
        self._blocks[key] = value

    # ...
    @property
    def ghost_regions_in_sync( self ):
        return self._sync

    # ...
    # NOTE: this property must be set collectively
    @ghost_regions_in_sync.setter
    def ghost_regions_in_sync( self, value ):
        assert isinstance( value, bool )
        self._sync = value

    # ...
    def update_ghost_regions( self, *, direction=None ):
        self.start_update_interface_ghost_regions()
        for vi in self.blocks:
            vi.update_ghost_regions(direction=direction)
        self.end_update_interface_ghost_regions()

        # Flag ghost regions as up-to-date
        self._sync = True

    def start_update_interface_ghost_regions( self ):
        self._collect_interface_buf()
        req = {}
        for (i,j) in self._data_exchangers:
            req[i,j] = [data_ex.start_update_ghost_regions(*bufs) for bufs,data_ex in zip(self._interface_buf[i,j], self._data_exchangers[i,j])]

        self._req = req

    def end_update_interface_ghost_regions( self ):

        for (i,j) in self._data_exchangers:
            for data_ex,bufs,req_ij in zip(self._data_exchangers[i,j], self._interface_buf[i,j], self._req[i,j]):
                data_ex.end_update_ghost_regions(req_ij)

    def _collect_interface_buf( self ):
        V = self.space
        if not V.parallel:return
<<<<<<< HEAD
        for i,j in V._connectivity:
            if not (i,j) in self._data_exchangers:continue
            axis_i,axis_j = V._connectivity[i,j][0]
            ext_i,ext_j   = V._connectivity[i,j][1]
=======
        for i,j in V.connectivity:
            if not (i,j) in self._data_exchangers:continue
            ((axis_i,ext_i), (axis_j,ext_j)) = V.connectivity[i,j]

>>>>>>> e5660122
            Vi = V.spaces[i]
            Vj = V.spaces[j]

            # The process that owns the patch i will use block i to send data and receive in block j
            self._interface_buf[i,j]   = []
            if isinstance(Vi, BlockVectorSpace) and isinstance(Vj, BlockVectorSpace):
                # case of a system of equations
                for k,(Vik,Vjk) in enumerate(zip(Vi.spaces, Vj.spaces)):

                    cart_i = Vik.cart
                    cart_j = Vjk.cart

                    buf = [None]*2
                    if cart_i.is_comm_null:
                        buf[0] = self._blocks[i]._blocks[k]._interface_data[axis_i, ext_i]
                    else:
                        buf[0] = self._blocks[i]._blocks[k]._data

                    if cart_j.is_comm_null:
                        buf[1] = self._blocks[j]._blocks[k]._interface_data[axis_j, ext_j]
                    else:
                        buf[1] = self._blocks[j]._blocks[k]._data

                    self._interface_buf[i,j].append(tuple(buf))
            elif  not isinstance(Vi, BlockVectorSpace) and not isinstance(Vj, BlockVectorSpace):
                # case of scalar equations
                cart_i = Vi.cart
                cart_j = Vj.cart

                buf = [None]*2
                if cart_i.is_comm_null:
                    buf[0] = self._blocks[i]._interface_data[axis_i, ext_i]
                else:
                    buf[0] = self._blocks[i]._data

                if cart_j.is_comm_null:
                    buf[1] = self._blocks[j]._interface_data[axis_j, ext_j]
                else:
                    buf[1] = self._blocks[j]._data

                self._interface_buf[i,j].append(tuple(buf))

<<<<<<< HEAD
    # ...
    def update_assembly_ghost_regions( self ):
        for vi in self.blocks:
            vi.update_assembly_ghost_regions()

=======
>>>>>>> e5660122
    # ...
    @property
    def n_blocks( self ):
        return len( self._blocks )

    # ...
    @property
    def blocks( self ):
        return tuple( self._blocks )

    # ...
    def toarray( self, order='C' ):
        return np.concatenate( [bi.toarray(order=order) for bi in self._blocks] )

    # ...
    def toarray_local( self, order='C' ):
        """ Convert to petsc Nest vector.
        """

        blocks    = [v.toarray_local(order=order) for v in self._blocks]
        return np.block([blocks])[0]

    # ...
    def topetsc( self ):
        """ Convert to petsc Nest vector.
        """

        blocks    = [v.topetsc() for v in self._blocks]
        cart      = self._space.spaces[0].cart
        petsccart = cart.topetsc()
        vec       = petsccart.petsc.Vec().createNest(blocks, comm=cart.comm)
        return vec

#===============================================================================
class BlockLinearOperator( LinearOperator ):
    """
    Linear operator that can be written as blocks of other Linear Operators.
    Either the domain or the codomain of this operator, or both, should be of
    class BlockVectorSpace.

    Parameters
    ----------
    V1 : psydac.linalg.block.VectorSpace
        Domain of the new linear operator.

    V2 : psydac.linalg.block.VectorSpace
        Codomain of the new linear operator.

    blocks : dict | (list of lists) | (tuple of tuples)
        LinearOperator objects (optional).

        a) 'blocks' can be dictionary with
            . key   = tuple (i, j), where i and j are two integers >= 0
            . value = corresponding LinearOperator Lij

        b) 'blocks' can be list of lists (or tuple of tuples) where blocks[i][j]
            is the LinearOperator Lij (if None, we assume null operator)

    """
    def __init__( self, V1, V2, blocks=None ):

        assert isinstance( V1, VectorSpace )
        assert isinstance( V2, VectorSpace )

        if not (isinstance(V1, BlockVectorSpace) or isinstance(V2, BlockVectorSpace)):
            raise TypeError("Either domain or codomain must be of type BlockVectorSpace")

        self._domain   = V1
        self._codomain = V2
        self._blocks   = {}

        self._nrows = V2.n_blocks if isinstance(V2, BlockVectorSpace) else 1
        self._ncols = V1.n_blocks if isinstance(V1, BlockVectorSpace) else 1

        # Store blocks in dict (hence they can be manually changed later)
        if blocks:

            if isinstance( blocks, dict ):
                for (i,j), Lij in blocks.items():
                    self[i,j] = Lij

            elif isinstance( blocks, (list, tuple) ):
                blocks = np.array( blocks, dtype=object )
                for (i,j), Lij in np.ndenumerate( blocks ):
                    self[i,j] = Lij

            else:
                raise ValueError( "Blocks can only be given as dict or 2D list/tuple." )

        self._args = {}
        self._blocks_as_args = self._blocks
        self._args['n_rows'] = self._nrows
        self._args['n_cols'] = self._ncols
        self._func           = self._dot

    #--------------------------------------
    # Abstract interface
    #--------------------------------------
    @property
    def domain( self ):
        return self._domain

    # ...
    @property
    def codomain( self ):
        return self._codomain

    # ...
    @property
    def dtype( self ):
        return self.domain.dtype

    # ...
    def dot( self, v, out=None ):

        if self.n_block_cols == 1:
            assert isinstance(v, Vector)
        else:
            assert isinstance(v, BlockVector)

        assert v.space is self.domain

        if out is not None:
            if self.n_block_rows == 1:
                assert isinstance(out, Vector)
            else:
                assert isinstance(out, BlockVector)
            assert out.space is self.codomain
            out *= 0.0
        else:
            out = self.codomain.zeros()

        if not v.ghost_regions_in_sync:
            v.update_ghost_regions()

        self._func(self._blocks_as_args, v, out, **self._args)

        out.ghost_regions_in_sync = False
        return out

    #...
    @staticmethod
    def _dot(blocks, v, out, n_rows, n_cols):

        if n_rows == 1:
            for (_, j), L0j in blocks.items():
                out += L0j.dot(v[j])
        elif n_cols == 1:
            for (i, _), Li0 in blocks.items():
                out[i] += Li0.dot(v)
        else:
            for (i, j), Lij in blocks.items():
                out[i] += Lij.dot(v[j])

    #--------------------------------------
    # Other properties/methods
    #--------------------------------------
    @property
    def blocks( self ):
        """ Immutable 2D view (tuple of tuples) of the linear operator,
            including the empty blocks as 'None' objects.
        """
        return tuple(
               tuple( self._blocks.get( (i,j), None ) for j in range( self.n_block_cols ) )
                                                      for i in range( self.n_block_rows ) )
    # ...
    @property
    def n_block_rows( self ):
        return self._nrows

    # ...
    @property
    def n_block_cols( self ):
        return self._ncols

    @property
    def nonzero_block_indices(self):
        """
        Tuple of (i, j) pairs which identify the non-zero blocks:
        i is the row index, j is the column index.
        """
        return tuple(self._blocks)

    # ...
    def update_ghost_regions( self ):
        for Lij in self._blocks.values():
            Lij.update_ghost_regions()

    # ...
    def update_assembly_ghost_regions( self ):
        for Lij in self._blocks.values():
            Lij.update_assembly_ghost_regions()

    # ...
    def remove_spurious_entries( self ):
        for Lij in self._blocks.values():
            Lij.remove_spurious_entries()

    # ...
    def __getitem__( self, key ):

        assert isinstance( key, tuple )
        assert len( key ) == 2
        assert 0 <= key[0] < self.n_block_rows
        assert 0 <= key[1] < self.n_block_cols

        return self._blocks.get( key, None )

    # ...
    def __setitem__( self, key, value ):

        assert isinstance( key, tuple )
        assert len( key ) == 2
        assert 0 <= key[0] < self.n_block_rows
        assert 0 <= key[1] < self.n_block_cols

        if value is None:
            self._blocks.pop( key, None )
            return

        i,j = key
        assert isinstance( value, LinearOperator )

        # Check domain of rhs
        if self.n_block_cols == 1:
            assert value.domain is self.domain
        else:
            assert value.domain is self.domain[j]

        # Check codomain of rhs
        if self.n_block_rows == 1:
            assert value.codomain is self.codomain
        else:
            assert value.codomain is self.codomain[i]

        self._blocks[i,j] = value
    
    def transform(self, operation):
        """
        Applies an operation on each block in this BlockLinearOperator.

        Parameters
        ----------
        operation : LinearOperator -> LinearOperator
            The operation which transforms each block.
        """
        blocks = {ij: operation(Bij) for ij, Bij in self._blocks.items()}
        return BlockLinearOperator(self.domain, self.codomain, blocks=blocks)

    def tomatrix(self):
        """
        Returns a BlockMatrix with the same blocks as this BlockLinearOperator.
        Does only work, if all blocks are matrices (i.e. type Matrix) as well.
        """
        return BlockMatrix(self.domain, self.codomain, blocks=self._blocks)

    # ...
    def transpose(self):
        blocks = {(j, i): b.transpose() for (i, j), b in self._blocks.items()}
        return BlockLinearOperator(self.codomain, self.domain, blocks=blocks)

    # ...
    @property
    def T(self):
        return self.transpose()

#===============================================================================
class BlockMatrix( BlockLinearOperator, Matrix ):
    """
    Linear operator that can be written as blocks of other Linear Operators,
    with the additional capability to be converted to a 2D Numpy array
    or to a Scipy sparse matrix.

    Parameters
    ----------
    V1 : psydac.linalg.block.BlockVectorSpace
        Domain of the new linear operator.

    V2 : psydac.linalg.block.BlockVectorSpace
        Codomain of the new linear operator.

    blocks : dict | (list of lists) | (tuple of tuples)
        Matrix objects (optional).

        a) 'blocks' can be dictionary with
            . key   = tuple (i, j), where i and j are two integers >= 0
            . value = corresponding Matrix Mij

        b) 'blocks' can be list of lists (or tuple of tuples) where blocks[i][j]
            is the Matrix Mij (if None, we assume all entries are zeros)

    """

    def __init__( self, V1, V2, blocks=None ):
        super(BlockMatrix, self).__init__(V1, V2, blocks=blocks)
        self._backend = None

    #--------------------------------------
    # Abstract interface
    #--------------------------------------
    def toarray( self, **kwargs ):
        """ Convert to Numpy 2D array. """
        return self.tosparse(**kwargs).toarray()

    def backend( self ):
        return self._backend

    # ...
    def tosparse( self, **kwargs ):
        """ Convert to any Scipy sparse matrix format. """
        # Shortcuts

        nrows = self.n_block_rows
        ncols = self.n_block_cols

        # Utility functions: get domain of blocks on column j, get codomain of blocks on row i
        block_domain   = (lambda j: self.domain  [j]) if ncols > 1 else (lambda j: self.domain)
        block_codomain = (lambda i: self.codomain[i]) if nrows > 1 else (lambda i: self.codomain)

        # Convert all blocks to Scipy sparse format
        blocks_sparse = [[None for j in range(ncols)] for i in range(nrows)]
        for i in range(nrows):
            for j in range(ncols):
                if (i, j) in self._blocks:
                    blocks_sparse[i][j] = self._blocks[i, j].tosparse(**kwargs)
                else:
                    m = block_codomain(i).dimension
                    n = block_domain  (j).dimension
                    blocks_sparse[i][j] = lil_matrix((m, n))

        # Create sparse matrix from sparse blocks
        M = bmat( blocks_sparse )
        M.eliminate_zeros()

        # Sanity check
        assert M.shape[0] == self.codomain.dimension
        assert M.shape[1] == self.  domain.dimension

        return M

    # ...
    def copy(self):
        blocks = {ij: Bij.copy() for ij, Bij in self._blocks.items()}
        mat = BlockMatrix(self.domain, self.codomain, blocks=blocks)
        if self._backend is not None:
            mat._func = self._func
            mat._args = self._args
            mat._blocks_as_args = [mat._blocks[key]._data for key in self._blocks]
            mat._backend = self._backend
        return mat

    # ...
    def __neg__(self):
        blocks = {ij: -Bij for ij, Bij in self._blocks.items()}
        mat    = BlockMatrix(self.domain, self.codomain, blocks=blocks)
        if self._backend is not None:
            mat._func = self._func
            mat._args = self._args
            mat._blocks_as_args = [mat._blocks[key]._data for key in self._blocks]
            mat._backend = self._backend
        return mat

    # ...
    def __mul__(self, a):
        blocks = {ij: Bij * a for ij, Bij in self._blocks.items()}
        mat = BlockMatrix(self.domain, self.codomain, blocks=blocks)
        if self._backend is not None:
            mat._func = self._func
            mat._args = self._args
            mat._blocks_as_args = [mat._blocks[key]._data for key in self._blocks]
            mat._backend = self._backend
        return mat

    # ...
    def __rmul__(self, a):
        blocks = {ij: a * Bij for ij, Bij in self._blocks.items()}
        mat = BlockMatrix(self.domain, self.codomain, blocks=blocks)
        if self._backend is not None:
            mat._func = self._func
            mat._args = self._args
            mat._blocks_as_args = [mat._blocks[key]._data for key in self._blocks]
            mat._backend = self._backend
        return mat

    # ...
    def __add__(self, M):
        assert isinstance(M, BlockMatrix)
        assert M.  domain is self.  domain
        assert M.codomain is self.codomain
        blocks  = {}
        for ij in set(self._blocks.keys()) | set(M._blocks.keys()):
            Bij = self[ij]
            Mij = M[ij]
            if   Bij is None: blocks[ij] = Mij.copy()
            elif Mij is None: blocks[ij] = Bij.copy()
            else            : blocks[ij] = Bij + Mij
        mat = BlockMatrix(self.domain, self.codomain, blocks=blocks)
        if len(mat._blocks) != len(self._blocks):
            mat.set_backend(self._backend)
        elif self._backend is not None:
            mat._func = self._func
            mat._args = self._args
            mat._blocks_as_args = [mat._blocks[key]._data for key in self._blocks]
            mat._backend = self._backend
        return mat

    # ...
    def __sub__(self, M):
        assert isinstance(M, BlockMatrix)
        assert M.  domain is self.  domain
        assert M.codomain is self.codomain
        blocks  = {}
        for ij in set(self._blocks.keys()) | set(M._blocks.keys()):
            Bij = self[ij]
            Mij = M[ij]
            if   Bij is None: blocks[ij] = -Mij
            elif Mij is None: blocks[ij] =  Bij.copy()
            else            : blocks[ij] =  Bij - Mij
        mat = BlockMatrix(self.domain, self.codomain, blocks=blocks)
        if len(mat._blocks) != len(self._blocks):
            mat.set_backend(self._backend)
        elif self._backend is not None:
            mat._func = self._func
            mat._args = self._args
            mat._blocks_as_args = [mat._blocks[key]._data for key in self._blocks]
            mat._backend = self._backend
        return mat

    # ...
    def __imul__(self, a):
        for Bij in self._blocks.values():
            Bij *= a
        return self

    # ...
    def __iadd__(self, M):
        assert isinstance(M, BlockMatrix)
        assert M.  domain is self.  domain
        assert M.codomain is self.codomain

        for ij in set(self._blocks.keys()) | set(M._blocks.keys()):

            Mij = M[ij]
            if Mij is None:
                continue

            Bij = self[ij]
            if Bij is None:
                self[ij] = Mij.copy()
            else:
                Bij += Mij

        return self

    # ...
    def __isub__(self, M):
        assert isinstance(M, BlockMatrix)
        assert M.  domain is self.  domain
        assert M.codomain is self.codomain

        for ij in set(self._blocks.keys()) | set(M._blocks.keys()):

            Mij = M[ij]
            if Mij is None:
                continue

            Bij = self[ij]
            if Bij is None:
                self[ij] = -Mij
            else:
                Bij -= Mij

        return self
    #--------------------------------------
    # Other properties/methods
    #--------------------------------------
    def __setitem__( self, key, value ):

        i,j = key

        if value is None:
            pass

        elif not isinstance( value, Matrix ):
            msg = "Block ({},{}) must be 'Matrix' from module 'psydac.linalg.basic'.".format( i,j )
            raise TypeError( msg )

        BlockLinearOperator.__setitem__( self, key, value )

    # ...
    def transpose(self):
        blocks, blocks_T = self.compute_interface_matrices_transpose()
        blocks = {(j, i): b.transpose() for (i, j), b in blocks.items()}
        blocks.update(blocks_T)
        mat = BlockMatrix(self.codomain, self.domain, blocks=blocks)
        mat.set_backend(self._backend)
        return mat

    # ...
    def topetsc( self ):
        """ Convert to petsc Nest Matrix.
        """
        # Convert all blocks to petsc format
        blocks = [[None for j in range( self.n_block_cols )] for i in range( self.n_block_rows )]
        for (i,j), Mij in self._blocks.items():
            blocks[i][j] = Mij.topetsc()

        if self.n_block_cols == 1:
            cart = self.domain.cart
        else:
            cart = self.domain.spaces[0].cart

        petsccart = cart.topetsc()

        return petsccart.petsc.Mat().createNest(blocks, comm=cart.comm)

    def compute_interface_matrices_transpose(self):
        blocks = self._blocks.copy()
        blocks_T = {}
        if not self.codomain.parallel:
            return blocks, blocks_T

        from mpi4py import MPI
        from psydac.linalg.stencil import StencilInterfaceMatrix

        if not isinstance(self.codomain, BlockVectorSpace):
            return blocks, blocks_T

        V = self.codomain 
<<<<<<< HEAD
        for i,j in V._connectivity:

            axis_i,axis_j = V._connectivity[i,j][0]
            ext_i,ext_j   = V._connectivity[i,j][1]
=======
        for i,j in V.connectivity:

            ((axis_i,ext_i), (axis_j,ext_j)) = V.connectivity[i,j]
>>>>>>> e5660122

            Vi = V.spaces[i]
            Vj = V.spaces[j]

            if isinstance(Vi, BlockVectorSpace) and isinstance(Vj, BlockVectorSpace):
                # case of a system of equations
                block_ij_exists = False
                blocks_T[j,i] = BlockMatrix(Vi, Vj)
                block_ij = blocks.get((i,j))._blocks.copy() if self[i,j] else None
                for k1,Vik1 in enumerate(Vi.spaces):
                    for k2,Vjk2 in enumerate(Vj.spaces):
                        cart_i = Vik1.cart
                        cart_j = Vjk2.cart

                        if cart_i.is_comm_null and cart_j.is_comm_null:break
                        if not cart_i.is_comm_null and not cart_j.is_comm_null:break
<<<<<<< HEAD
                        if not (axis_i, ext_i) in Vik1._interfaces:break
                        cart_ij = Vik1._interfaces[axis_i, ext_i].cart
=======
                        if not (axis_i, ext_i) in Vik1.interfaces:break
                        cart_ij = Vik1.interfaces[axis_i, ext_i].cart
>>>>>>> e5660122
                        assert isinstance(cart_ij, InterfaceCartDecomposition)

                        if not cart_i.is_comm_null:
                            if cart_ij.intercomm.rank == 0:
                                root = MPI.ROOT
                            else:
                                root = MPI.PROC_NULL
                        else:
                            root = 0

                        if not block_ij_exists:
                            block_ij_exists = self[i,j] is not None
                            block_ij_exists = cart_ij.intercomm.bcast(block_ij_exists, root= root) or block_ij_exists

                        if not block_ij_exists:break
                        blocks.pop((i,j), None)
                        block_ij_k1k2 = block_ij is not None and (k1,k2) in block_ij is not None
                        block_ij_k1k2 = cart_ij.intercomm.bcast(block_ij_k1k2, root= root) or block_ij_k1k2

                        if block_ij_k1k2:
                            if not cart_i.is_comm_null:
                                block_ij_k1k2 = block_ij.pop((k1,k2))
<<<<<<< HEAD
                                info = (block_ij_k1k2.d_start, block_ij_k1k2.c_start, block_ij_k1k2.flip, block_ij_k1k2.pads)
                                cart_ij.intercomm.bcast(info, root= root)
                            else:
                                info = cart_ij.intercomm.bcast(None, root=root)
                                block_ij_k1k2 = StencilInterfaceMatrix(Vjk2, Vik1._interfaces[axis_i, ext_i], info[0], info[1], axis_j, axis_i, ext_j, ext_i, flip=info[2], pads=info[3])
=======
                                info = (block_ij_k1k2.domain_start, block_ij_k1k2.codomain_start, block_ij_k1k2.flip, block_ij_k1k2.pads)
                                cart_ij.intercomm.bcast(info, root= root)
                            else:
                                info = cart_ij.intercomm.bcast(None, root=root)
                                block_ij_k1k2 = StencilInterfaceMatrix(Vjk2, Vik1.interfaces[axis_i, ext_i], info[0], info[1], axis_j, axis_i, ext_j, ext_i, flip=info[2], pads=info[3])
>>>>>>> e5660122
                                block_ji_k2k1 = StencilInterfaceMatrix(Vik1, Vjk2, info[1], info[0], axis_i, axis_j, ext_i, ext_j, flip=info[2], pads=info[3])

                            data_exchanger = InterfaceCartDataExchanger(cart_ij, self.dtype, coeff_shape = block_ij_k1k2._data.shape[block_ij_k1k2._ndim:])
                            data_exchanger.update_ghost_regions(array_minus=block_ij_k1k2._data)

                            if cart_i.is_comm_null:
                                blocks_T[j,i][k2,k1] = block_ij_k1k2.transpose(Mt=block_ji_k2k1)
                    else:
                        continue
                    break

                if (j,i) in blocks_T and len(blocks_T[j,i]._blocks) == 0:
                    blocks_T.pop((j,i))
                if (i,j) in blocks and len(blocks[i,j]._blocks) == 0:
                    blocks.pop((i,j))

                block_ji_exists = False
                blocks_T[i,j] = BlockMatrix(Vj, Vi)
                block_ji = blocks.get((j,i))._blocks.copy() if self[j,i] else None
                for k1,Vik1 in enumerate(Vi.spaces):
                    for k2,Vjk2 in enumerate(Vj.spaces):
                        cart_i = Vik1.cart
                        cart_j = Vjk2.cart

                        if cart_i.is_comm_null and cart_j.is_comm_null:break
                        if not cart_i.is_comm_null and not cart_j.is_comm_null:break
<<<<<<< HEAD
                        if not (axis_i, ext_i) in Vik1._interfaces:break
                        interface_cart_i = Vik1._interfaces[axis_i, ext_i].cart
                        interface_cart_j = Vjk2._interfaces[axis_j, ext_j].cart
=======
                        if not (axis_i, ext_i) in Vik1.interfaces:break
                        interface_cart_i = Vik1.interfaces[axis_i, ext_i].cart
                        interface_cart_j = Vjk2.interfaces[axis_j, ext_j].cart
>>>>>>> e5660122
                        assert isinstance(interface_cart_i, InterfaceCartDecomposition)
                        assert isinstance(interface_cart_j, InterfaceCartDecomposition)

                        if not cart_j.is_comm_null:
                            if interface_cart_i.intercomm.rank == 0:
                                root = MPI.ROOT
                            else:
                                root = MPI.PROC_NULL
                        else:
                            root = 0

                        if not block_ji_exists:
                            block_ji_exists = self[j,i] is not None
                            block_ji_exists = interface_cart_i.intercomm.bcast(block_ji_exists, root= root) or block_ji_exists

                        if not block_ji_exists:break
                        blocks.pop((j,i), None)

                        block_ji_k2k1 = block_ji is not None and (k2,k1) in block_ji is not None
                        block_ji_k2k1 = interface_cart_i.intercomm.bcast(block_ji_k2k1, root= root) or block_ji_k2k1

                        if block_ji_k2k1:
                            if not cart_j.is_comm_null:
                                block_ji_k2k1 = block_ji.pop((k2,k1))
<<<<<<< HEAD
                                info = (block_ji_k2k1.d_start, block_ji_k2k1.c_start, block_ji_k2k1.flip, block_ji_k2k1.pads)
                                interface_cart_i.intercomm.bcast(info, root= root)
                            else:
                                info = interface_cart_i.intercomm.bcast(None, root=root)
                                block_ji_k2k1 = StencilInterfaceMatrix(Vik1, Vjk2._interfaces[axis_j, ext_j], info[0], info[1], axis_i, axis_j, ext_i, ext_j, flip=info[2], pads=info[3])
=======
                                info = (block_ji_k2k1.domain_start, block_ji_k2k1.codomain_start, block_ji_k2k1.flip, block_ji_k2k1.pads)
                                interface_cart_i.intercomm.bcast(info, root= root)
                            else:
                                info = interface_cart_i.intercomm.bcast(None, root=root)
                                block_ji_k2k1 = StencilInterfaceMatrix(Vik1, Vjk2.interfaces[axis_j, ext_j], info[0], info[1], axis_i, axis_j, ext_i, ext_j, flip=info[2], pads=info[3])
>>>>>>> e5660122
                                block_ij_k1k2 = StencilInterfaceMatrix(Vjk2, Vik1, info[1], info[0], axis_j, axis_i, ext_j, ext_i, flip=info[2], pads=info[3])

                            interface_cart_i.comm.Barrier()
                            data_exchanger = InterfaceCartDataExchanger(interface_cart_j, self.dtype, coeff_shape = block_ji_k2k1._data.shape[block_ji_k2k1._ndim:])

                            data_exchanger.update_ghost_regions(array_plus=block_ji_k2k1._data)

                            if cart_j.is_comm_null:
                                blocks_T[i,j][k1,k2] = block_ji_k2k1.transpose(Mt=block_ij_k1k2)

                    else:
                        continue
                    break


                if (i,j) in blocks_T and len(blocks_T[i,j]._blocks) == 0:
                    blocks_T.pop((i,j))
                if (j,i) in blocks and len(blocks[j,i]._blocks) == 0:
                    blocks.pop((j,i))

            elif not isinstance(Vi, BlockVectorSpace) and not isinstance(Vj, BlockVectorSpace):

                # case of scalar equations
                cart_i = Vi.cart
                cart_j = Vj.cart
                if cart_i.is_comm_null and cart_j.is_comm_null:continue
                if not cart_i.is_comm_null and not cart_j.is_comm_null:continue
<<<<<<< HEAD
                if not (axis_i, ext_i) in Vi._interfaces:continue
                cart_ij = Vi._interfaces[axis_i, ext_i].cart
=======
                if not (axis_i, ext_i) in Vi.interfaces:continue
                cart_ij = Vi.interfaces[axis_i, ext_i].cart
>>>>>>> e5660122
                assert isinstance(cart_ij, InterfaceCartDecomposition)

                if not cart_i.is_comm_null:
                    if cart_ij.intercomm.rank == 0:
                        root = MPI.ROOT
                    else:
                        root = MPI.PROC_NULL
                else:
                    root = 0

                block_ij_exists = self[i,j] is not None
                block_ij_exists = cart_ij.intercomm.bcast(block_ij_exists, root= root) or block_ij_exists

                if block_ij_exists:
                    if not cart_i.is_comm_null:
                        block_ij = blocks.pop((i,j))
<<<<<<< HEAD
                        info = (block_ij.d_start, block_ij.c_start, block_ij.flip, block_ij.pads)
                        cart_ij.intercomm.bcast(info, root= root)
                    else:
                        info = cart_ij.intercomm.bcast(None, root=root)
                        block_ij = StencilInterfaceMatrix(Vj, Vi._interfaces[axis_i, ext_i], info[0], info[1], axis_j, axis_i, ext_j, ext_i, flip=info[2], pads=info[3])
=======
                        info = (block_ij.domain_start, block_ij.codomain_start, block_ij.flip, block_ij.pads)
                        cart_ij.intercomm.bcast(info, root= root)
                    else:
                        info = cart_ij.intercomm.bcast(None, root=root)
                        block_ij = StencilInterfaceMatrix(Vj, Vi.interfaces[axis_i, ext_i], info[0], info[1], axis_j, axis_i, ext_j, ext_i, flip=info[2], pads=info[3])
>>>>>>> e5660122
                        block_ji = StencilInterfaceMatrix(Vi, Vj, info[1], info[0], axis_i, axis_j, ext_i, ext_j, flip=info[2], pads=info[3])

                    data_exchanger = InterfaceCartDataExchanger(cart_ij, self.dtype, coeff_shape = block_ij._data.shape[block_ij._ndim:])
                    data_exchanger.update_ghost_regions(array_minus=block_ij._data)

                    if cart_i.is_comm_null:
                        blocks_T[j,i] = block_ij.transpose(Mt=block_ji)

                if not cart_j.is_comm_null:
                    if cart_ij.intercomm.rank == 0:
                        root = MPI.ROOT
                    else:
                        root = MPI.PROC_NULL
                else:
                    root = 0

                block_ji_exists = self[j,i] is not None
                block_ji_exists =  cart_ij.intercomm.bcast(block_ji_exists, root= root) or block_ji_exists
                if block_ji_exists:
                    if not cart_j.is_comm_null:
                        block_ji = blocks.pop((j,i))
<<<<<<< HEAD
                        info = (block_ji.d_start, block_ji.c_start, block_ji.flip, block_ji.pads)
                        cart_ij.intercomm.bcast((block_ji.d_start, block_ji.c_start, block_ji.flip, block_ji.pads), root= root)
                    else:
                        info = cart_ij.intercomm.bcast(None, root=root)
                        block_ji = StencilInterfaceMatrix(Vi, Vj._interfaces[axis_j, ext_j], info[0], info[1], axis_i, axis_j, ext_i, ext_j, flip=info[2], pads=info[3])
=======
                        info = (block_ji.domain_start, block_ji.codomain_start, block_ji.flip, block_ji.pads)
                        cart_ij.intercomm.bcast((block_ji.domain_start, block_ji.codomain_start, block_ji.flip, block_ji.pads), root= root)
                    else:
                        info = cart_ij.intercomm.bcast(None, root=root)
                        block_ji = StencilInterfaceMatrix(Vi, Vj.interfaces[axis_j, ext_j], info[0], info[1], axis_i, axis_j, ext_i, ext_j, flip=info[2], pads=info[3])
>>>>>>> e5660122
                        block_ij = StencilInterfaceMatrix(Vj, Vi, info[1], info[0], axis_j, axis_i, ext_j, ext_i, flip=info[2], pads=info[3])

                    data_exchanger = InterfaceCartDataExchanger(cart_ij, self.dtype, coeff_shape = block_ji._data.shape[block_ji._ndim:])
                    data_exchanger.update_ghost_regions(array_plus=block_ji._data)

                    if cart_j.is_comm_null:
                        blocks_T[i,j] = block_ji.transpose(Mt=block_ij)

        return blocks, blocks_T

    def set_backend(self, backend):
        if isinstance(self.domain, BlockVectorSpace) and isinstance(self.domain.spaces[0], BlockVectorSpace):
            return

        if isinstance(self.codomain, BlockVectorSpace) and isinstance(self.codomain.spaces[0], BlockVectorSpace):
            return

        if backend is None:return
        if backend is self._backend:return

        from psydac.api.ast.linalg import LinearOperatorDot, TransposeOperator, InterfaceTransposeOperator
        from psydac.linalg.stencil import StencilInterfaceMatrix

        block_shape = (self.n_block_rows, self.n_block_cols)
<<<<<<< HEAD
        keys        = tuple(self._blocks.keys())
=======
        keys        = self.nonzero_block_indices
>>>>>>> e5660122
        ndim        = self._blocks[keys[0]]._ndim
        c_starts    = []
        d_starts    = []

        interface   = isinstance(self._blocks[keys[0]], StencilInterfaceMatrix)
        if interface:
<<<<<<< HEAD
            interface_axis  = self._blocks[keys[0]]._c_axis
            d_ext           = self._blocks[keys[0]]._d_ext
            d_axis          = self._blocks[keys[0]]._d_axis
=======
            interface_axis  = self._blocks[keys[0]]._codomain_axis
            d_ext           = self._blocks[keys[0]]._domain_ext
            d_axis          = self._blocks[keys[0]]._domain_axis
>>>>>>> e5660122
            flip_axis       = self._blocks[keys[0]]._flip
            permutation     = self._blocks[keys[0]]._permutation

            for key in keys:
<<<<<<< HEAD
                c_starts.append(self._blocks[key]._c_start)
                d_starts.append(self._blocks[key]._d_start)
=======
                c_starts.append(self._blocks[key]._codomain_start)
                d_starts.append(self._blocks[key]._domain_start)
>>>>>>> e5660122

            c_starts = tuple(c_starts)
            d_starts = tuple(d_starts)
        else:
            interface_axis = None
            flip_axis      = (1,)*ndim
            permutation    = None
            c_starts       = None
            d_starts       = None

        if interface:
            transpose = InterfaceTransposeOperator(ndim, backend=frozenset(backend.items()))
        else:
            transpose = TransposeOperator(ndim, backend=frozenset(backend.items()))

        for k,key in enumerate(keys):
            self._blocks[key]._transpose_func = transpose.func
            self._blocks[key]._transpose_args  = self._blocks[key]._transpose_args_null.copy()
            nrows   = self._blocks[key]._transpose_args.pop('nrows')
            ncols   = self._blocks[key]._transpose_args.pop('ncols')
            gpads   = self._blocks[key]._transpose_args.pop('gpads')
            pads    = self._blocks[key]._transpose_args.pop('pads')
            ndiags  = self._blocks[key]._transpose_args.pop('ndiags')
            ndiagsT = self._blocks[key]._transpose_args.pop('ndiagsT')
            si      = self._blocks[key]._transpose_args.pop('si')
            sk      = self._blocks[key]._transpose_args.pop('sk')
            sl      = self._blocks[key]._transpose_args.pop('sl')
            dm      = self._blocks[key]._transpose_args.pop('dm')
            cm      = self._blocks[key]._transpose_args.pop('cm')

            args = dict([('n{i}',nrows),('nc{i}', ncols),('gp{i}', gpads),('p{i}',pads ),
                            ('dm{i}', dm),('cm{i}', cm),('nd{i}', ndiags),
                            ('ndT{i}', ndiagsT),('si{i}', si),('sk{i}', sk),('sl{i}', sl)])

            self._blocks[key]._transpose_args = {}
            for arg_name, arg_val in args.items():
                for i in range(len(nrows)):
                    self._blocks[key]._transpose_args[arg_name.format(i=i+1)] = np.int64(arg_val[i]) if isinstance(arg_val[i], int) else arg_val[i]

        starts      = []
        nrows       = []
        nrows_extra = []
        gpads       = []
        pads        = []
        dm          = []
        cm          = []
        for key in keys:
            nrows.append(self._blocks[key]._dotargs_null['nrows'])
            nrows_extra.append(self._blocks[key]._dotargs_null['nrows_extra'])
            gpads.append(self._blocks[key]._dotargs_null['gpads'])
            pads.append(self._blocks[key]._dotargs_null['pads'])
            starts.append(self._blocks[key]._dotargs_null['starts'])
            cm.append(self._blocks[key]._dotargs_null['cm'])
            dm.append(self._blocks[key]._dotargs_null['dm'])

        if self.domain.parallel:
            comm = self.codomain.spaces[0].cart.comm if isinstance(self.codomain, BlockVectorSpace) else self.codomain.cart.comm
            if self.domain == self.codomain:
                # In this case nrows_extra[i] == 0 for all i
                dot = LinearOperatorDot(ndim,
                                block_shape=block_shape,
                                keys=keys,
                                comm=comm,
                                backend=frozenset(backend.items()),
                                gpads=tuple(gpads),
                                pads=tuple(pads),
                                dm=tuple(dm),
                                cm=tuple(cm),
                                interface=interface,
                                flip_axis=flip_axis,
                                interface_axis=interface_axis,
                                d_start=d_starts,
                                c_start=c_starts)

                self._args = {}
                for k,key in enumerate(keys):
                    key_str = ''.join(str(i) for i in key)
                    starts_k = starts[k]
                    for i in range(len(starts_k)):
                        self._args['s{}_{}'.format(key_str, i+1)] = np.int64(starts_k[i])

                for k,key in enumerate(keys):
                    key_str = ''.join(str(i) for i in key)
                    nrows_k  = nrows[k]
                    for i in range(len(nrows_k)):
                        self._args['n{}_{}'.format(key_str, i+1)] = np.int64(nrows_k[i])


                for k,key in enumerate(keys):
                    key_str       = ''.join(str(i) for i in key)
                    nrows_extra_k = nrows_extra[k]
                    for i in range(len(nrows_extra_k)):
                        self._args['ne{}_{}'.format(key_str, i+1)] = np.int64(nrows_extra_k[i])

            else:
                dot = LinearOperatorDot(ndim,
                                        block_shape=block_shape,
                                        keys=keys,
                                        comm=comm,
                                        backend=frozenset(backend.items()),
                                        gpads=tuple(gpads),
                                        pads=tuple(pads),
                                        dm=tuple(dm),
                                        cm=tuple(cm),
                                        interface=interface,
                                        flip_axis=flip_axis,
                                        interface_axis=interface_axis,
                                        d_start=d_starts,
                                        c_start=c_starts)

                self._args = {}

                for k,key in enumerate(keys):
                    key_str       = ''.join(str(i) for i in key)
                    starts_k      = starts[k]
                    for i in range(len(starts_k)):
                        self._args['s{}_{}'.format(key_str, i+1)] = np.int64(starts_k[i])

                for k,key in enumerate(keys):
                    key_str       = ''.join(str(i) for i in key)
                    nrows_k       = nrows[k]
                    for i in range(len(nrows_k)):
                        self._args['n{}_{}'.format(key_str, i+1)] = np.int64(nrows_k[i])

                for k,key in enumerate(keys):
                    key_str       = ''.join(str(i) for i in key)
                    nrows_extra_k = nrows_extra[k]
                    for i in range(len(nrows_extra_k)):
                        self._args['ne{}_{}'.format(key_str, i+1)] = np.int64(nrows_extra_k[i])

        else:
            dot = LinearOperatorDot(ndim,
                                    block_shape=block_shape,
                                    keys=keys,
                                    comm=None,
                                    backend=frozenset(backend.items()),
                                    starts=tuple(starts),
                                    nrows=tuple(nrows),
                                    nrows_extra=tuple(nrows_extra),
                                    gpads=tuple(gpads),
                                    pads=tuple(pads),
                                    dm=tuple(dm),
                                    cm=tuple(cm),
                                    interface=interface,
                                    flip_axis=flip_axis,
                                    interface_axis=interface_axis,
                                    d_start=d_starts,
                                    c_start=c_starts)
            self._args = {}

        self._blocks_as_args = [self._blocks[key]._data for key in keys]
        dot = dot.func

        if interface:
            def func(blocks, v, out, **args):
                    vs   = [vi._interface_data[d_axis, d_ext] for vi in v.blocks] if isinstance(v, BlockVector) else v._data
                    outs = [outi._data for outi in out.blocks] if isinstance(out, BlockVector) else out._data
                    dot(*blocks, *vs, *outs, **args)
        else:
            def func(blocks, v, out, **args):
                vs   = [vi._data for vi in v.blocks] if isinstance(v, BlockVector) else v._data
                outs = [outi._data for outi in out.blocks] if isinstance(out, BlockVector) else out._data
                dot(*blocks, *vs, *outs, **args)

        self._func    = func
        self._backend = backend

#===============================================================================
class BlockDiagonalSolver( LinearSolver ):
    """
    A LinearSolver that can be written as blocks of other LinearSolvers,
    i.e. it can be seen as a solver for linear equations with block-diagonal matrices.

    The space of this solver has to be of the type BlockVectorSpace.

    Parameters
    ----------
    V : psydac.linalg.block.BlockVectorSpace
        Space of the new blocked linear solver.

    blocks : dict | list | tuple
        LinearSolver objects (optional).

        a) 'blocks' can be dictionary with
            . key   = integer i >= 0
            . value = corresponding LinearSolver Lii

        b) 'blocks' can be list of LinearSolvers (or tuple of these) where blocks[i]
            is the LinearSolver Lii (if None, we assume null operator)

    """
    def __init__( self, V, blocks=None ):

        assert isinstance( V, BlockVectorSpace )

        self._space   = V
        self._nblocks = V.n_blocks

        # Store blocks in list (hence, they can be manually changed later)
        self._blocks   = [None] * self._nblocks

        if blocks:

            if isinstance( blocks, dict ):
                for i, L in blocks.items():
                    self[i] = L

            elif isinstance( blocks, (list, tuple) ):
                for i, L in enumerate( blocks ):
                    self[i] = L

            else:
                raise ValueError( "Blocks can only be given as dict or 1D list/tuple." )

    #--------------------------------------
    # Abstract interface
    #--------------------------------------
    @property
    def space( self ):
        """
        The space this BlockDiagonalSolver works on.
        """
        return self._space

    # ...
    def solve( self, rhs, out=None, transposed=False ):
        """
        Solves the linear system for the given right-hand side rhs.
        An out vector can be supplied, otherwise a new vector will be allocated.

        This operation supports in-place operations, given that the underlying solvers
        do as well.

        Parameters
        ----------
        rhs : BlockVector
            The input right-hand side.
        
        out : BlockVector | NoneType
            The output vector, or None.
        
        transposed : Bool
            If true, and supported by the underlying solvers,
            rhs is solved against the transposed right-hand sides.
        
        Returns
        -------
        out : BlockVector
            Either `out`, if given as input parameter, or a newly-allocated vector.
            In all cases, it holds the result of the computation.
        """
        assert isinstance(rhs, BlockVector)
        assert rhs.space is self.space
        if out is None:
            out = self.space.zeros()
        
        assert isinstance(out, BlockVector)
        assert out.space is self.space

        rhs.update_ghost_regions()

        for i, L in enumerate(self._blocks):
            if L is None:
                raise NotImplementedError('All solvers have to be defined.')
            L.solve(rhs[i], out=out[i], transposed=transposed)

        return out

    #--------------------------------------
    # Other properties/methods
    #--------------------------------------
    @property
    def blocks( self ):
        """ Immutable 1D view (tuple) of the linear solvers,
            including the empty blocks as 'None' objects.
        """
        return tuple(self._blocks)
    # ...
    @property
    def n_blocks( self ):
        """
        The number of blocks in the matrix.
        """
        return self._nblocks

    # ...
    def __getitem__( self, key ):
        assert 0 <= key < self._nblocks

        return self._blocks.get( key, None )

    # ...
    def __setitem__( self, key, value ):
        assert 0 <= key < self._nblocks

        assert isinstance( value, LinearSolver )

        # Check domain of rhs
        assert value.space is self.space[key]

        self._blocks[key] = value<|MERGE_RESOLUTION|>--- conflicted
+++ resolved
@@ -51,14 +51,8 @@
         else:
             self._dtype = tuple(s.dtype for s in spaces)
 
-<<<<<<< HEAD
-        connectivity       = connectivity if connectivity is not None else {}
-        self._connectivity = connectivity
-=======
-        connectivity       = connectivity or {}
-        self._connectivity = connectivity
+        self._connectivity = connectivity or {}
         self._connectivity_readonly = MappingProxyType(self._connectivity)
->>>>>>> e5660122
     #--------------------------------------
     # Abstract interface
     #--------------------------------------
@@ -161,20 +155,11 @@
         self._data_exchangers = {}
         self._interface_buf   = {}
 
-<<<<<<< HEAD
-        if not V.parallel:return
-
-        # Prepare the data exchangers for the interface data
-        for i,j in V._connectivity:
-            axis_i,axis_j = V._connectivity[i,j][0]
-            ext_i,ext_j   = V._connectivity[i,j][1]
-=======
         if not V.parallel: return
 
         # Prepare the data exchangers for the interface data
         for i,j in V.connectivity:
             ((axis_i,ext_i),(axis_j,ext_j)) = V.connectivity[i,j]
->>>>>>> e5660122
 
             Vi = V.spaces[i]
             Vj = V.spaces[j]
@@ -186,17 +171,10 @@
                     cart_i = Vik.cart
                     cart_j = Vjk.cart
 
-<<<<<<< HEAD
-                    if cart_i.is_comm_null and cart_j.is_comm_null:continue
-                    if not cart_i.is_comm_null and not cart_j.is_comm_null:continue
-                    if not (axis_i, ext_i) in Vik._interfaces:continue
-                    cart_ij = Vik._interfaces[axis_i, ext_i].cart
-=======
                     if cart_i.is_comm_null and cart_j.is_comm_null: continue
                     if not cart_i.is_comm_null and not cart_j.is_comm_null: continue
                     if not (axis_i, ext_i) in Vik.interfaces: continue
                     cart_ij = Vik.interfaces[axis_i, ext_i].cart
->>>>>>> e5660122
                     assert isinstance(cart_ij, InterfaceCartDecomposition)
                     self._data_exchangers[i,j].append(InterfaceCartDataExchanger(cart_ij, self.dtype))
 
@@ -204,29 +182,18 @@
                 # case of scalar equations
                 cart_i = Vi.cart
                 cart_j = Vj.cart
-<<<<<<< HEAD
-                if cart_i.is_comm_null and cart_j.is_comm_null:continue
-                if not cart_i.is_comm_null and not cart_j.is_comm_null:continue
-                if not (axis_i, ext_i) in Vi._interfaces:continue
-
-                cart_ij = Vi._interfaces[axis_i, ext_i].cart
-=======
                 if cart_i.is_comm_null and cart_j.is_comm_null: continue
                 if not cart_i.is_comm_null and not cart_j.is_comm_null: continue
                 if not (axis_i, ext_i) in Vi.interfaces: continue
 
                 cart_ij = Vi.interfaces[axis_i, ext_i].cart
->>>>>>> e5660122
                 assert isinstance(cart_ij, InterfaceCartDecomposition)
                 self._data_exchangers[i,j].append(InterfaceCartDataExchanger(cart_ij, self.dtype))
             else:
                 raise NotImplementedError("This case is not treated")
 
-<<<<<<< HEAD
-        for i,j in V._connectivity:
-=======
+
         for i,j in V.connectivity:
->>>>>>> e5660122
             if len(self._data_exchangers.get((i,j), [])) == 0:
                 self._data_exchangers.pop((i,j), None)
 
@@ -252,41 +219,25 @@
     #...
     def copy( self ):
         w = BlockVector( self._space, [b.copy() for b in self._blocks] )
-<<<<<<< HEAD
-        w._sync = False
-=======
         w._sync = self._sync
->>>>>>> e5660122
         return w
 
     #...
     def __neg__( self ):
         w = BlockVector( self._space, [-b for b in self._blocks] )
-<<<<<<< HEAD
-        w._sync = False
-=======
         w._sync = self._sync
->>>>>>> e5660122
         return w
 
     #...
     def __mul__( self, a ):
         w = BlockVector( self._space, [b*a for b in self._blocks] )
-<<<<<<< HEAD
-        w._sync = False
-=======
         w._sync = self._sync
->>>>>>> e5660122
         return w
 
     #...
     def __rmul__( self, a ):
         w = BlockVector( self._space, [a*b for b in self._blocks] )
-<<<<<<< HEAD
-        w._sync    = False
-=======
         w._sync = self._sync
->>>>>>> e5660122
         return w
 
     #...
@@ -381,17 +332,10 @@
     def _collect_interface_buf( self ):
         V = self.space
         if not V.parallel:return
-<<<<<<< HEAD
-        for i,j in V._connectivity:
-            if not (i,j) in self._data_exchangers:continue
-            axis_i,axis_j = V._connectivity[i,j][0]
-            ext_i,ext_j   = V._connectivity[i,j][1]
-=======
         for i,j in V.connectivity:
             if not (i,j) in self._data_exchangers:continue
             ((axis_i,ext_i), (axis_j,ext_j)) = V.connectivity[i,j]
 
->>>>>>> e5660122
             Vi = V.spaces[i]
             Vj = V.spaces[j]
 
@@ -434,14 +378,11 @@
 
                 self._interface_buf[i,j].append(tuple(buf))
 
-<<<<<<< HEAD
     # ...
     def update_assembly_ghost_regions( self ):
         for vi in self.blocks:
             vi.update_assembly_ghost_regions()
 
-=======
->>>>>>> e5660122
     # ...
     @property
     def n_blocks( self ):
@@ -971,16 +912,9 @@
             return blocks, blocks_T
 
         V = self.codomain 
-<<<<<<< HEAD
-        for i,j in V._connectivity:
-
-            axis_i,axis_j = V._connectivity[i,j][0]
-            ext_i,ext_j   = V._connectivity[i,j][1]
-=======
+
         for i,j in V.connectivity:
-
             ((axis_i,ext_i), (axis_j,ext_j)) = V.connectivity[i,j]
->>>>>>> e5660122
 
             Vi = V.spaces[i]
             Vj = V.spaces[j]
@@ -997,13 +931,9 @@
 
                         if cart_i.is_comm_null and cart_j.is_comm_null:break
                         if not cart_i.is_comm_null and not cart_j.is_comm_null:break
-<<<<<<< HEAD
-                        if not (axis_i, ext_i) in Vik1._interfaces:break
-                        cart_ij = Vik1._interfaces[axis_i, ext_i].cart
-=======
-                        if not (axis_i, ext_i) in Vik1.interfaces:break
+
+                        if not (axis_i, ext_i) in Vik1.interfaces: break
                         cart_ij = Vik1.interfaces[axis_i, ext_i].cart
->>>>>>> e5660122
                         assert isinstance(cart_ij, InterfaceCartDecomposition)
 
                         if not cart_i.is_comm_null:
@@ -1026,19 +956,12 @@
                         if block_ij_k1k2:
                             if not cart_i.is_comm_null:
                                 block_ij_k1k2 = block_ij.pop((k1,k2))
-<<<<<<< HEAD
-                                info = (block_ij_k1k2.d_start, block_ij_k1k2.c_start, block_ij_k1k2.flip, block_ij_k1k2.pads)
-                                cart_ij.intercomm.bcast(info, root= root)
-                            else:
-                                info = cart_ij.intercomm.bcast(None, root=root)
-                                block_ij_k1k2 = StencilInterfaceMatrix(Vjk2, Vik1._interfaces[axis_i, ext_i], info[0], info[1], axis_j, axis_i, ext_j, ext_i, flip=info[2], pads=info[3])
-=======
+
                                 info = (block_ij_k1k2.domain_start, block_ij_k1k2.codomain_start, block_ij_k1k2.flip, block_ij_k1k2.pads)
                                 cart_ij.intercomm.bcast(info, root= root)
                             else:
                                 info = cart_ij.intercomm.bcast(None, root=root)
                                 block_ij_k1k2 = StencilInterfaceMatrix(Vjk2, Vik1.interfaces[axis_i, ext_i], info[0], info[1], axis_j, axis_i, ext_j, ext_i, flip=info[2], pads=info[3])
->>>>>>> e5660122
                                 block_ji_k2k1 = StencilInterfaceMatrix(Vik1, Vjk2, info[1], info[0], axis_i, axis_j, ext_i, ext_j, flip=info[2], pads=info[3])
 
                             data_exchanger = InterfaceCartDataExchanger(cart_ij, self.dtype, coeff_shape = block_ij_k1k2._data.shape[block_ij_k1k2._ndim:])
@@ -1065,15 +988,10 @@
 
                         if cart_i.is_comm_null and cart_j.is_comm_null:break
                         if not cart_i.is_comm_null and not cart_j.is_comm_null:break
-<<<<<<< HEAD
-                        if not (axis_i, ext_i) in Vik1._interfaces:break
-                        interface_cart_i = Vik1._interfaces[axis_i, ext_i].cart
-                        interface_cart_j = Vjk2._interfaces[axis_j, ext_j].cart
-=======
-                        if not (axis_i, ext_i) in Vik1.interfaces:break
+
+                        if not (axis_i, ext_i) in Vik1.interfaces: break
                         interface_cart_i = Vik1.interfaces[axis_i, ext_i].cart
                         interface_cart_j = Vjk2.interfaces[axis_j, ext_j].cart
->>>>>>> e5660122
                         assert isinstance(interface_cart_i, InterfaceCartDecomposition)
                         assert isinstance(interface_cart_j, InterfaceCartDecomposition)
 
@@ -1098,19 +1016,12 @@
                         if block_ji_k2k1:
                             if not cart_j.is_comm_null:
                                 block_ji_k2k1 = block_ji.pop((k2,k1))
-<<<<<<< HEAD
-                                info = (block_ji_k2k1.d_start, block_ji_k2k1.c_start, block_ji_k2k1.flip, block_ji_k2k1.pads)
-                                interface_cart_i.intercomm.bcast(info, root= root)
-                            else:
-                                info = interface_cart_i.intercomm.bcast(None, root=root)
-                                block_ji_k2k1 = StencilInterfaceMatrix(Vik1, Vjk2._interfaces[axis_j, ext_j], info[0], info[1], axis_i, axis_j, ext_i, ext_j, flip=info[2], pads=info[3])
-=======
+
                                 info = (block_ji_k2k1.domain_start, block_ji_k2k1.codomain_start, block_ji_k2k1.flip, block_ji_k2k1.pads)
                                 interface_cart_i.intercomm.bcast(info, root= root)
                             else:
                                 info = interface_cart_i.intercomm.bcast(None, root=root)
                                 block_ji_k2k1 = StencilInterfaceMatrix(Vik1, Vjk2.interfaces[axis_j, ext_j], info[0], info[1], axis_i, axis_j, ext_i, ext_j, flip=info[2], pads=info[3])
->>>>>>> e5660122
                                 block_ij_k1k2 = StencilInterfaceMatrix(Vjk2, Vik1, info[1], info[0], axis_j, axis_i, ext_j, ext_i, flip=info[2], pads=info[3])
 
                             interface_cart_i.comm.Barrier()
@@ -1138,13 +1049,8 @@
                 cart_j = Vj.cart
                 if cart_i.is_comm_null and cart_j.is_comm_null:continue
                 if not cart_i.is_comm_null and not cart_j.is_comm_null:continue
-<<<<<<< HEAD
-                if not (axis_i, ext_i) in Vi._interfaces:continue
-                cart_ij = Vi._interfaces[axis_i, ext_i].cart
-=======
-                if not (axis_i, ext_i) in Vi.interfaces:continue
+                if not (axis_i, ext_i) in Vi.interfaces: continue
                 cart_ij = Vi.interfaces[axis_i, ext_i].cart
->>>>>>> e5660122
                 assert isinstance(cart_ij, InterfaceCartDecomposition)
 
                 if not cart_i.is_comm_null:
@@ -1161,19 +1067,11 @@
                 if block_ij_exists:
                     if not cart_i.is_comm_null:
                         block_ij = blocks.pop((i,j))
-<<<<<<< HEAD
-                        info = (block_ij.d_start, block_ij.c_start, block_ij.flip, block_ij.pads)
-                        cart_ij.intercomm.bcast(info, root= root)
-                    else:
-                        info = cart_ij.intercomm.bcast(None, root=root)
-                        block_ij = StencilInterfaceMatrix(Vj, Vi._interfaces[axis_i, ext_i], info[0], info[1], axis_j, axis_i, ext_j, ext_i, flip=info[2], pads=info[3])
-=======
                         info = (block_ij.domain_start, block_ij.codomain_start, block_ij.flip, block_ij.pads)
                         cart_ij.intercomm.bcast(info, root= root)
                     else:
                         info = cart_ij.intercomm.bcast(None, root=root)
                         block_ij = StencilInterfaceMatrix(Vj, Vi.interfaces[axis_i, ext_i], info[0], info[1], axis_j, axis_i, ext_j, ext_i, flip=info[2], pads=info[3])
->>>>>>> e5660122
                         block_ji = StencilInterfaceMatrix(Vi, Vj, info[1], info[0], axis_i, axis_j, ext_i, ext_j, flip=info[2], pads=info[3])
 
                     data_exchanger = InterfaceCartDataExchanger(cart_ij, self.dtype, coeff_shape = block_ij._data.shape[block_ij._ndim:])
@@ -1195,19 +1093,11 @@
                 if block_ji_exists:
                     if not cart_j.is_comm_null:
                         block_ji = blocks.pop((j,i))
-<<<<<<< HEAD
-                        info = (block_ji.d_start, block_ji.c_start, block_ji.flip, block_ji.pads)
-                        cart_ij.intercomm.bcast((block_ji.d_start, block_ji.c_start, block_ji.flip, block_ji.pads), root= root)
-                    else:
-                        info = cart_ij.intercomm.bcast(None, root=root)
-                        block_ji = StencilInterfaceMatrix(Vi, Vj._interfaces[axis_j, ext_j], info[0], info[1], axis_i, axis_j, ext_i, ext_j, flip=info[2], pads=info[3])
-=======
                         info = (block_ji.domain_start, block_ji.codomain_start, block_ji.flip, block_ji.pads)
                         cart_ij.intercomm.bcast((block_ji.domain_start, block_ji.codomain_start, block_ji.flip, block_ji.pads), root= root)
                     else:
                         info = cart_ij.intercomm.bcast(None, root=root)
                         block_ji = StencilInterfaceMatrix(Vi, Vj.interfaces[axis_j, ext_j], info[0], info[1], axis_i, axis_j, ext_i, ext_j, flip=info[2], pads=info[3])
->>>>>>> e5660122
                         block_ij = StencilInterfaceMatrix(Vj, Vi, info[1], info[0], axis_j, axis_i, ext_j, ext_i, flip=info[2], pads=info[3])
 
                     data_exchanger = InterfaceCartDataExchanger(cart_ij, self.dtype, coeff_shape = block_ji._data.shape[block_ji._ndim:])
@@ -1232,37 +1122,23 @@
         from psydac.linalg.stencil import StencilInterfaceMatrix
 
         block_shape = (self.n_block_rows, self.n_block_cols)
-<<<<<<< HEAD
-        keys        = tuple(self._blocks.keys())
-=======
+
         keys        = self.nonzero_block_indices
->>>>>>> e5660122
         ndim        = self._blocks[keys[0]]._ndim
         c_starts    = []
         d_starts    = []
 
         interface   = isinstance(self._blocks[keys[0]], StencilInterfaceMatrix)
         if interface:
-<<<<<<< HEAD
-            interface_axis  = self._blocks[keys[0]]._c_axis
-            d_ext           = self._blocks[keys[0]]._d_ext
-            d_axis          = self._blocks[keys[0]]._d_axis
-=======
             interface_axis  = self._blocks[keys[0]]._codomain_axis
             d_ext           = self._blocks[keys[0]]._domain_ext
             d_axis          = self._blocks[keys[0]]._domain_axis
->>>>>>> e5660122
             flip_axis       = self._blocks[keys[0]]._flip
             permutation     = self._blocks[keys[0]]._permutation
 
             for key in keys:
-<<<<<<< HEAD
-                c_starts.append(self._blocks[key]._c_start)
-                d_starts.append(self._blocks[key]._d_start)
-=======
                 c_starts.append(self._blocks[key]._codomain_start)
                 d_starts.append(self._blocks[key]._domain_start)
->>>>>>> e5660122
 
             c_starts = tuple(c_starts)
             d_starts = tuple(d_starts)
