--- conflicted
+++ resolved
@@ -216,13 +216,10 @@
         if vector_space.parallel and vector_space.cart.num_threads>1:
             self._num_threads = vector_space.cart.num_threads
 
-<<<<<<< HEAD
         self._update_ghost_regions = kwargs.get('update_ghost_regions', True)
 
-=======
         # In case of multiple patches, if the communicator is MPI_COMM_NULL, we do not generate the assembly code
         # because the patch is not owned by the MPI rank.
->>>>>>> e5660122
         if vector_space.parallel and vector_space.cart.is_comm_null:
             self._free_args = ()
             self._func      = do_nothing
@@ -231,10 +228,7 @@
             self._element_loop_ends   = ()
             self._global_matrices     = ()
             self._threads_args        = ()
-<<<<<<< HEAD
             self._update_ghost_regions = False
-=======
->>>>>>> e5660122
             return
 
         # ...
@@ -261,26 +255,17 @@
             if isinstance(trial_space, ProductFemSpace):
                 spaces = []
                 for sp in trial_space.spaces:
-<<<<<<< HEAD
-                    if (trial_target.axis, trial_target.ext) in sp._interfaces:
-                        spaces.append(sp._interfaces[trial_target.axis, trial_target.ext])
-=======
                     if (trial_target.axis, trial_target.ext) in sp.interfaces:
                         spaces.append(sp.interfaces[trial_target.axis, trial_target.ext])
->>>>>>> e5660122
+
                 if len(spaces) == len(trial_space.spaces):
                     sym_space   = trial_space.symbolic_space
                     trial_space = ProductFemSpace(*spaces)
                     trial_space.symbolic_space = sym_space
-<<<<<<< HEAD
-            elif (trial_target.axis, trial_target.ext) in trial_space._interfaces:
-                sym_space   = trial_space.symbolic_space
-                trial_space = trial_space._interfaces[trial_target.axis, trial_target.ext]
-=======
+
             elif (trial_target.axis, trial_target.ext) in trial_space.interfaces:
                 sym_space   = trial_space.symbolic_space
                 trial_space = trial_space.interfaces[trial_target.axis, trial_target.ext]
->>>>>>> e5660122
                 trial_space.symbolic_space = sym_space
 
             self._test_ext  = test_target.ext
@@ -316,11 +301,8 @@
         if backend is None:
             backend = assembly_backend
 
-<<<<<<< HEAD
-=======
         # BasicDiscrete generates the assembly code and sets the following attributes that are used afterwards:
         # self._func, self._free_args, self._max_nderiv and self._backend
->>>>>>> e5660122
         BasicDiscrete.__init__(self, expr, kernel_expr, quad_order=quad_order, backend=backend, **kwargs)
 
         #...
@@ -335,10 +317,7 @@
                 if ends[axis] != npts[axis]-1:
                     self._func = do_nothing
 
-<<<<<<< HEAD
-=======
             # In case of target==Interface, we only use the mpi ranks that are on the interface to assemble the BilinearForm
->>>>>>> e5660122
             if self._func == do_nothing and isinstance(target, Interface):
                 self._free_args = ()
                 self._args      = ()
@@ -371,14 +350,9 @@
         self._test_basis  = BasisValues( test_space,  nderiv = self.max_nderiv , trial=False, grid=test_grid, ext=test_ext)
         self._trial_basis = BasisValues( trial_space, nderiv = self.max_nderiv , trial=True, grid=trial_grid, ext=trial_ext)
 
-<<<<<<< HEAD
-        with_openmp  = (backend['name'] == 'pyccel' and backend['openmp']) if backend else False
-        self._args , self._threads_args = self.construct_arguments(backend=op_backend, with_openmp=with_openmp)
-=======
         self.allocate_matrices(op_backend)
         with_openmp  = (backend['name'] == 'pyccel' and backend['openmp']) if backend else False
         self._args , self._threads_args = self.construct_arguments(with_openmp=with_openmp)
->>>>>>> e5660122
 
     @property
     def domain(self):
@@ -479,9 +453,6 @@
                 j = i
         return i,j
 
-<<<<<<< HEAD
-    def construct_arguments(self, backend=None, with_openmp=False):
-=======
     def construct_arguments(self, with_openmp=False):
         """
         Collect the arguments used in the assembly method.
@@ -490,7 +461,6 @@
         ----------
         with_openmp : bool
          If set to True we collect some extra arguments used in the assembly method
->>>>>>> e5660122
 
         Returns
         -------
@@ -508,13 +478,7 @@
         if len(self.grid)>1:
             quads  = [*quads, *self.grid[1].points]
 
-<<<<<<< HEAD
-        pads                  = self.test_basis.space.vector_space.pads
-        global_mats           = self.allocate_matrices(backend)
-        self._global_matrices = [M._data for M in global_mats]
-=======
         pads = self.test_basis.space.vector_space.pads
->>>>>>> e5660122
 
         # When self._target is an Interface domain len(self._grid) == 2
         # where grid contains the QuadratureGrid of both sides of the interface
@@ -528,15 +492,9 @@
                 points     = [g.points for g in self.grid]
                 weights    = [self.mapping.weights_field.coeffs._data] if self.is_rational_mapping else []
             elif len(self.grid) == 2:
-<<<<<<< HEAD
-                mappings = list(self.mapping)
-                target   = self.kernel_expr.target
-                assert isinstance(target, Interface)
-=======
                 target   = self.kernel_expr.target
                 assert isinstance(target, Interface)
                 mappings = list(self.mapping)
->>>>>>> e5660122
                 i,j = self.get_space_indices_from_target(self.domain, target)
                 m,_ = self.get_space_indices_from_target(self.domain, target.minus)
                 p,_ = self.get_space_indices_from_target(self.domain, target.plus)
@@ -548,11 +506,8 @@
                 if m == j:
                     axis = target.minus.axis
                     ext  = target.minus.ext
-<<<<<<< HEAD
-                    spaces[0] = spaces[0]._interfaces[axis, ext]
-=======
-                    spaces[0] = spaces[0].interfaces[axis, ext]
->>>>>>> e5660122
+
+                    spaces[0]     = spaces[0].interfaces[axis, ext]
                     map_coeffs[0] = [coeff._interface_data[axis, ext] for coeff in map_coeffs[0]]
                     map_coeffs[1] = [coeff._data for coeff in map_coeffs[1]]
                     if weights_m:
@@ -562,11 +517,8 @@
                 elif p == j:
                     axis = target.plus.axis
                     ext  = target.plus.ext
-<<<<<<< HEAD
-                    spaces[1] = spaces[1]._interfaces[axis, ext]
-=======
-                    spaces[1] = spaces[1].interfaces[axis, ext]
->>>>>>> e5660122
+
+                    spaces[1]     = spaces[1].interfaces[axis, ext]
                     map_coeffs[0] = [coeff._data for coeff in map_coeffs[0]]
                     map_coeffs[1] = [coeff._interface_data[axis, ext] for coeff in map_coeffs[1]]
                     if weights_m:
@@ -694,7 +646,6 @@
                         axis   = target.axis
                         ext_d  = self._trial_ext
                         ext_c  = self._test_ext
-<<<<<<< HEAD
                         test_n  = self.test_basis.space.spaces[k1].spaces[axis].nbasis
                         test_s  = self.test_basis.space.spaces[k1].vector_space.starts[axis]
                         trial_n = self.trial_basis.space.spaces[k2].spaces[axis].nbasis
@@ -703,12 +654,7 @@
 
                         s_d = trial_n-trial_s - trial_degree[k2][axis]-1 if ext_d == 1 else 0
                         s_c = test_n-trial_s  - test_degree[k1][axis] -1 if ext_c == 1 else 0
-=======
-                        test_spans  = self.test_basis.spans
-                        trial_spans = self.trial_basis.spans
-                        s_d = trial_spans[k2][axis][0] - trial_degree[k2][axis]
-                        s_c = test_spans[k1][axis][0]  - test_degree[k1][axis]
->>>>>>> e5660122
+
                         direction = target.direction
                         direction = 1 if direction is None else direction
                         flip = [direction]*domain.dim
@@ -738,7 +684,6 @@
                     axis   = target.axis
                     ext_d  = self._trial_ext
                     ext_c  = self._test_ext
-<<<<<<< HEAD
                     test_n  = self.test_basis.space.spaces[axis].nbasis
                     test_s  = self.test_basis.space.vector_space.starts[axis]
                     trial_n = self.trial_basis.space.spaces[axis].nbasis
@@ -747,12 +692,7 @@
 
                     s_d = trial_n-trial_s - trial_degree[axis]-1 if ext_d == 1 else 0
                     s_c = test_n-trial_s  - test_degree[axis] -1 if ext_c == 1 else 0
-=======
-                    test_spans  = self.test_basis.spans
-                    trial_spans = self.trial_basis.spans
-                    s_d = trial_spans[0][axis][0] - trial_degree[axis]
-                    s_c = test_spans[0][axis][0]  - test_degree[axis]
->>>>>>> e5660122
+
                     direction = target.direction
                     direction = 1 if direction is None else direction
                     flip = [direction]*domain.dim
@@ -790,11 +730,7 @@
         elif backend is not None:
             self._matrix.set_backend(backend)
 
-<<<<<<< HEAD
-        return  global_mats.values()
-=======
         self._global_matrices = [M._data for M in global_mats.values()]
->>>>>>> e5660122
 
 #==============================================================================
 class DiscreteLinearForm(BasicDiscrete):
@@ -846,23 +782,17 @@
         if vector_space.parallel and vector_space.cart.num_threads>1:
             self._num_threads = vector_space.cart._num_threads
 
-<<<<<<< HEAD
         self._update_ghost_regions = kwargs.get('update_ghost_regions', True)
 
-=======
         # In case of multiple patches, if the communicator is MPI_COMM_NULL or the cart is an Interface cart,
         # we do not generate the assembly code, because the patch is not owned by the MPI rank.
->>>>>>> e5660122
         if vector_space.parallel and (vector_space.cart.is_comm_null or isinstance(vector_space.cart, InterfaceCartDecomposition)):
             self._free_args = ()
             self._func      = do_nothing
             self._args      = ()
             self._threads_args     = ()
             self._global_matrices  = ()
-<<<<<<< HEAD
             self._update_ghost_regions = False
-=======
->>>>>>> e5660122
             return
 
         is_rational_mapping = False
@@ -1129,12 +1059,7 @@
                     global_mats[0] = StencilVector(test_space)
                     self._vector   = global_mats[0]
 
-<<<<<<< HEAD
-        self._global_mats = list(global_mats.values())
-        return global_mats.values()
-=======
         self._global_matrices = [M._data for M in global_mats.values()]
->>>>>>> e5660122
 
 #==============================================================================
 class DiscreteFunctional(BasicDiscrete):
@@ -1185,11 +1110,8 @@
         if vector_space.parallel and vector_space.cart.num_threads>1:
             num_threads = vector_space.cart._num_threads
 
-<<<<<<< HEAD
-=======
         # In case of multiple patches, if the communicator is MPI_COMM_NULL, we do not generate the assembly code
         # because the patch is not owned by the MPI rank.
->>>>>>> e5660122
         if vector_space.parallel and vector_space.cart.is_comm_null:
             self._free_args = ()
             self._func      = do_nothing
@@ -1227,11 +1149,9 @@
 
         kwargs['num_threads'] = num_threads
 
-<<<<<<< HEAD
-=======
+
         # BasicDiscrete generates the assembly code and sets the following attributes that are used afterwards:
         # self._func, self._free_args, self._max_nderiv and self._backend
->>>>>>> e5660122
         BasicDiscrete.__init__(self, expr, kernel_expr,  quad_order=quad_order, **kwargs)
 
         self._comm       = domain_h.comm
@@ -1277,8 +1197,6 @@
         return i
 
     def construct_arguments(self):
-<<<<<<< HEAD
-=======
         """
         Collect the arguments used in the assembly method.
 
@@ -1287,14 +1205,6 @@
         args: tuple
          The arguments passed to the assembly method.
         """
-        sk          = self.grid.local_element_start
-        ek          = self.grid.local_element_end
-        points      = [p[s:e+1] for s,e,p in zip(sk,ek,self.grid.points)]
-        weights     = [w[s:e+1] for s,e,w in zip(sk,ek,self.grid.weights)]
-        n_elements  = [e-s+1 for s,e in zip(sk,ek)]
-        tests_basis = [[bs[s:e+1] for s,e,bs in zip(sk,ek,basis)] for basis in self.test_basis.basis]
-        spans       = [[sp[s:e+1] for s,e,sp in zip(sk,ek,spans)] for spans in self.test_basis.spans]
->>>>>>> e5660122
 
         n_elements  = [e-s+1 for s,e in zip(self.grid.local_element_start,self.grid.local_element_end)]
 
@@ -1392,18 +1302,12 @@
         for e in kernel_expr:
             kwargs['target'] = e.target
             if isinstance(a, sym_BilinearForm):
-<<<<<<< HEAD
                 kwargs['update_ghost_regions'] = False
-=======
->>>>>>> e5660122
                 ah = DiscreteBilinearForm(a, e, *args, assembly_backend=backend, **kwargs)
                 kwargs['matrix'] = ah._matrix
 
             elif isinstance(a, sym_LinearForm):
-<<<<<<< HEAD
                 kwargs['update_ghost_regions'] = False
-=======
->>>>>>> e5660122
                 ah = DiscreteLinearForm(a, e, *args, backend=backend, **kwargs)
                 kwargs['vector'] = ah._vector
 
