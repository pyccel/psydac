--- conflicted
+++ resolved
@@ -56,11 +56,7 @@
     'pyevtk',
 
     # Our packages from PyPi
-<<<<<<< HEAD
-    'sympde>=0.15.0',
-=======
     'sympde==0.15.1',
->>>>>>> 1af45231
     'pyccel>=1.5.1',
     'gelato==0.11',
 
