--- conflicted
+++ resolved
@@ -185,11 +185,9 @@
             if backend['name'] == 'pyccel':
                 a = [String(str(i)) for i in build_types_decorator(func_args)]
                 decorators = {'types': Function('types')(*a)}
-<<<<<<< HEAD
             elif backend['name'] == 'numba':
                 decorators = {'njit': Symbol('njit')}
-=======
->>>>>>> e8297451
+
             elif backend['name'] == 'pythran':
                 header = build_pythran_types_header(name, func_args)
 
@@ -224,11 +222,7 @@
         if backend and backend['name'] == 'pyccel':
             imports = 'from pyccel.decorators import types'
         elif backend and backend['name'] == 'numba':
-<<<<<<< HEAD
             imports = 'from numba import njit'
-=======
-            imports = 'from numba import jit'
->>>>>>> e8297451
 
         if MPI.COMM_WORLD.rank == 0:
             modname = 'dependencies_{}'.format(tag)
