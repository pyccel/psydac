--- conflicted
+++ resolved
@@ -56,13 +56,8 @@
     'pyevtk',
 
     # Our packages from PyPi
-<<<<<<< HEAD
     'sympde @ git+https://github.com/pyccel/sympde@logical_n_physical-coordinates',
-    'pyccel>=1.5.1',
-=======
-    'sympde==0.15.2',
     'pyccel>=1.7.3',
->>>>>>> df208604
     'gelato==0.11',
 
     # Alternative backend to Pyccel is Numba
