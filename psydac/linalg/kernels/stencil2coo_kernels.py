# coding: utf-8
from pyccel.decorators import template

#!!!!!!!!!!!!!
#TODO avoid using The expensive modulo operator % in the non periodic case to make the methods faster
#TODO The kernels don't work properly for different shifts in the domain and the codomain
#!!!!!!!!!!!!!

#__all__ = ['stencil2coo_1d_C','stencil2coo_1d_F','stencil2coo_2d_C','stencil2coo_2d_F', 'stencil2coo_3d_C', 'stencil2coo_3d_F']

#========================================================================================================
@template(name='T', types=[float, complex])
def stencil2coo_1d_C(A:'T[:,:]', data:'T[:]', rows:'int64[:]', cols:'int64[:]', nrl1:'int64', ncl1:'int64',
                     s1:'int64', nr1:'int64', nc1:'int64', dm1:'int64', cm1:'int64', p1:'int64', dp1:'int64'):
    nnz = 0
    pp1 = cm1*p1
    for i1 in range(nrl1):
        _I = s1+i1
        for j1 in range(ncl1):
            value = A[i1+pp1,j1]
            if abs(value) == 0.0:continue
<<<<<<< HEAD
            if cm1 == dm1:
                J = (_I + j1 - dp1)%nc1
            else:
                J = ((_I//cm1)*dm1+j1-dp1)%nc1
            rows[nnz] = _I
=======
            J = ((I*dm1//cm1)+j1-dp1)%nc1
            rows[nnz] = I
>>>>>>> 4ac671e0
            cols[nnz] = J
            data[nnz] = value
            nnz += 1

    return nnz

#========================================================================================================
@template(name='T', types=[float, complex])
def stencil2coo_1d_F(A:'T[:,:]', data:'T[:]', rows:'int64[:]', cols:'int64[:]', nrl1:'int64', ncl1:'int64',
                     s1:'int64', nr1:'int64', nc1:'int64', dm1:'int64', cm1:'int64', p1:'int64', dp1:'int64'):
    nnz = 0
    pp1 = cm1*p1
    for i1 in range(nrl1):
        _I = s1+i1
        for j1 in range(ncl1):
            value = A[i1+pp1,j1]
            if abs(value) == 0.0:continue
<<<<<<< HEAD
            if cm1 == dm1:
                J = (_I + j1 - dp1)%nc1
            else:
                J = ((_I//cm1)*dm1+j1-dp1)%nc1
            rows[nnz] = _I
=======
            J = ((I*dm1//cm1)+j1-dp1)%nc1
            rows[nnz] = I
>>>>>>> 4ac671e0
            cols[nnz] = J
            data[nnz] = value
            nnz += 1

    return nnz

#========================================================================================================
@template(name='T', types=[float, complex])
def stencil2coo_2d_C(A:'T[:,:,:,:]', data:'T[:]', rows:'int64[:]', cols:'int64[:]',
                     nrl1:'int64', nrl2:'int64', ncl1:'int64', ncl2:'int64',
                     s1:'int64', s2:'int64', nr1:'int64', nr2:'int64',
                     nc1:'int64', nc2:'int64', dm1:'int64', dm2:'int64',
                     cm1:'int64', cm2:'int64', p1:'int64', p2:'int64',
                     dp1:'int64', dp2:'int64'):
    nnz = 0
    pp1 = cm1*p1
    pp2 = cm2*p2
    for i1 in range(nrl1):
        for i2 in range(nrl2):
            ii1 = s1+i1
            ii2 = s2+i2
            _I   = ii1*nr2 + ii2
            for j1 in range(ncl1):
                for j2 in range(ncl2):
                    value = A[i1+pp1,i2+pp2,j1,j2]
                    if abs(value) == 0.0:continue
                    jj1 = ((ii1*dm1//cm1)+j1-dp1)%nc1
                    jj2 = ((ii2*dm2//cm2)+j2-dp2)%nc2

                    J   = jj1*nc2 + jj2

                    rows[nnz] = _I
                    cols[nnz] = J
                    data[nnz] = value
                    nnz += 1
    return nnz

#========================================================================================================
@template(name='T', types=[float, complex])
def stencil2coo_2d_F(A:'T[:,:,:,:]', data:'T[:]', rows:'int64[:]', cols:'int64[:]',
                     nrl1:'int64', nrl2:'int64', ncl1:'int64', ncl2:'int64',
                     s1:'int64', s2:'int64', nr1:'int64', nr2:'int64',
                     nc1:'int64', nc2:'int64', dm1:'int64', dm2:'int64',
                     cm1:'int64', cm2:'int64', p1:'int64', p2:'int64',
                     dp1:'int64', dp2:'int64'):
    nnz = 0
    pp1 = cm1*p1
    pp2 = cm2*p2
    for i1 in range(nrl1):
        for i2 in range(nrl2):
            ii1 = s1+i1
            ii2 = s2+i2
            _I   = ii2*nr1 + ii1
            for j1 in range(ncl1):
                for j2 in range(ncl2):
                    value = A[i1+pp1,i2+pp2,j1,j2]
                    if abs(value) == 0.0:continue
                    jj1 = ((ii1*dm1//cm1)+j1-dp1)%nc1
                    jj2 = ((ii2*dm2//cm2)+j2-dp2)%nc2

                    J   = jj2*nc1 + jj1

                    rows[nnz] = _I
                    cols[nnz] = J
                    data[nnz] = value
                    nnz += 1
    return nnz

#========================================================================================================
@template(name='T', types=[float, complex])
def stencil2coo_3d_C(A:'T[:,:,:,:,:,:]', data:'T[:]', rows:'int64[:]', cols:'int64[:]',
                     nrl1:'int64', nrl2:'int64', nrl3:'int64', ncl1:'int64', ncl2:'int64', ncl3:'int64',
                     s1:'int64', s2:'int64', s3:'int64', nr1:'int64', nr2:'int64', nr3:'int64',
                     nc1:'int64', nc2:'int64', nc3:'int64', dm1:'int64', dm2:'int64', dm3:'int64',
                     cm1:'int64', cm2:'int64', cm3:'int64', p1:'int64', p2:'int64', p3:'int64',
                     dp1:'int64', dp2:'int64', dp3:'int64'):
    nnz = 0
    pp1 = cm1*p1
    pp2 = cm2*p2
    pp3 = cm3*p3
    for i1 in range(nrl1):
        for i2 in range(nrl2):
            for i3 in range(nrl3):
                ii1 = s1+i1
                ii2 = s2+i2
                ii3 = s3+i3
                _I   = ii1*nr2*nr3 + ii2*nr3 + ii3
                for j1 in range(ncl1):
                    for j2 in range(ncl2):
                        for j3 in range(ncl3):
                            value = A[i1+pp1,i2+pp2,i3+pp3,j1,j2,j3]
                            if abs(value) == 0.0:continue
                            jj1 = ((ii1*dm1//cm1)+j1-dp1)%nc1
                            jj2 = ((ii2*dm2//cm2)+j2-dp2)%nc2
                            jj3 = ((ii3*dm3//cm3)+j3-dp3)%nc3

                            J   = jj1*nc2*nc3 + jj2*nc3 + jj3

                            rows[nnz] = _I
                            cols[nnz] = J
                            data[nnz] = value
                            nnz += 1

    return nnz


#========================================================================================================
@template(name='T', types=[float, complex])
def stencil2coo_3d_F(A:'T[:,:,:,:,:,:]', data:'T[:]', rows:'int64[:]', cols:'int64[:]',
                     nrl1:'int64', nrl2:'int64', nrl3:'int64', ncl1:'int64', ncl2:'int64', ncl3:'int64',
                     s1:'int64', s2:'int64', s3:'int64', nr1:'int64', nr2:'int64', nr3:'int64',
                     nc1:'int64', nc2:'int64', nc3:'int64', dm1:'int64', dm2:'int64', dm3:'int64',
                     cm1:'int64', cm2:'int64', cm3:'int64', p1:'int64', p2:'int64', p3:'int64',
                     dp1:'int64', dp2:'int64', dp3:'int64'):
    nnz = 0
    pp1 = cm1*p1
    pp2 = cm2*p2
    pp3 = cm3*p3
    for i1 in range(nrl1):
        for i2 in range(nrl2):
            for i3 in range(nrl3):
                ii1 = s1+i1
                ii2 = s2+i2
                ii3 = s3+i3
                _I   = ii3*nr1*nr2 + ii2*nr1 + ii1
                for j1 in range(ncl1):
                    for j2 in range(ncl2):
                        for j3 in range(ncl3):
                            value = A[i1+pp1,i2+pp2,i3+pp3,j1,j2,j3]
                            if abs(value) == 0.0:continue
                            jj1 = ((ii1*dm1//cm1)+j1-dp1)%nc1
                            jj2 = ((ii2*dm2//cm2)+j2-dp2)%nc2
                            jj3 = ((ii3*dm3//cm3)+j3-dp3)%nc3

                            J   = jj3*nc1*nc2 + jj2*nc1 + jj1

                            rows[nnz] = _I
                            cols[nnz] = J
                            data[nnz] = value
                            nnz += 1
    return nnz<|MERGE_RESOLUTION|>--- conflicted
+++ resolved
@@ -19,16 +19,8 @@
         for j1 in range(ncl1):
             value = A[i1+pp1,j1]
             if abs(value) == 0.0:continue
-<<<<<<< HEAD
-            if cm1 == dm1:
-                J = (_I + j1 - dp1)%nc1
-            else:
-                J = ((_I//cm1)*dm1+j1-dp1)%nc1
-            rows[nnz] = _I
-=======
             J = ((I*dm1//cm1)+j1-dp1)%nc1
             rows[nnz] = I
->>>>>>> 4ac671e0
             cols[nnz] = J
             data[nnz] = value
             nnz += 1
@@ -46,16 +38,8 @@
         for j1 in range(ncl1):
             value = A[i1+pp1,j1]
             if abs(value) == 0.0:continue
-<<<<<<< HEAD
-            if cm1 == dm1:
-                J = (_I + j1 - dp1)%nc1
-            else:
-                J = ((_I//cm1)*dm1+j1-dp1)%nc1
-            rows[nnz] = _I
-=======
             J = ((I*dm1//cm1)+j1-dp1)%nc1
             rows[nnz] = I
->>>>>>> 4ac671e0
             cols[nnz] = J
             data[nnz] = value
             nnz += 1
