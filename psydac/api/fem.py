--- conflicted
+++ resolved
@@ -85,15 +85,9 @@
     n = n-np.minimum(0, n-p)+p+1
     return n.astype('int')
 
-<<<<<<< HEAD
 def get_nquads(Vh):
-    if isinstance(Vh, ProductFemSpace):
+    if isinstance(Vh, (ProductFemSpace, VectorFemSpace)):
         return get_nquads(Vh.spaces[0])
-=======
-def get_quad_order(Vh):
-    if isinstance(Vh, (ProductFemSpace, VectorFemSpace)):
-        return get_quad_order(Vh.spaces[0])
->>>>>>> bef9a323
     return tuple([g.weights.shape[1] for g in Vh.quad_grids])
 
 #==============================================================================
