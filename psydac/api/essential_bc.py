# coding: utf-8
from sympde.expr.equation  import EssentialBC

from psydac.linalg.stencil import StencilVector, StencilMatrix
from psydac.linalg.stencil import StencilInterfaceMatrix
from psydac.linalg.block   import BlockVector, BlockMatrix

__all__ = ('apply_essential_bc',)

#==============================================================================
def apply_essential_bc(a, *bcs, **kwargs):

    if isinstance(a, (StencilVector, StencilMatrix, StencilInterfaceMatrix)):
        kwargs.pop('is_broken', None)
        for bc in bcs:
            check_boundary_type(bc)
            apply_essential_bc_stencil(a,
                axis  = bc.boundary.axis,
                ext   = bc.boundary.ext,
                order = bc.order,
                **kwargs
            )

    elif isinstance(a, BlockVector):
        is_broken=kwargs.pop('is_broken', True)
        for bc in bcs:
            check_boundary_type(bc)
<<<<<<< HEAD
            apply_essential_bc_BlockVector(a, bc, is_broken=kwargs.pop('is_broken', True))
=======
            apply_essential_bc_BlockVector(a, bc, is_broken=is_broken)
>>>>>>> e5660122

    elif isinstance(a, BlockMatrix):
        for bc in bcs:
            check_boundary_type(bc)
            apply_essential_bc_BlockMatrix(a, bc, **kwargs)

    else:
        raise TypeError('Cannot apply essential BCs to object of type {}'\
                .format(type(a)))

#==============================================================================
def check_boundary_type(bc):
    if not isinstance(bc, EssentialBC):
        raise TypeError('Essential boundary condition must be of type '\
                'EssentialBC from sympde.expr.equation, got {} instead'\
                .format(type(bc)))

#==============================================================================
def apply_essential_bc_stencil(a, *, axis, ext, order, identity=False):
    """ This function applies the homogeneous boundary condition to the Stencil objects,
        by setting the boundary degrees of freedom to zero in the StencilVector,
        and the corresponding rows in the StencilMatrix/StencilInterfaceMatrix to zeros.
        If the identity keyword argument is set to True, the boundary diagonal terms are set to 1.

    Parameters
    ----------
    a : StencilVector, StencilMatrix or StencilInterfaceMatrix
        The Matrix or the Vector that will be modified.

    axis : int
        Axis of the boundary.

    ext : int
        Extremity of the boundary, it takes the value of -1 or 1.

    order : int
        All function derivatives up to `order` are set to zero
        on the specified boundary. `order >= 0` is required.

    identity : bool
        If true, the diagonal terms corresponding to boundary coefficients are set to 1.
    """

    if isinstance(a, StencilVector):
        V = a.space
        n = V.ndim
    elif isinstance(a, StencilMatrix):
        V = a.codomain
        n = V.ndim * 2
    elif isinstance(a, StencilInterfaceMatrix):
        V = a.codomain
        n = V.ndim * 2
<<<<<<< HEAD
        if axis == a._c_axis:
=======
        if axis == a.codomain_axis:
>>>>>>> e5660122
            return
    else:
        raise TypeError('Cannot apply essential BC to object {} of type {}'\
                .format(a, type(a)))

    if V.parallel and V.cart.is_comm_null:
        return

    if axis not in range(V.ndim):
        raise ValueError('Cannot apply essential BC along axis x{} in {}D'\
                .format(axis + 1, V.ndim))

    if ext not in (-1, 1):
        raise ValueError("Argument 'ext' can only be -1 or 1, got {} instead"\
                .format(ext))

    if not isinstance(order, int) or order < 0:
        raise ValueError("Argument 'order' must be a non-negative integer, got "
                "{} instead".format(order))

    if V.periods[axis]:
        raise ValueError('Cannot apply essential BC along periodic direction '\
                'x{}'.format(axis + 1))

    if ext == -1 and V.starts[axis] == 0:
        s = V.starts[axis]
        index = [(s + order if j == axis else slice(None)) for j in range(n)]
        a[tuple(index)] = 0.0
        if isinstance(a, StencilMatrix) and identity:
            a[tuple(index[:n//2])+(0,)*(n//2)] = 1.

    elif ext == 1 and V.ends[axis] == V.npts[axis] - 1:
        e = V.ends[axis]
        index = [(e - order if j == axis else slice(None)) for j in range(n)]
        a[tuple(index)] = 0.0
        if isinstance(a, StencilMatrix) and identity:
            a[tuple(index[:n//2])+(0,)*(n//2)] = 1.
    else:
        pass

#==============================================================================
def apply_essential_bc_BlockMatrix(a, bc, *, identity=False, is_broken=True):
<<<<<<< HEAD
    """ Apply homogeneous dirichlet boundary conditions in nD """
=======
    """ Apply homogeneous dirichlet boundary conditions in nD.
        is_broken is used to identify if we are in a multipatch setting, where we assume
        that the domain and codomain of each block of the BlockMatrix corresponds to a single patch.

    Parameters
    ----------
    a : BlockMatrix
        The BlockMatrix that will be modified.
 
    bc: Sympde.expr.equation.BasicBoundaryCondition
        The boundary condition type that will be applied to a.

    is_broken: bool
        Set to True if we are in a multipatch setting and False otherwise.
    """
>>>>>>> e5660122

    assert isinstance(a, BlockMatrix)
    keys = a.nonzero_block_indices

    is_broken = bc.variable.space.is_broken and is_broken
    if bc.index_component and not is_broken:
        for i_loc in bc.index_component:
            i = bc.position + i_loc
            js = [ij[1] for ij in keys if ij[0] == i]
            for j in js:
                apply_essential_bc(a[i, j], bc, identity=(identity and i==j))

    elif bc.position is not None and not is_broken:
        i = bc.position
        js = [ij[1] for ij in keys if ij[0] == i]
        for j in js:
            apply_essential_bc(a[i, j], bc, identity=(identity and i==j))
    elif is_broken:
        space = bc.variable.space
        domains = space.domain.interior.args
        assert len(a.blocks) == len(domains)
        bd = bc.boundary.domain
        i  = domains.index(bd)
        js = [ij[1] for ij in keys if ij[0] == i]
        for j in js:
            apply_essential_bc(a[i, j], bc, identity=(identity and i==j), is_broken=False)

#==============================================================================
def apply_essential_bc_BlockVector(a, bc, *, is_broken=True):
<<<<<<< HEAD
    """ Apply homogeneous dirichlet boundary conditions in nD """
=======
    """ Apply homogeneous dirichlet boundary conditions in nD.
        is_broken is used to identify if we are in a multipatch setting, where we assume
        each block of the BlockVector corresponds to a different patch.

    Parameters
    ----------
    a : BlockVector
        The BlockVector that will be modified.
 
    bc: Sympde.expr.equation.BasicBoundaryCondition
        The boundary condition type that will be applied to a.

    is_broken: bool
        Set to True if we are in a multipatch setting and False otherwise. 
    """
>>>>>>> e5660122

    assert isinstance(a, BlockVector)

    is_broken = bc.variable.space.is_broken and is_broken
    if bc.index_component and not is_broken:
        for i_loc in bc.index_component:
            i = bc.position + i_loc
            apply_essential_bc(a[i], bc)
    elif bc.position is not None and not is_broken:
        i = bc.position
        apply_essential_bc(a[i], bc)
    elif is_broken:
        space = bc.variable.space
        domains = space.domain.interior.args
        bd = bc.boundary.domain
        assert len(a.blocks) == len(domains)
        i  = domains.index(bd)
        apply_essential_bc(a[i], bc, is_broken=False)<|MERGE_RESOLUTION|>--- conflicted
+++ resolved
@@ -25,11 +25,7 @@
         is_broken=kwargs.pop('is_broken', True)
         for bc in bcs:
             check_boundary_type(bc)
-<<<<<<< HEAD
-            apply_essential_bc_BlockVector(a, bc, is_broken=kwargs.pop('is_broken', True))
-=======
             apply_essential_bc_BlockVector(a, bc, is_broken=is_broken)
->>>>>>> e5660122
 
     elif isinstance(a, BlockMatrix):
         for bc in bcs:
@@ -82,11 +78,8 @@
     elif isinstance(a, StencilInterfaceMatrix):
         V = a.codomain
         n = V.ndim * 2
-<<<<<<< HEAD
-        if axis == a._c_axis:
-=======
+
         if axis == a.codomain_axis:
->>>>>>> e5660122
             return
     else:
         raise TypeError('Cannot apply essential BC to object {} of type {}'\
@@ -129,9 +122,6 @@
 
 #==============================================================================
 def apply_essential_bc_BlockMatrix(a, bc, *, identity=False, is_broken=True):
-<<<<<<< HEAD
-    """ Apply homogeneous dirichlet boundary conditions in nD """
-=======
     """ Apply homogeneous dirichlet boundary conditions in nD.
         is_broken is used to identify if we are in a multipatch setting, where we assume
         that the domain and codomain of each block of the BlockMatrix corresponds to a single patch.
@@ -147,7 +137,6 @@
     is_broken: bool
         Set to True if we are in a multipatch setting and False otherwise.
     """
->>>>>>> e5660122
 
     assert isinstance(a, BlockMatrix)
     keys = a.nonzero_block_indices
@@ -177,9 +166,6 @@
 
 #==============================================================================
 def apply_essential_bc_BlockVector(a, bc, *, is_broken=True):
-<<<<<<< HEAD
-    """ Apply homogeneous dirichlet boundary conditions in nD """
-=======
     """ Apply homogeneous dirichlet boundary conditions in nD.
         is_broken is used to identify if we are in a multipatch setting, where we assume
         each block of the BlockVector corresponds to a different patch.
@@ -195,7 +181,6 @@
     is_broken: bool
         Set to True if we are in a multipatch setting and False otherwise. 
     """
->>>>>>> e5660122
 
     assert isinstance(a, BlockVector)
 
