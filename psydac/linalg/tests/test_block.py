# -*- coding: UTF-8 -*-
#
import pytest
import numpy as np
import scipy.sparse as spa
from random import random, seed

from psydac.linalg.direct_solvers import SparseSolver
from psydac.linalg.stencil        import StencilVectorSpace, StencilVector, StencilMatrix
from psydac.linalg.block          import BlockVectorSpace, BlockVector
from psydac.linalg.block          import BlockLinearOperator
from psydac.linalg.utilities      import array_to_psydac
from psydac.linalg.kron           import KroneckerLinearSolver
from psydac.api.settings          import PSYDAC_BACKEND_GPYCCEL
from psydac.ddm.cart              import DomainDecomposition, CartDecomposition

#===============================================================================
def compute_global_starts_ends(domain_decomposition, npts):
    global_starts = [None]*len(npts)
    global_ends   = [None]*len(npts)

    for axis in range(len(npts)):
        es = domain_decomposition.global_element_starts[axis]
        ee = domain_decomposition.global_element_ends  [axis]

        global_ends  [axis]     = ee.copy()
        global_ends  [axis][-1] = npts[axis]-1
        global_starts[axis]     = np.array([0] + (global_ends[axis][:-1]+1).tolist())

    return global_starts, global_ends

#===============================================================================
# SERIAL TESTS
#===============================================================================
@pytest.mark.parametrize( 'dtype', [float, complex] )
@pytest.mark.parametrize( 'n1', [8, 16] )
@pytest.mark.parametrize( 'n2', [8, 12] )
@pytest.mark.parametrize( 'p1', [1, 2] )
@pytest.mark.parametrize( 'p2', [1, 3] )
@pytest.mark.parametrize( 'P1', [True, False] )
@pytest.mark.parametrize( 'P2', [True] )

def test_2D_block_vector_space_serial_init( dtype, n1, n2, p1, p2, P1, P2  ):
    # set seed for reproducibility
    seed(n1*n2*p1*p2)

    D = DomainDecomposition([n1,n2], periods=[P1,P2])

    # Partition the points
    npts = [n1,n2]
    global_starts, global_ends = compute_global_starts_ends(D, npts)

    cart = CartDecomposition(D, npts, global_starts, global_ends, pads=[p1,p2], shifts=[1,1])

    # Create vector spaces, stencil matrices, and stencil vectors
    V = StencilVectorSpace( cart, dtype=dtype )
    W = BlockVectorSpace(V, V)

    assert W.dimension == 2*n1*n2
    assert W.dtype == dtype
    assert W.spaces == (V,V)
    assert W.parallel == False
    assert W.starts == [(0,0),(0,0)]
    assert W.ends == [(n1-1,n2-1),(n1-1,n2-1)]
    assert W.pads == (p1,p2)
    assert W.n_blocks == 2
    assert W.connectivity== {}
#===============================================================================
@pytest.mark.parametrize( 'dtype', [float, complex] )
@pytest.mark.parametrize( 'n1', [8, 16] )
@pytest.mark.parametrize( 'n2', [8, 12] )
@pytest.mark.parametrize( 'p1', [1, 2] )
@pytest.mark.parametrize( 'p2', [1, 3] )
@pytest.mark.parametrize( 'P1', [True, False] )
@pytest.mark.parametrize( 'P2', [True] )

def test_2D_block_vector_serial_init( dtype, n1, n2, p1, p2, P1, P2  ):
    # set seed for reproducibility
    seed(n1*n2*p1*p2)

    D = DomainDecomposition([n1,n2], periods=[P1,P2])

    # Partition the points
    npts = [n1,n2]
    global_starts, global_ends = compute_global_starts_ends(D, npts)

    cart = CartDecomposition(D, npts, global_starts, global_ends, pads=[p1,p2], shifts=[1,1])

    # Create vector spaces, stencil matrices, and stencil vectors
    V = StencilVectorSpace( cart, dtype=dtype )
    x1 = StencilVector( V )
    x2 = StencilVector( V )

    W = BlockVectorSpace(V, V)
    x = BlockVector(W, blocks=[x1,x2])
    assert x.dtype == dtype
    assert x.space == W
    assert x.n_blocks == 2
    assert x.blocks == (x1, x2)
#===============================================================================
@pytest.mark.parametrize( 'dtype', [float, complex] )
@pytest.mark.parametrize( 'n1', [8, 16] )
@pytest.mark.parametrize( 'n2', [8, 12] )
@pytest.mark.parametrize( 'p1', [1, 2] )
@pytest.mark.parametrize( 'p2', [1, 3] )
@pytest.mark.parametrize( 'P1', [True, False] )
@pytest.mark.parametrize( 'P2', [True] )

def test_2D_block_linear_operator_serial_init( dtype, n1, n2, p1, p2, P1, P2  ):
    # set seed for reproducibility
    seed(n1*n2*p1*p2)

    D = DomainDecomposition([n1,n2], periods=[P1,P2])

    # Partition the points
    npts = [n1,n2]
    global_starts, global_ends = compute_global_starts_ends(D, npts)

    cart = CartDecomposition(D, npts, global_starts, global_ends, pads=[p1,p2], shifts=[1,1])

    # Create vector spaces, stencil matrices, and stencil vectors
    V = StencilVectorSpace( cart, dtype=dtype )
    M1 = StencilMatrix( V, V)
    M2 = StencilMatrix( V, V )
    M3 = StencilMatrix( V, V )
    x1 = StencilVector( V )
    x2 = StencilVector( V )

    # Fill in stencil matrices based on diagonal index
    if dtype==complex:
        f=lambda k1,k2: 10j*k1+k2
    else:
        f=lambda k1,k2: 10*k1+k2

    for k1 in range(-p1,p1+1):
        for k2 in range(-p2,p2+1):
            M1[:,:,k1,k2] = f(k1,k2)
            M2[:,:,k1,k2] = f(k1,k2)+2.
            M3[:,:,k1,k2] = f(k1,k2)+5.

    M1.remove_spurious_entries()
    M2.remove_spurious_entries()
    M3.remove_spurious_entries()

    # Fill in vector with random values, then update ghost regions
    for i1 in range(n1):
        for i2 in range(n2):
            x1[i1,i2] = 2.0*random() - 1.0
            x2[i1,i2] = 5.0*random() - 1.0
    x1.update_ghost_regions()
    x2.update_ghost_regions()

    W = BlockVectorSpace(V, V)

    # Construct a BlockLinearOperator object containing M1, M2, M, using 3 ways
    #     |M1  M2|
    # L = |      |
    #     |M3  0 |

    dict_blocks = {(0,0):M1, (0,1):M2, (1,0):M3}
    list_blocks = [[M1, M2], [M3, None]]

    L1 = BlockLinearOperator( W, W, blocks=dict_blocks )
    assert L1.domain == W
    assert L1.codomain == W
    assert L1.dtype == dtype
    assert L1.blocks == ((M1,M2),(M3,None))
    assert L1.n_block_rows == 2
    assert L1.n_block_cols == 2
    assert L1.nonzero_block_indices == ((0,0),(0,1),(1,0))
    assert L1.backend()==None

    L2 = BlockLinearOperator( W, W, blocks=list_blocks )
    L3 = BlockLinearOperator( W, W )

    L3[0,0] = M1
    L3[0,1] = M2
    L3[1,0] = M3

    # Convert L1, L2 and L3 to COO form
    coo1 = L1.tosparse().tocoo()
    coo2 = L2.tosparse().tocoo()
    coo3 = L3.tosparse().tocoo()

    # Check if the data are in the same place
    assert np.array_equal( coo1.col , coo2.col  )
    assert np.array_equal( coo1.row , coo2.row  )
    assert np.array_equal( coo1.data, coo2.data )

    assert np.array_equal( coo1.col , coo3.col  )
    assert np.array_equal( coo1.row , coo3.row  )
    assert np.array_equal( coo1.data, coo3.data )
#===============================================================================
@pytest.mark.parametrize( 'dtype', [float, complex] )
<<<<<<< HEAD
@pytest.mark.parametrize( 'n1', [8, 16] )
@pytest.mark.parametrize( 'n2', [8, 12] )
@pytest.mark.parametrize( 'p1', [1, 2] )
@pytest.mark.parametrize( 'p2', [1, 3] )
@pytest.mark.parametrize( 'P1', [True, False] )
@pytest.mark.parametrize( 'P2', [True] )
def test_2D_block_diagonal_solver_serial_init( dtype, n1, n2, p1, p2, P1, P2  ):
    # set seed for reproducibility
    seed(n1*n2*p1*p2)

    D = DomainDecomposition([n1,n2], periods=[P1,P2])

    # Partition the points
    npts = [n1,n2]
    global_starts, global_ends = compute_global_starts_ends(D, npts)

    cart = CartDecomposition(D, npts, global_starts, global_ends, pads=[p1,p2], shifts=[1,1])

    # Create vector spaces, stencil matrices, and stencil vectors
    V = StencilVectorSpace( cart, dtype=dtype)

    # Fill in stencil matrices based on diagonal index
    if dtype==complex:
        f1=lambda k1,k2: 10j*k1+k2
    else:
        f1=lambda k1,k2: 10*k1+k2

    m11 = np.zeros((n1, n1), dtype=dtype)
    m12 = np.zeros((n2, n2), dtype=dtype)
    for j in range(n1):
        for i in range(-p1,p1+1):
            m11[j, max(0, min(n1-1, j+i))] = f1(j,i)
    for j in range(n2):
        for i in range(-p2,p2+1):
            m12[j, max(0, min(n2-1, j+i))] = f1(j,5*i)+2.


    if dtype==complex:
        f2=lambda k1,k2: 10j*k1**2+k2**3
    else:
        f2=lambda k1,k2: 10*k1**2+k2**3

    m21 = np.zeros((n1, n1), dtype=dtype)
    m22 = np.zeros((n2, n2), dtype=dtype)

    for j in range(n1):
        for i in range(-p1,p1+1):
            m21[j, max(0, min(n1-1, j+i))] = f2(j,i)
    for j in range(n2):
        for i in range(-p2,p2+1):
            m22[j, max(0, min(n2-1, j+i))] = f2(j,2*i)+2.

    M11 = SparseSolver( spa.csc_matrix(m11) )
    M12 = SparseSolver( spa.csc_matrix(m12) )
    M21 = SparseSolver( spa.csc_matrix(m21) )
    M22 = SparseSolver( spa.csc_matrix(m22) )
    M1 = KroneckerLinearSolver(V, V, [M11,M12])
    M2 = KroneckerLinearSolver(V, V, [M21,M22])
    x1 = StencilVector( V )
    x2 = StencilVector( V )

    W = BlockVectorSpace(V, V)

    # Fill in vector with random values, then update ghost regions
    for i1 in range(n1):
        for i2 in range(n2):
            x1[i1,i2] = 2.0*random() - 1.0
            x2[i1,i2] = 5.0*random() - 1.0
    x1.update_ghost_regions()
    x2.update_ghost_regions()

    # Construct a BlockVector object containing x1 and x2
    #     |x1|
    # X = |  |
    #     |x2|

    X = BlockVector(W)
    X[0] = x1
    X[1] = x2

    # Construct a BlockDiagonalSolver object containing M1, M2 using 3 ways
    #     |M1  0 |
    # L = |      |
    #     |0   M2|

    dict_blocks = {0:M1, 1:M2}
    list_blocks = [M1, M2]

    L1 = BlockDiagonalSolver( W, blocks=dict_blocks )
    L2 = BlockDiagonalSolver( W, blocks=list_blocks )

    L3 = BlockDiagonalSolver( W )

    # Test for not allowing undefinedness
    errresult = False
    try:
        L3.solve(X)
    except NotImplementedError:
        errresult = True
    assert errresult

    L3[0] = M1
    L3[1] = M2
    assert L3.space == W
    assert L3.blocks == (M1, M2)
    assert L3.n_blocks == 2
#===============================================================================
@pytest.mark.parametrize( 'dtype', [float, complex] )
=======
>>>>>>> 4c53ac34
@pytest.mark.parametrize( 'ndim', [1, 2, 3] )
@pytest.mark.parametrize( 'p', [1, 2] )
@pytest.mark.parametrize( 'P1', [True, False] )
@pytest.mark.parametrize( 'P2', [True, False] )
@pytest.mark.parametrize( 'P3', [True] )
def test_block_serial_dimension( ndim, p, P1, P2, P3, dtype ):

    if ndim == 1:
        npts = [12]
        ps = [p]
        Ps = [P1]
        shifts = [1]

    elif ndim == 2:
        npts =[12, 15]
        ps = [p, p]
        Ps = [P1, P2]
        shifts = [1, 1]

    else:
        npts = [12, 15, 9]
        ps = [p, p, p]
        Ps = [P1, P2, P3]
        shifts = [1, 1, 1]

    # set seed for reproducibility
    D = DomainDecomposition(npts, periods=Ps)

    # Partition the points
    global_starts, global_ends = compute_global_starts_ends(D, npts)

    cart = CartDecomposition(D, npts, global_starts, global_ends, pads=ps, shifts=shifts)

    # Create vector spaces, stencil matrices, and stencil vectors
    V = StencilVectorSpace( cart, dtype=dtype)
    if dtype==complex:
        cst=1j
    else:
        cst=1

    x1 = StencilVector( V )
    x2 = StencilVector( V )
    y1 = StencilVector( V )
    y2 = StencilVector( V )

    W = BlockVectorSpace(V, V)


    # Fill in vector with random values, then update ghost regions
    if ndim==1:
        x1[:] = cst*2.0*np.random.random((npts[0]+2*p))
        x2[:] = cst*5.0*np.random.random((npts[0]+2*p))
        y1[:] = cst*2.0*np.random.random((npts[0]+2*p))
        y2[:] = cst*3.0*np.random.random((npts[0]+2*p))

    elif ndim==2:
        x1[:,:] = cst*2.0*np.random.random((npts[0]+2*p,npts[1]+2*p))
        x2[:,:] = cst*5.0*np.random.random((npts[0]+2*p,npts[1]+2*p))
        y1[:,:] = cst*2.0*np.random.random((npts[0]+2*p,npts[1]+2*p))
        y2[:,:] = cst*3.0*np.random.random((npts[0]+2*p,npts[1]+2*p))

    else:
        x1[:,:,:] = cst*2.0*np.random.random((npts[0]+2*p,npts[1]+2*p,npts[2]+2*p))
        x2[:,:,:] = cst*5.0*np.random.random((npts[0]+2*p,npts[1]+2*p,npts[2]+2*p))
        y1[:,:,:] = cst*2.0*np.random.random((npts[0]+2*p,npts[1]+2*p,npts[2]+2*p))
        y2[:,:,:] = cst*3.0*np.random.random((npts[0]+2*p,npts[1]+2*p,npts[2]+2*p))

    x1.update_ghost_regions()
    x2.update_ghost_regions()
    y1.update_ghost_regions()
    y2.update_ghost_regions()

    # Construct a BlockVector object containing x1 and x2
    #     |x1|
    # X = |  |
    #     |x2|

    X = BlockVector(W)
    X[0] = x1
    X[1] = x2

    Y = BlockVector(W)
    Y[0] = y1
    Y[1] = y2

    # Test dot product
    exact_dot = x1.dot(y1)+x2.dot(y2)

    assert X.dtype == dtype
    assert np.allclose(X.dot(Y), exact_dot,  rtol=1e-14, atol=1e-14 )

    # Test axpy product
    axpy_exact = X + np.pi * cst * Y
    X.mul_iadd(np.pi * cst, Y)
    assert np.allclose(X[0]._data, axpy_exact[0]._data,  rtol=1e-10, atol=1e-10 )
    assert np.allclose(X[1]._data, axpy_exact[1]._data,  rtol=1e-10, atol=1e-10 )

    M1 = StencilMatrix(V, V)
    M2 = StencilMatrix(V, V)
    M3 = StencilMatrix(V, V)

    # Fill in stencil matrices based on diagonal index
    if ndim==1:
        f = lambda k1: 10 * k1
        for k1 in range(-ps[0], ps[0] + 1):
                M1[:, k1] = f(k1)
                M2[:, k1] = f(k1) + 2.
                M3[:, k1] = f(k1) + 5.
    if ndim==2:
        f = lambda k1,k2: 10 * k1 + 100*k2
        for k1 in range(-ps[0], ps[0] + 1):
            for k2 in range(-ps[1], ps[1] + 1):
                M1[:, k1] = f(k1,k2)
                M2[:, k1] = f(k1,k2) + 2.
                M3[:, k1] = f(k1,k2) + 5.
    if ndim==3:
        f = lambda k1, k2, k3: 10 * k1 + 100*k2+1000*k3
        for k1 in range(-ps[0], ps[0] + 1):
            for k2 in range(-ps[1], ps[1] + 1):
                for k3 in range(-ps[1], ps[1] + 1):
                    M1[:, k1] = f(k1,k2,k3)
                    M2[:, k1] = f(k1,k2,k3) + 2.
                    M3[:, k1] = f(k1,k2,k3) + 5.

    M1.remove_spurious_entries()
    M2.remove_spurious_entries()
    M3.remove_spurious_entries()

    M = BlockLinearOperator(W, W, blocks=[[M1, M2], [M3, None]])

    Y[0]=M1.dot(x1)+M2.dot(x2)
    Y[1]=M3.dot(x1)

    assert M.dtype == dtype
    assert np.allclose((M.dot(X)).toarray(), Y.toarray(),  rtol=1e-14, atol=1e-14 )
#===============================================================================
@pytest.mark.parametrize( 'dtype', [float, complex] )
@pytest.mark.parametrize( 'npts', [[6, 8, 9]] )
@pytest.mark.parametrize( 'p', [[1,1,1], [2,3,4]] )
@pytest.mark.parametrize( 'P1', [True, False] )
@pytest.mark.parametrize( 'P2', [True, False] )
@pytest.mark.parametrize( 'P3', [True] )
def test_3D_block_serial_basic_operator( dtype, npts, p, P1, P2, P3 ):

    # set seed for reproducibility
    D = DomainDecomposition(npts, periods=[P1,P2,P3])

    # Partition the points
    global_starts, global_ends = compute_global_starts_ends(D, npts)

    cart = CartDecomposition(D, npts, global_starts, global_ends, pads=p, shifts=[1,1,1])

    # Create vector spaces, stencil matrices, and stencil vectors
    V = StencilVectorSpace( cart, dtype=dtype)

    x1 = StencilVector( V )
    x2 = StencilVector( V )
    y1 = StencilVector( V )
    y2 = StencilVector( V )

    W = BlockVectorSpace(V, V)
    if dtype==complex:
        x1[:,:,:] = 2.0*np.random.random((npts[0]+2*p[0],npts[1]+2*p[1],npts[2]+2*p[2]))+1j*np.random.random((npts[0]+2*p[0],npts[1]+2*p[1],npts[2]+2*p[2]))
        x2[:,:,:] = 5.0*np.random.random((npts[0]+2*p[0],npts[1]+2*p[1],npts[2]+2*p[2]))+2j*np.random.random((npts[0]+2*p[0],npts[1]+2*p[1],npts[2]+2*p[2]))
    else:
        x1[:,:,:] = 2.0*np.random.random((npts[0]+2*p[0],npts[1]+2*p[1],npts[2]+2*p[2]))
        x2[:,:,:] = 5.0*np.random.random((npts[0]+2*p[0],npts[1]+2*p[1],npts[2]+2*p[2]))


    x1.update_ghost_regions()
    x2.update_ghost_regions()
    y1.update_ghost_regions()
    y2.update_ghost_regions()

    # Construct a BlockVector object containing x1 and x2
    #     |x1|
    # X = |  |
    #     |x2|

    X = BlockVector(W)
    X[0] = x1
    X[1] = x2

    Y = BlockVector(W)

    Y +=X
    assert Y.dtype == dtype
    assert np.allclose(Y.blocks[0]._data, (x1)._data,  rtol=1e-14, atol=1e-14 )
    assert np.allclose(Y.blocks[1]._data, (x2)._data,  rtol=1e-14, atol=1e-14 )

    Y -=2*X
    assert np.allclose(Y.blocks[0]._data, -(x1)._data,  rtol=1e-14, atol=1e-14 )
    assert np.allclose(Y.blocks[1]._data, -(x2)._data,  rtol=1e-14, atol=1e-14 )

    Y *=6
    assert np.allclose(Y.blocks[0]._data, -6*(x1)._data,  rtol=1e-14, atol=1e-14 )
    assert np.allclose(Y.blocks[1]._data, -6*(x2)._data,  rtol=1e-14, atol=1e-14 )

    Y /=-6
    assert np.allclose(Y.blocks[0]._data, (x1)._data,  rtol=1e-14, atol=1e-14 )
    assert np.allclose(Y.blocks[1]._data, (x2)._data,  rtol=1e-14, atol=1e-14 )

    Y[0]=x2
    Y[1]=-x1

    Z1=Y+X
    assert isinstance(Z1,BlockVector)
    assert np.allclose(Z1.blocks[0]._data, (x1+x2)._data,  rtol=1e-14, atol=1e-14 )
    assert np.allclose(Z1.blocks[1]._data, (x2-x1)._data,  rtol=1e-14, atol=1e-14 )

    Z2=Y-X
    assert isinstance(Z2,BlockVector)
    assert np.allclose(Z2.blocks[0]._data, (x2-x1)._data,  rtol=1e-14, atol=1e-14 )
    assert np.allclose(Z2.blocks[1]._data, (-x2-x1)._data,  rtol=1e-14, atol=1e-14 )

    Z3=3*Y
    assert isinstance(Z3,BlockVector)
    assert np.allclose(Z3.blocks[0]._data, 3*(x2)._data,  rtol=1e-14, atol=1e-14 )
    assert np.allclose(Z3.blocks[1]._data, 3*(-x1)._data,  rtol=1e-14, atol=1e-14 )

    Z4=Y/4
    assert isinstance(Z4,BlockVector)
    assert np.allclose(Z4.blocks[0]._data, (x2)._data/4,  rtol=1e-14, atol=1e-14 )
    assert np.allclose(Z4.blocks[1]._data, (-x1)._data/4,  rtol=1e-14, atol=1e-14 )


    M1 = StencilMatrix(V, V)
    M2 = StencilMatrix(V, V)
    M3 = StencilMatrix(V, V)

    if dtype==complex:
        f = lambda k1, k2, k3: 10 * k1 + 100j*k2+1000*k3
    else:
        f = lambda k1, k2, k3: 10 * k1 + 100*k2+1000*k3

    for k1 in range(-p[0], p[0] + 1):
        for k2 in range(-p[1], p[1] + 1):
            for k3 in range(-p[1], p[1] + 1):
                M1[:, k1] = f(k1,k2,k3)
                M2[:, k1] = f(k1,k2,k3) + 2.
                M3[:, k1] = f(k1,k2,k3) + 5.

    M1.remove_spurious_entries()
    M2.remove_spurious_entries()
    M3.remove_spurious_entries()

    M = BlockLinearOperator(W, W, blocks=[[M1, M2], [M3, None]])
    A = BlockLinearOperator(W, W)

    A +=M
    assert A.dtype == dtype
    assert np.allclose(A.blocks[0][0]._data, (M1)._data,  rtol=1e-14, atol=1e-14 )
    assert np.allclose(A.blocks[0][1]._data, (M2)._data,  rtol=1e-14, atol=1e-14 )
    assert np.allclose(A.blocks[1][0]._data, (M3)._data,  rtol=1e-14, atol=1e-14 )
    assert A.blocks[1][1]==None

    A -= 2*M
    assert np.allclose(A.blocks[0][0]._data, -(M1)._data,  rtol=1e-14, atol=1e-14 )
    assert np.allclose(A.blocks[0][1]._data, -(M2)._data,  rtol=1e-14, atol=1e-14 )
    assert np.allclose(A.blocks[1][0]._data, -(M3)._data,  rtol=1e-14, atol=1e-14 )
    assert A.blocks[1][1]==None

    A *= 5
    assert np.allclose(A.blocks[0][0]._data, -5*(M1)._data,  rtol=1e-14, atol=1e-14 )
    assert np.allclose(A.blocks[0][1]._data, -5*(M2)._data,  rtol=1e-14, atol=1e-14 )
    assert np.allclose(A.blocks[1][0]._data, -5*(M3)._data,  rtol=1e-14, atol=1e-14 )
    assert A.blocks[1][1]==None

    A /= -5
    assert np.allclose(A.blocks[0][0]._data, (M1)._data,  rtol=1e-14, atol=1e-14 )
    assert np.allclose(A.blocks[0][1]._data, (M2)._data,  rtol=1e-14, atol=1e-14 )
    assert np.allclose(A.blocks[1][0]._data, (M3)._data,  rtol=1e-14, atol=1e-14 )
    assert A.blocks[1][1]==None

    A= BlockLinearOperator(W, W, blocks=[[None, M3], [M2, M1]])

    A1=A+M
    assert isinstance(A1,BlockLinearOperator)
    assert np.allclose(A1.blocks[0][0]._data, (M1)._data,  rtol=1e-14, atol=1e-14 )
    assert np.allclose(A1.blocks[0][1]._data, (M2+M3)._data,  rtol=1e-14, atol=1e-14 )
    assert np.allclose(A1.blocks[1][0]._data, (M3+M2)._data,  rtol=1e-14, atol=1e-14 )
    assert np.allclose(A1.blocks[1][1]._data, (M1)._data,  rtol=1e-14, atol=1e-14 )

    A2=A-M
    assert isinstance(A2,BlockLinearOperator)
    assert np.allclose(A2.blocks[0][0]._data, (-M1)._data,  rtol=1e-14, atol=1e-14 )
    assert np.allclose(A2.blocks[0][1]._data, (M3-M2)._data,  rtol=1e-14, atol=1e-14 )
    assert np.allclose(A2.blocks[1][0]._data, (M2-M3)._data,  rtol=1e-14, atol=1e-14 )
    assert np.allclose(A2.blocks[1][1]._data, (M1)._data,  rtol=1e-14, atol=1e-14 )

    A3=6*A
    assert isinstance(A3,BlockLinearOperator)
    assert np.allclose(A3.blocks[0][1]._data, 6*(M3)._data,  rtol=1e-14, atol=1e-14 )
    assert np.allclose(A3.blocks[1][0]._data, 6*(M2)._data,  rtol=1e-14, atol=1e-14 )
    assert np.allclose(A3.blocks[1][1]._data, 6*(M1)._data,  rtol=1e-14, atol=1e-14 )

    A4=A/5
    assert isinstance(A4,BlockLinearOperator)
    assert np.allclose(A4.blocks[0][1]._data, (M3)._data/5,  rtol=1e-14, atol=1e-14 )
    assert np.allclose(A4.blocks[1][0]._data, (M2)._data/5,  rtol=1e-14, atol=1e-14 )
    assert np.allclose(A4.blocks[1][1]._data, (M1)._data/5,  rtol=1e-14, atol=1e-14 )
#===============================================================================
@pytest.mark.parametrize( 'dtype', [float, complex] )
@pytest.mark.parametrize( 'npts', [[6, 8]] )
@pytest.mark.parametrize( 'p', [[1,1], [2,3]] )
@pytest.mark.parametrize( 'P1', [True, False] )
@pytest.mark.parametrize( 'P2', [True] )
def test_2D_block_serial_math( dtype, npts, p, P1, P2 ):

    # set seed for reproducibility
    D = DomainDecomposition(npts, periods=[P1,P2])

    # Partition the points
    global_starts, global_ends = compute_global_starts_ends(D, npts)

    cart = CartDecomposition(D, npts, global_starts, global_ends, pads=p, shifts=[1,1])

    # Create vector spaces, stencil matrices, and stencil vectors
    V = StencilVectorSpace( cart, dtype=dtype)

    x1 = StencilVector( V )
    x2 = StencilVector( V )

    W = BlockVectorSpace(V, V)
    if dtype==complex:
        x1[:,:,:] = 2.0*np.random.random((npts[0]+2*p[0],npts[1]+2*p[1]))+1j*np.random.random((npts[0]+2*p[0],npts[1]+2*p[1]))
        x2[:,:,:] = 5.0*np.random.random((npts[0]+2*p[0],npts[1]+2*p[1]))+2j*np.random.random((npts[0]+2*p[0],npts[1]+2*p[1]))
    else:
        x1[:,:,:] = 2.0*np.random.random((npts[0]+2*p[0],npts[1]+2*p[1]))
        x2[:,:,:] = 5.0*np.random.random((npts[0]+2*p[0],npts[1]+2*p[1]))


    x1.update_ghost_regions()
    x2.update_ghost_regions()

    x1a = x1.toarray().conj()
    x2a = x2.toarray().conj()

    # Construct a BlockVector object containing x1 and x2
    #     |x1|
    # X = |  |
    #     |x2|

    X = BlockVector(W)
    X[0] = x1
    X[1] = x2

    Xc=X.conjugate()
    assert np.allclose(Xc.blocks[0].toarray(), x1a, rtol=1e-14, atol=1e-14 )
    assert np.allclose(Xc.blocks[1].toarray(), x2a, rtol=1e-14, atol=1e-14 )

    Xc=X.conj()
    assert np.allclose(Xc.blocks[0].toarray(), x1a, rtol=1e-14, atol=1e-14 )
    assert np.allclose(Xc.blocks[1].toarray(), x2a, rtol=1e-14, atol=1e-14 )


    M1 = StencilMatrix(V, V)
    M2 = StencilMatrix(V, V)
    M3 = StencilMatrix(V, V)

    if dtype==complex:
        f = lambda k1, k2: 10 * k1 + 100j*k2
    else:
        f = lambda k1, k2: 10 * k1 + 100*k2

    for k1 in range(-p[0], p[0] + 1):
        for k2 in range(-p[1], p[1] + 1):
            M1[:, k1] = f(k1,k2)
            M2[:, k1] = f(k1,k2) + 2.
            M3[:, k1] = f(k1,k2) + 5.

    M1.remove_spurious_entries()
    M2.remove_spurious_entries()
    M3.remove_spurious_entries()

    M1a = M1.toarray().conjugate()
    M2a = M2.toarray().conjugate()
    M3a = M3.toarray().conjugate()

    # Construct a BlockLinearOperator object containing M1, M2, M3
    #     |M1   M2|
    # M = |       |
    #     |M3    0|

    M = BlockLinearOperator(W, W, blocks=[[M1, M2], [M3, None]])

    Mc = M.conjugate()
    assert np.allclose(Mc.blocks[0][0].toarray(), M1a,  rtol=1e-14, atol=1e-14 )
    assert np.allclose(Mc.blocks[0][1].toarray(), M2a,  rtol=1e-14, atol=1e-14 )
    assert np.allclose(Mc.blocks[1][0].toarray(), M3a,  rtol=1e-14, atol=1e-14 )

    Mc = M.conj()
    assert np.allclose(Mc.blocks[0][0].toarray(), M1a,  rtol=1e-14, atol=1e-14 )
    assert np.allclose(Mc.blocks[0][1].toarray(), M2a,  rtol=1e-14, atol=1e-14 )
    assert np.allclose(Mc.blocks[1][0].toarray(), M3a,  rtol=1e-14, atol=1e-14 )

#===============================================================================
@pytest.mark.parametrize( 'dtype', [float, complex] )
@pytest.mark.parametrize( 'n1', [8, 16] )
@pytest.mark.parametrize( 'n2', [8, 12] )
@pytest.mark.parametrize( 'p1', [1, 3] )
@pytest.mark.parametrize( 'p2', [1, 2] )
@pytest.mark.parametrize( 'P1', [True, False] )
@pytest.mark.parametrize( 'P2', [True] )

def test_block_linear_operator_serial_dot( dtype, n1, n2, p1, p2, P1, P2  ):
    # set seed for reproducibility
    seed(n1*n2*p1*p2)

    D = DomainDecomposition([n1,n2], periods=[P1,P2])

    # Partition the points
    npts = [n1,n2]
    global_starts, global_ends = compute_global_starts_ends(D, npts)

    cart = CartDecomposition(D, npts, global_starts, global_ends, pads=[p1,p2], shifts=[1,1])

    # Create vector spaces, stencil matrices, and stencil vectors
    V = StencilVectorSpace( cart, dtype=dtype )
    M1 = StencilMatrix( V, V)
    M2 = StencilMatrix( V, V )
    M3 = StencilMatrix( V, V )
    x1 = StencilVector( V )
    x2 = StencilVector( V )

    # Fill in stencil matrices based on diagonal index
    if dtype==complex:
        f=lambda k1,k2: 10j*k1+k2
    else:
        f=lambda k1,k2: 10*k1+k2

    for k1 in range(-p1,p1+1):
        for k2 in range(-p2,p2+1):
            M1[:,:,k1,k2] = f(k1,k2)
            M2[:,:,k1,k2] = f(k1,k2)+2.
            M3[:,:,k1,k2] = f(k1,k2)+5.

    M1.remove_spurious_entries()
    M2.remove_spurious_entries()
    M3.remove_spurious_entries()

    # Fill in vector with random values, then update ghost regions
    for i1 in range(n1):
        for i2 in range(n2):
            x1[i1,i2] = 2.0*random() - 1.0
            x2[i1,i2] = 5.0*random() - 1.0
    x1.update_ghost_regions()
    x2.update_ghost_regions()

    W = BlockVectorSpace(V, V)

    # Construct a BlockLinearOperator object containing M1, M2, M, using 3 ways
    #     |M1  M2|
    # L = |      |
    #     |M3  0 |

    dict_blocks = {(0,0):M1, (0,1):M2, (1,0):M3}

    L = BlockLinearOperator( W, W, blocks=dict_blocks )

    # Construct a BlockVector object containing x1 and x2
    #     |x1|
    # X = |  |
    #     |x2|

    X = BlockVector(W)
    X[0] = x1
    X[1] = x2

    # Compute BlockLinearOperator product
    Y = L.dot(X)

    # Compute matrix-vector products for each block
    y1 = M1.dot(x1) + M2.dot(x2)
    y2 = M3.dot(x1)

    # Check data in 1D array
    assert np.allclose( Y.blocks[0].toarray(), y1.toarray(), rtol=1e-14, atol=1e-14 )
    assert np.allclose( Y.blocks[1].toarray(), y2.toarray(), rtol=1e-14, atol=1e-14 )
#===============================================================================
@pytest.mark.parametrize( 'dtype', [float, complex] )
@pytest.mark.parametrize( 'n1', [8, 16] )
@pytest.mark.parametrize( 'n2', [8, 12] )
@pytest.mark.parametrize( 'p1', [1, 2] )
@pytest.mark.parametrize( 'p2', [1, 3] )
@pytest.mark.parametrize( 'P1', [True, False] )
@pytest.mark.parametrize( 'P2', [True] )
<<<<<<< HEAD
def test_block_diagonal_solver_serial_dot( dtype, n1, n2, p1, p2, P1, P2 ):
    # set seed for reproducibility
    seed(n1*n2*p1*p2)

    D = DomainDecomposition([n1,n2], periods=[P1,P2])

    # Partition the points
    npts = [n1,n2]
    global_starts, global_ends = compute_global_starts_ends(D, npts)

    cart = CartDecomposition(D, npts, global_starts, global_ends, pads=[p1,p2], shifts=[1,1])

    # Create vector spaces, stencil matrices, and stencil vectors
    V = StencilVectorSpace( cart, dtype=dtype)

    # Fill in stencil matrices based on diagonal index
    if dtype==complex:
        f1=lambda k1,k2: 10j*k1+k2
    else:
        f1=lambda k1,k2: 10*k1+k2

    m11 = np.zeros((n1, n1), dtype=dtype)
    m12 = np.zeros((n2, n2), dtype=dtype)
    for j in range(n1):
        for i in range(-p1,p1+1):
            m11[j, max(0, min(n1-1, j+i))] = f1(j,i)
    for j in range(n2):
        for i in range(-p2,p2+1):
            m12[j, max(0, min(n2-1, j+i))] = f1(j,5*i)+2.


    if dtype==complex:
        f2=lambda k1,k2: 10j*k1**2+k2**3
    else:
        f2=lambda k1,k2: 10*k1**2+k2**3

    m21 = np.zeros((n1, n1), dtype=dtype)
    m22 = np.zeros((n2, n2), dtype=dtype)
    for j in range(n1):
        for i in range(-p1,p1+1):
            m21[j, max(0, min(n1-1, j+i))] = f2(j,i)
    for j in range(n2):
        for i in range(-p2,p2+1):
            m22[j, max(0, min(n2-1, j+i))] = f2(j,2*i)+2.
    
    M11 = SparseSolver( spa.csc_matrix(m11) )
    M12 = SparseSolver( spa.csc_matrix(m12) )
    M21 = SparseSolver( spa.csc_matrix(m21) )
    M22 = SparseSolver( spa.csc_matrix(m22) )
    M1 = KroneckerLinearSolver(V, V, [M11,M12])
    M2 = KroneckerLinearSolver(V, V, [M21,M22])
    x1 = StencilVector( V )
    x2 = StencilVector( V )

    W = BlockVectorSpace(V, V)

    # Fill in vector with random values, then update ghost regions
    for i1 in range(n1):
        for i2 in range(n2):
            x1[i1,i2] = 2.0*random() - 1.0
            x2[i1,i2] = 5.0*random() - 1.0
    x1.update_ghost_regions()
    x2.update_ghost_regions()

    # Construct a BlockVector object containing x1 and x2
    #     |x1|
    # X = |  |
    #     |x2|

    X = BlockVector(W)
    X[0] = x1
    X[1] = x2

    # Construct a BlockDiagonalSolver object containing M1, M2 using 3 ways
    #     |M1  0 |
    # L = |      |
    #     |0   M2|

    dict_blocks = {0:M1, 1:M2}
    list_blocks = [M1, M2]

    L1 = BlockDiagonalSolver( W, blocks=dict_blocks )
    L2 = BlockDiagonalSolver( W, blocks=list_blocks )

    L3 = BlockDiagonalSolver( W )

    # Test for not allowing undefinedness
    errresult = False
    try:
        L3.solve(X)
    except NotImplementedError:
        errresult = True
    assert errresult

    L3[0] = M1
    L3[1] = M2

    # Compute BlockDiagonalSolver product
    Y1 = L1.solve(X)
    Y2 = L2.solve(X)
    Y3 = L3.solve(X)

    # Transposed
    Yt = L1.solve(X, transposed=True)

    # Test other in/out methods
    Y4a = W.zeros()
    Y4b = L1.solve(X, out=Y4a)
    assert Y4b is Y4a

    Y5a = W.zeros()
    Y5a[0] = x1.copy()
    Y5a[1] = x2.copy()
    Y5b = L1.solve(Y5a, out=Y5a)
    assert Y5b is Y5a

    # Solve linear equations for each block
    y1 = M1.solve(x1)
    y2 = M2.solve(x2)

    y1t = M1.solve(x1, transposed=True)
    y2t = M2.solve(x2, transposed=True)

    # Check data in 1D array
    assert np.allclose( Y1.blocks[0].toarray(), y1.toarray(), rtol=1e-14, atol=1e-14 )
    assert np.allclose( Y1.blocks[1].toarray(), y2.toarray(), rtol=1e-14, atol=1e-14 )

    assert np.allclose( Y2.blocks[0].toarray(), y1.toarray(), rtol=1e-14, atol=1e-14 )
    assert np.allclose( Y2.blocks[1].toarray(), y2.toarray(), rtol=1e-14, atol=1e-14 )

    assert np.allclose( Y3.blocks[0].toarray(), y1.toarray(), rtol=1e-14, atol=1e-14 )
    assert np.allclose( Y3.blocks[1].toarray(), y2.toarray(), rtol=1e-14, atol=1e-14 )

    assert np.allclose( Y4a.blocks[0].toarray(), y1.toarray(), rtol=1e-14, atol=1e-14 )
    assert np.allclose( Y4a.blocks[1].toarray(), y2.toarray(), rtol=1e-14, atol=1e-14 )

    assert np.allclose( Y5a.blocks[0].toarray(), y1.toarray(), rtol=1e-14, atol=1e-14 )
    assert np.allclose( Y5a.blocks[1].toarray(), y2.toarray(), rtol=1e-14, atol=1e-14 )

    assert np.allclose( Yt.blocks[0].toarray(), y1t.toarray(), rtol=1e-14, atol=1e-14 )
    assert np.allclose( Yt.blocks[1].toarray(), y2t.toarray(), rtol=1e-14, atol=1e-14 )
#===============================================================================
@pytest.mark.parametrize( 'dtype', [float, complex] )
@pytest.mark.parametrize( 'n1', [8, 16] )
@pytest.mark.parametrize( 'n2', [8, 12] )
@pytest.mark.parametrize( 'p1', [1, 2] )
@pytest.mark.parametrize( 'p2', [1, 3] )
@pytest.mark.parametrize( 'P1', [True, False] )
@pytest.mark.parametrize( 'P2', [True] )
=======
>>>>>>> 4c53ac34

def test_block_2d_array_to_psydac_1( dtype, n1, n2, p1, p2, P1, P2 ):
    #Define a factor for the data
    if dtype==complex:
        factor=1j
    else:
        factor=1
    # set seed for reproducibility
    seed(n1*n2*p1*p2)

    D = DomainDecomposition([n1,n2], periods=[P1,P2])

    # Partition the points
    npts = [n1,n2]
    global_starts, global_ends = compute_global_starts_ends(D, npts)

    cart = CartDecomposition(D, npts, global_starts, global_ends, pads=[p1,p2], shifts=[1,1])

    # Create vector spaces, and stencil vectors
    V1 = StencilVectorSpace( cart ,dtype=dtype)
    V2 = StencilVectorSpace( cart ,dtype=dtype)

    W = BlockVectorSpace(V1, V2)

    x = BlockVector(W)

    # Fill in vector with random values, then update ghost regions
    for i1 in range(n1):
        for i2 in range(n2):
            x[0][i1,i2] = 2.0*factor*random() + 1.0
            x[1][i1,i2] = 5.0*factor*random() - 1.0
    x.update_ghost_regions()

    xa = x.toarray()
    v  = array_to_psydac(xa, W)

    assert np.allclose( xa , v.toarray() )
#===============================================================================
@pytest.mark.parametrize( 'dtype', [float, complex] )
@pytest.mark.parametrize( 'n1', [8, 16] )
@pytest.mark.parametrize( 'n2', [8, 12] )
@pytest.mark.parametrize( 'p1', [1, 2] )
@pytest.mark.parametrize( 'p2', [3] )
@pytest.mark.parametrize( 'P1', [True, False] )
@pytest.mark.parametrize( 'P2', [True] )

def test_block_2d_array_to_psydac_2( dtype, n1, n2, p1, p2, P1, P2 ):
    # Define a factor for the data
    if dtype == complex:
        factor = 1j
    else:
        factor = 1
    # set seed for reproducibility
    seed(n1*n2*p1*p2)

    D = DomainDecomposition([n1,n2], periods=[P1,P2])

    # Partition the points
    npts = [n1,n2]
    global_starts, global_ends = compute_global_starts_ends(D, npts)

    cart = CartDecomposition(D, npts, global_starts, global_ends, pads=[p1,p2], shifts=[1,1])

    # Create vector spaces, and stencil vectors
    V1 = StencilVectorSpace( cart ,dtype=dtype)
    V2 = StencilVectorSpace( cart ,dtype=dtype)

    W = BlockVectorSpace(V1, V2)
    W = BlockVectorSpace(W, W)

    x = BlockVector(W)

    # Fill in vector with random values, then update ghost regions
    for i1 in range(n1):
        for i2 in range(n2):
            x[0][0][i1,i2] = 2.0*factor*random() + 1.0
            x[0][1][i1,i2] = 5.0*factor*random() - 1.0
            x[1][0][i1,i2] = 2.0*factor*random() + 1.0
            x[1][1][i1,i2] = 5.0*factor*random() - 1.0
    x.update_ghost_regions()

    xa = x.toarray()
    v  = array_to_psydac(xa, W)

    assert np.allclose( xa , v.toarray() )
#===============================================================================
@pytest.mark.parametrize( 'dtype', [float, complex] )
@pytest.mark.parametrize( 'n1', [8, 16] )
@pytest.mark.parametrize( 'n2', [8, 32] )
@pytest.mark.parametrize( 'p1', [1, 3] )
@pytest.mark.parametrize( 'p2', [2] )
@pytest.mark.parametrize( 'P1', [True, False] )
@pytest.mark.parametrize( 'P2', [True] )
@pytest.mark.parametrize( 'backend', [None, PSYDAC_BACKEND_GPYCCEL] )

def test_block_linear_operator_dot_backend( dtype, n1, n2, p1, p2, P1, P2, backend ):
    # Define a factor for the data
    if dtype == complex:
        factor = 1j
    else:
        factor = 1

    D = DomainDecomposition([n1,n2], periods=[P1,P2])

    # Partition the points
    npts = [n1,n2]
    global_starts, global_ends = compute_global_starts_ends(D, npts)

    cart = CartDecomposition(D, npts, global_starts, global_ends, pads=[p1,p2], shifts=[1,1])

    # Create vector space, stencil matrix, and stencil vector
    V = StencilVectorSpace( cart, dtype=dtype )

    M1 = StencilMatrix( V, V , backend=backend)
    M2 = StencilMatrix( V, V , backend=backend)
    M3 = StencilMatrix( V, V , backend=backend)
    M4 = StencilMatrix( V, V , backend=backend)
    x1 = StencilVector( V )
    x2 = StencilVector( V )

    s1,s2 = V.starts
    e1,e2 = V.ends

    # Fill in stencil matrix values based on diagonal index (periodic!)
    for k1 in range(-p1,p1+1):
        for k2 in range(-p2,p2+1):
            M1[:,:,k1,k2] = factor*k1+k2+10.
            M2[:,:,k1,k2] = factor*2.*k1+k2
            M3[:,:,k1,k2] = factor*5*k1+k2
            M4[:,:,k1,k2] = factor*10*k1+k2

    # If any dimension is not periodic, set corresponding periodic corners to zero
    M1.remove_spurious_entries()
    M2.remove_spurious_entries()
    M3.remove_spurious_entries()
    M4.remove_spurious_entries()

    # Fill in vector with random values, then update ghost regions
    for i1 in range(s1,e1+1):
        for i2 in range(s2,e2+1):
            x1[i1,i2] = 2.0*factor * i1 + i2
            x2[i1,i2] = 5.0*factor * i2 - i1
    x1.update_ghost_regions()
    x2.update_ghost_regions()

    # Create and Fill Block objects
    W = BlockVectorSpace(V, V)
    L = BlockLinearOperator( W, W )
    L[0,0] = M1
    L[0,1] = M2
    L[1,0] = M3
    L[1,1] = M4

    L.set_backend(PSYDAC_BACKEND_GPYCCEL)

    X = BlockVector(W)
    X[0] = x1
    X[1] = x2

    # Compute Block-vector product
    Y = L.dot(X)

    # Compute matrix-vector products for each block
    y1 = M1.dot(x1) + M2.dot(x2)
    y2 = M3.dot(x1) + M4.dot(x2)

    # Check data in 1D array
    assert np.allclose( Y.blocks[0].toarray(), y1.toarray(), rtol=1e-13, atol=1e-13 )
    assert np.allclose( Y.blocks[1].toarray(), y2.toarray(), rtol=1e-13, atol=1e-13 )
#===============================================================================
# PARALLEL TESTS
#===============================================================================
@pytest.mark.parametrize( 'dtype', [float, complex] )
@pytest.mark.parametrize( 'n1', [8, 16] )
@pytest.mark.parametrize( 'n2', [8, 32] )
@pytest.mark.parametrize( 'p1', [1, 3] )
@pytest.mark.parametrize( 'p2', [2] )
@pytest.mark.parametrize( 'P1', [True, False] )
@pytest.mark.parametrize( 'P2', [True] )
@pytest.mark.parallel

def test_block_linear_operator_parallel_dot( dtype, n1, n2, p1, p2, P1, P2 ):
    # Define a factor for the data
    if dtype == complex:
        factor = 1j
    else:
        factor = 1

    # set seed for reproducibility
    seed(n1*n2*p1*p2)

    from mpi4py       import MPI

    comm = MPI.COMM_WORLD
    D = DomainDecomposition([n1,n2], periods=[P1,P2], comm=comm)

    # Partition the points
    npts = [n1,n2]
    global_starts, global_ends = compute_global_starts_ends(D, npts)

    cart = CartDecomposition(D, npts, global_starts, global_ends, pads=[p1,p2], shifts=[1,1])

    # Create vector space, stencil matrix, and stencil vector
    V = StencilVectorSpace( cart, dtype=dtype )
    M1 = StencilMatrix( V, V )
    M2 = StencilMatrix( V, V )
    M3 = StencilMatrix( V, V )
    M4 = StencilMatrix( V, V )
    x1 = StencilVector( V )
    x2 = StencilVector( V )

    s1,s2 = V.starts
    e1,e2 = V.ends

    # Fill in stencil matrix values based on diagonal index (periodic!)
    for k1 in range(-p1,p1+1):
        for k2 in range(-p2,p2+1):
            M1[:,:,k1,k2] = factor*k1+k2+10.
            M2[:,:,k1,k2] = factor*2.*k1+k2
            M3[:,:,k1,k2] = factor*5*k1+k2
            M4[:,:,k1,k2] = factor*10*k1+k2

    # If any dimension is not periodic, set corresponding periodic corners to zero
    M1.remove_spurious_entries()
    M2.remove_spurious_entries()
    M3.remove_spurious_entries()
    M4.remove_spurious_entries()

    # Fill in vector with random values, then update ghost regions
    for i1 in range(s1,e1+1):
        for i2 in range(s2,e2+1):
            x1[i1,i2] = 2.0*factor*random() + 1.0
            x2[i1,i2] = 5.0*factor*random() - 1.0
    x1.update_ghost_regions()
    x2.update_ghost_regions()

    # Create and Fill Block objects
    W = BlockVectorSpace(V, V)
    L = BlockLinearOperator( W, W )
    L[0,0] = M1
    L[0,1] = M2
    L[1,0] = M3
    L[1,1] = M4

    X = BlockVector(W)
    X[0] = x1
    X[1] = x2

    # Compute Block-vector product
    Y = L.dot(X)

    # Compute matrix-vector products for each block
    y1 = M1.dot(x1) + M2.dot(x2)
    y2 = M3.dot(x1) + M4.dot(x2)

    # Check data in 1D array
    assert np.allclose( Y.blocks[0].toarray(), y1.toarray(), rtol=1e-14, atol=1e-14 )
    assert np.allclose( Y.blocks[1].toarray(), y2.toarray(), rtol=1e-14, atol=1e-14 )
#===============================================================================
@pytest.mark.parametrize( 'dtype', [float, complex] )
<<<<<<< HEAD
@pytest.mark.parametrize( 'n1', [8,16] )
@pytest.mark.parametrize( 'n2', [8,32] )
@pytest.mark.parametrize( 'p1', [1,3] )
@pytest.mark.parametrize( 'p2', [2] )
@pytest.mark.parametrize( 'P1', [True, False] )
@pytest.mark.parametrize( 'P2', [True] )
@pytest.mark.parallel
def test_block_diagonal_solver_parallel_dot( dtype, n1, n2, p1, p2, P1, P2  ):
    # Define a factor for the data
    if dtype == complex:
        factor = 1j
    else:
        factor = 1
    # set seed for reproducibility
    seed(n1*n2*p1*p2)

    from mpi4py       import MPI
    comm = MPI.COMM_WORLD
    D = DomainDecomposition([n1,n2], periods=[P1,P2], comm=comm)

    # Partition the points
    npts = [n1,n2]
    global_starts, global_ends = compute_global_starts_ends(D, npts)

    cart = CartDecomposition(D, npts, global_starts, global_ends, pads=[p1,p2], shifts=[1,1])

    # Create vector spaces, stencil matrices, and stencil vectors
    V = StencilVectorSpace( cart, dtype=dtype )

    s1,s2 = V.starts
    e1,e2 = V.ends

    # Fill in stencil matrices based on diagonal index
    m11 = np.zeros((n1, n1),dtype=dtype)
    m12 = np.zeros((n2, n2),dtype=dtype)
    for j in range(n1):
        for i in range(-p1,p1+1):
            m11[j, max(0, min(n1-1, j+i))] = 10*factor*j+i
    for j in range(n2):
        for i in range(-p2,p2+1):
            m12[j, max(0, min(n2-1, j+i))] = 20*factor*j+5*i+2.
    
    m21 = np.zeros((n1, n1),dtype=dtype)
    m22 = np.zeros((n2, n2),dtype=dtype)
    for j in range(n1):
        for i in range(-p1,p1+1):
            m21[j, max(0, min(n1-1, j+i))] = 10*factor*j**2+i**3
    for j in range(n2):
        for i in range(-p2,p2+1):
            m22[j, max(0, min(n2-1, j+i))] = 20*factor*j**2+i**3+2.
    
    M11 = SparseSolver( spa.csc_matrix(m11) )
    M12 = SparseSolver( spa.csc_matrix(m12) )
    M21 = SparseSolver( spa.csc_matrix(m21) )
    M22 = SparseSolver( spa.csc_matrix(m22) )
    M1 = KroneckerLinearSolver(V, V, [M11,M12])
    M2 = KroneckerLinearSolver(V, V, [M21,M22])
    x1 = StencilVector( V )
    x2 = StencilVector( V )

    W = BlockVectorSpace(V, V)

    # Fill in vector with random values, then update ghost regions
    for i1 in range(s1,e1+1):
        for i2 in range(s2,e2+1):
            x1[i1,i2] = 2.0*factor*random() - 1.0
            x2[i1,i2] = 5.0*factor*random() - 1.0
    x1.update_ghost_regions()
    x2.update_ghost_regions()

    # Construct a BlockVector object containing x1 and x2
    #     |x1|
    # X = |  |
    #     |x2|

    X = BlockVector(W)
    X[0] = x1
    X[1] = x2

    # Construct a BlockDiagonalSolver object containing M1, M2 using 3 ways
    #     |M1  0 |
    # L = |      |
    #     |0   M2|

    dict_blocks = {0:M1, 1:M2}
    list_blocks = [M1, M2]

    L1 = BlockDiagonalSolver( W, blocks=dict_blocks )
    L2 = BlockDiagonalSolver( W, blocks=list_blocks )

    L3 = BlockDiagonalSolver( W )

    # Test for not allowing undefinedness
    errresult = False
    try:
        L3.solve(X)
    except NotImplementedError:
        errresult = True
    assert errresult

    L3[0] = M1
    L3[1] = M2

    # Compute BlockDiagonalSolver product
    Y1 = L1.solve(X)
    Y2 = L2.solve(X)
    Y3 = L3.solve(X)

    # Transposed
    Yt = L1.solve(X, transposed=True)

    # Test other in/out methods
    Y4a = W.zeros()
    Y4b = L1.solve(X, out=Y4a)
    assert Y4b is Y4a

    Y5a = W.zeros()
    Y5a[0] = x1.copy()
    Y5a[1] = x2.copy()
    Y5b = L1.solve(Y5a, out=Y5a)
    assert Y5b is Y5a

    # Solve linear equations for each block
    y1 = M1.solve(x1)
    y2 = M2.solve(x2)

    y1t = M1.solve(x1, transposed=True)
    y2t = M2.solve(x2, transposed=True)

    # Check data in 1D array
    assert np.allclose( Y1.blocks[0].toarray(), y1.toarray(), rtol=1e-14, atol=1e-14 )
    assert np.allclose( Y1.blocks[1].toarray(), y2.toarray(), rtol=1e-14, atol=1e-14 )

    assert np.allclose( Y2.blocks[0].toarray(), y1.toarray(), rtol=1e-14, atol=1e-14 )
    assert np.allclose( Y2.blocks[1].toarray(), y2.toarray(), rtol=1e-14, atol=1e-14 )

    assert np.allclose( Y3.blocks[0].toarray(), y1.toarray(), rtol=1e-14, atol=1e-14 )
    assert np.allclose( Y3.blocks[1].toarray(), y2.toarray(), rtol=1e-14, atol=1e-14 )

    assert np.allclose( Y4a.blocks[0].toarray(), y1.toarray(), rtol=1e-14, atol=1e-14 )
    assert np.allclose( Y4a.blocks[1].toarray(), y2.toarray(), rtol=1e-14, atol=1e-14 )

    assert np.allclose( Y5a.blocks[0].toarray(), y1.toarray(), rtol=1e-14, atol=1e-14 )
    assert np.allclose( Y5a.blocks[1].toarray(), y2.toarray(), rtol=1e-14, atol=1e-14 )

    assert np.allclose( Yt.blocks[0].toarray(), y1t.toarray(), rtol=1e-14, atol=1e-14 )
    assert np.allclose( Yt.blocks[1].toarray(), y2t.toarray(), rtol=1e-14, atol=1e-14 )
#===============================================================================
@pytest.mark.parametrize( 'dtype', [float, complex] )
=======
>>>>>>> 4c53ac34
@pytest.mark.parametrize( 'n1', [8, 16] )
@pytest.mark.parametrize( 'n2', [8, 32] )
@pytest.mark.parametrize( 'p1', [1, 3] )
@pytest.mark.parametrize( 'p2', [2] )
@pytest.mark.parametrize( 'P1', [True, False] )
@pytest.mark.parametrize( 'P2', [True] )
@pytest.mark.parallel

def test_block_matrix_operator_parallel_dot_backend( dtype, n1, n2, p1, p2, P1, P2 ):
    # Define a factor for the data
    if dtype == complex:
        factor = 1j
    else:
        factor = 1
    # set seed for reproducibility

    from mpi4py       import MPI

    comm = MPI.COMM_WORLD
    D = DomainDecomposition([n1,n2], periods=[P1,P2], comm=comm)

    # Partition the points
    npts = [n1,n2]
    global_starts, global_ends = compute_global_starts_ends(D, npts)

    cart = CartDecomposition(D, npts, global_starts, global_ends, pads=[p1,p2], shifts=[1,1])

    # Create vector space, stencil matrix, and stencil vector
    V = StencilVectorSpace( cart, dtype=dtype)
    M1 = StencilMatrix( V, V , backend=PSYDAC_BACKEND_GPYCCEL)
    M2 = StencilMatrix( V, V , backend=PSYDAC_BACKEND_GPYCCEL)
    M3 = StencilMatrix( V, V , backend=PSYDAC_BACKEND_GPYCCEL)
    M4 = StencilMatrix( V, V , backend=PSYDAC_BACKEND_GPYCCEL)
    x1 = StencilVector( V )
    x2 = StencilVector( V )

    s1,s2 = V.starts
    e1,e2 = V.ends

    # Fill in stencil matrix values based on diagonal index (periodic!)
    for k1 in range(-p1,p1+1):
        for k2 in range(-p2,p2+1):
            M1[:,:,k1,k2] = k1*factor+k2+10.
            M2[:,:,k1,k2] = 2.*factor*k1+k2
            M3[:,:,k1,k2] = 5*factor*k1+k2
            M4[:,:,k1,k2] = 10*factor*k1+k2

    # If any dimension is not periodic, set corresponding periodic corners to zero
    M1.remove_spurious_entries()
    M2.remove_spurious_entries()
    M3.remove_spurious_entries()
    M4.remove_spurious_entries()

    # Fill in vector with random values, then update ghost regions
    for i1 in range(s1,e1+1):
        for i2 in range(s2,e2+1):
            x1[i1,i2] = 2.0*factor*random() + 1.0
            x2[i1,i2] = 5.0*factor*random() - 1.0
    x1.update_ghost_regions()
    x2.update_ghost_regions()

    # Create and Fill Block objects
    W = BlockVectorSpace(V, V)
    L = BlockLinearOperator( W, W )
    L[0,0] = M1
    L[0,1] = M2
    L[1,0] = M3
    L[1,1] = M4

    L.set_backend(PSYDAC_BACKEND_GPYCCEL)

    X = BlockVector(W)
    X[0] = x1
    X[1] = x2

    # Compute Block-vector product
    Y = L.dot(X)

    # Compute matrix-vector products for each block
    y1 = M1.dot(x1) + M2.dot(x2)
    y2 = M3.dot(x1) + M4.dot(x2)

    #Test axpy method in parallel
    z3 = X + 5 * factor * Y
    X.mul_iadd(5 * factor, Y)

    # Test exact value and symetry of the scalar product
    assert np.allclose(X[0]._data, z3[0]._data)

    # Check data in 1D array
    assert np.allclose( Y.blocks[0].toarray(), y1.toarray(), rtol=1e-13, atol=1e-13 )
    assert np.allclose( Y.blocks[1].toarray(), y2.toarray(), rtol=1e-13, atol=1e-13 )

#===============================================================================
# SCRIPT FUNCTIONALITY
#===============================================================================
if __name__ == "__main__":
    import sys
    pytest.main( sys.argv )<|MERGE_RESOLUTION|>--- conflicted
+++ resolved
@@ -192,117 +192,6 @@
     assert np.array_equal( coo1.data, coo3.data )
 #===============================================================================
 @pytest.mark.parametrize( 'dtype', [float, complex] )
-<<<<<<< HEAD
-@pytest.mark.parametrize( 'n1', [8, 16] )
-@pytest.mark.parametrize( 'n2', [8, 12] )
-@pytest.mark.parametrize( 'p1', [1, 2] )
-@pytest.mark.parametrize( 'p2', [1, 3] )
-@pytest.mark.parametrize( 'P1', [True, False] )
-@pytest.mark.parametrize( 'P2', [True] )
-def test_2D_block_diagonal_solver_serial_init( dtype, n1, n2, p1, p2, P1, P2  ):
-    # set seed for reproducibility
-    seed(n1*n2*p1*p2)
-
-    D = DomainDecomposition([n1,n2], periods=[P1,P2])
-
-    # Partition the points
-    npts = [n1,n2]
-    global_starts, global_ends = compute_global_starts_ends(D, npts)
-
-    cart = CartDecomposition(D, npts, global_starts, global_ends, pads=[p1,p2], shifts=[1,1])
-
-    # Create vector spaces, stencil matrices, and stencil vectors
-    V = StencilVectorSpace( cart, dtype=dtype)
-
-    # Fill in stencil matrices based on diagonal index
-    if dtype==complex:
-        f1=lambda k1,k2: 10j*k1+k2
-    else:
-        f1=lambda k1,k2: 10*k1+k2
-
-    m11 = np.zeros((n1, n1), dtype=dtype)
-    m12 = np.zeros((n2, n2), dtype=dtype)
-    for j in range(n1):
-        for i in range(-p1,p1+1):
-            m11[j, max(0, min(n1-1, j+i))] = f1(j,i)
-    for j in range(n2):
-        for i in range(-p2,p2+1):
-            m12[j, max(0, min(n2-1, j+i))] = f1(j,5*i)+2.
-
-
-    if dtype==complex:
-        f2=lambda k1,k2: 10j*k1**2+k2**3
-    else:
-        f2=lambda k1,k2: 10*k1**2+k2**3
-
-    m21 = np.zeros((n1, n1), dtype=dtype)
-    m22 = np.zeros((n2, n2), dtype=dtype)
-
-    for j in range(n1):
-        for i in range(-p1,p1+1):
-            m21[j, max(0, min(n1-1, j+i))] = f2(j,i)
-    for j in range(n2):
-        for i in range(-p2,p2+1):
-            m22[j, max(0, min(n2-1, j+i))] = f2(j,2*i)+2.
-
-    M11 = SparseSolver( spa.csc_matrix(m11) )
-    M12 = SparseSolver( spa.csc_matrix(m12) )
-    M21 = SparseSolver( spa.csc_matrix(m21) )
-    M22 = SparseSolver( spa.csc_matrix(m22) )
-    M1 = KroneckerLinearSolver(V, V, [M11,M12])
-    M2 = KroneckerLinearSolver(V, V, [M21,M22])
-    x1 = StencilVector( V )
-    x2 = StencilVector( V )
-
-    W = BlockVectorSpace(V, V)
-
-    # Fill in vector with random values, then update ghost regions
-    for i1 in range(n1):
-        for i2 in range(n2):
-            x1[i1,i2] = 2.0*random() - 1.0
-            x2[i1,i2] = 5.0*random() - 1.0
-    x1.update_ghost_regions()
-    x2.update_ghost_regions()
-
-    # Construct a BlockVector object containing x1 and x2
-    #     |x1|
-    # X = |  |
-    #     |x2|
-
-    X = BlockVector(W)
-    X[0] = x1
-    X[1] = x2
-
-    # Construct a BlockDiagonalSolver object containing M1, M2 using 3 ways
-    #     |M1  0 |
-    # L = |      |
-    #     |0   M2|
-
-    dict_blocks = {0:M1, 1:M2}
-    list_blocks = [M1, M2]
-
-    L1 = BlockDiagonalSolver( W, blocks=dict_blocks )
-    L2 = BlockDiagonalSolver( W, blocks=list_blocks )
-
-    L3 = BlockDiagonalSolver( W )
-
-    # Test for not allowing undefinedness
-    errresult = False
-    try:
-        L3.solve(X)
-    except NotImplementedError:
-        errresult = True
-    assert errresult
-
-    L3[0] = M1
-    L3[1] = M2
-    assert L3.space == W
-    assert L3.blocks == (M1, M2)
-    assert L3.n_blocks == 2
-#===============================================================================
-@pytest.mark.parametrize( 'dtype', [float, complex] )
-=======
->>>>>>> 4c53ac34
 @pytest.mark.parametrize( 'ndim', [1, 2, 3] )
 @pytest.mark.parametrize( 'p', [1, 2] )
 @pytest.mark.parametrize( 'P1', [True, False] )
@@ -790,158 +679,6 @@
 @pytest.mark.parametrize( 'p2', [1, 3] )
 @pytest.mark.parametrize( 'P1', [True, False] )
 @pytest.mark.parametrize( 'P2', [True] )
-<<<<<<< HEAD
-def test_block_diagonal_solver_serial_dot( dtype, n1, n2, p1, p2, P1, P2 ):
-    # set seed for reproducibility
-    seed(n1*n2*p1*p2)
-
-    D = DomainDecomposition([n1,n2], periods=[P1,P2])
-
-    # Partition the points
-    npts = [n1,n2]
-    global_starts, global_ends = compute_global_starts_ends(D, npts)
-
-    cart = CartDecomposition(D, npts, global_starts, global_ends, pads=[p1,p2], shifts=[1,1])
-
-    # Create vector spaces, stencil matrices, and stencil vectors
-    V = StencilVectorSpace( cart, dtype=dtype)
-
-    # Fill in stencil matrices based on diagonal index
-    if dtype==complex:
-        f1=lambda k1,k2: 10j*k1+k2
-    else:
-        f1=lambda k1,k2: 10*k1+k2
-
-    m11 = np.zeros((n1, n1), dtype=dtype)
-    m12 = np.zeros((n2, n2), dtype=dtype)
-    for j in range(n1):
-        for i in range(-p1,p1+1):
-            m11[j, max(0, min(n1-1, j+i))] = f1(j,i)
-    for j in range(n2):
-        for i in range(-p2,p2+1):
-            m12[j, max(0, min(n2-1, j+i))] = f1(j,5*i)+2.
-
-
-    if dtype==complex:
-        f2=lambda k1,k2: 10j*k1**2+k2**3
-    else:
-        f2=lambda k1,k2: 10*k1**2+k2**3
-
-    m21 = np.zeros((n1, n1), dtype=dtype)
-    m22 = np.zeros((n2, n2), dtype=dtype)
-    for j in range(n1):
-        for i in range(-p1,p1+1):
-            m21[j, max(0, min(n1-1, j+i))] = f2(j,i)
-    for j in range(n2):
-        for i in range(-p2,p2+1):
-            m22[j, max(0, min(n2-1, j+i))] = f2(j,2*i)+2.
-    
-    M11 = SparseSolver( spa.csc_matrix(m11) )
-    M12 = SparseSolver( spa.csc_matrix(m12) )
-    M21 = SparseSolver( spa.csc_matrix(m21) )
-    M22 = SparseSolver( spa.csc_matrix(m22) )
-    M1 = KroneckerLinearSolver(V, V, [M11,M12])
-    M2 = KroneckerLinearSolver(V, V, [M21,M22])
-    x1 = StencilVector( V )
-    x2 = StencilVector( V )
-
-    W = BlockVectorSpace(V, V)
-
-    # Fill in vector with random values, then update ghost regions
-    for i1 in range(n1):
-        for i2 in range(n2):
-            x1[i1,i2] = 2.0*random() - 1.0
-            x2[i1,i2] = 5.0*random() - 1.0
-    x1.update_ghost_regions()
-    x2.update_ghost_regions()
-
-    # Construct a BlockVector object containing x1 and x2
-    #     |x1|
-    # X = |  |
-    #     |x2|
-
-    X = BlockVector(W)
-    X[0] = x1
-    X[1] = x2
-
-    # Construct a BlockDiagonalSolver object containing M1, M2 using 3 ways
-    #     |M1  0 |
-    # L = |      |
-    #     |0   M2|
-
-    dict_blocks = {0:M1, 1:M2}
-    list_blocks = [M1, M2]
-
-    L1 = BlockDiagonalSolver( W, blocks=dict_blocks )
-    L2 = BlockDiagonalSolver( W, blocks=list_blocks )
-
-    L3 = BlockDiagonalSolver( W )
-
-    # Test for not allowing undefinedness
-    errresult = False
-    try:
-        L3.solve(X)
-    except NotImplementedError:
-        errresult = True
-    assert errresult
-
-    L3[0] = M1
-    L3[1] = M2
-
-    # Compute BlockDiagonalSolver product
-    Y1 = L1.solve(X)
-    Y2 = L2.solve(X)
-    Y3 = L3.solve(X)
-
-    # Transposed
-    Yt = L1.solve(X, transposed=True)
-
-    # Test other in/out methods
-    Y4a = W.zeros()
-    Y4b = L1.solve(X, out=Y4a)
-    assert Y4b is Y4a
-
-    Y5a = W.zeros()
-    Y5a[0] = x1.copy()
-    Y5a[1] = x2.copy()
-    Y5b = L1.solve(Y5a, out=Y5a)
-    assert Y5b is Y5a
-
-    # Solve linear equations for each block
-    y1 = M1.solve(x1)
-    y2 = M2.solve(x2)
-
-    y1t = M1.solve(x1, transposed=True)
-    y2t = M2.solve(x2, transposed=True)
-
-    # Check data in 1D array
-    assert np.allclose( Y1.blocks[0].toarray(), y1.toarray(), rtol=1e-14, atol=1e-14 )
-    assert np.allclose( Y1.blocks[1].toarray(), y2.toarray(), rtol=1e-14, atol=1e-14 )
-
-    assert np.allclose( Y2.blocks[0].toarray(), y1.toarray(), rtol=1e-14, atol=1e-14 )
-    assert np.allclose( Y2.blocks[1].toarray(), y2.toarray(), rtol=1e-14, atol=1e-14 )
-
-    assert np.allclose( Y3.blocks[0].toarray(), y1.toarray(), rtol=1e-14, atol=1e-14 )
-    assert np.allclose( Y3.blocks[1].toarray(), y2.toarray(), rtol=1e-14, atol=1e-14 )
-
-    assert np.allclose( Y4a.blocks[0].toarray(), y1.toarray(), rtol=1e-14, atol=1e-14 )
-    assert np.allclose( Y4a.blocks[1].toarray(), y2.toarray(), rtol=1e-14, atol=1e-14 )
-
-    assert np.allclose( Y5a.blocks[0].toarray(), y1.toarray(), rtol=1e-14, atol=1e-14 )
-    assert np.allclose( Y5a.blocks[1].toarray(), y2.toarray(), rtol=1e-14, atol=1e-14 )
-
-    assert np.allclose( Yt.blocks[0].toarray(), y1t.toarray(), rtol=1e-14, atol=1e-14 )
-    assert np.allclose( Yt.blocks[1].toarray(), y2t.toarray(), rtol=1e-14, atol=1e-14 )
-#===============================================================================
-@pytest.mark.parametrize( 'dtype', [float, complex] )
-@pytest.mark.parametrize( 'n1', [8, 16] )
-@pytest.mark.parametrize( 'n2', [8, 12] )
-@pytest.mark.parametrize( 'p1', [1, 2] )
-@pytest.mark.parametrize( 'p2', [1, 3] )
-@pytest.mark.parametrize( 'P1', [True, False] )
-@pytest.mark.parametrize( 'P2', [True] )
-=======
->>>>>>> 4c53ac34
 
 def test_block_2d_array_to_psydac_1( dtype, n1, n2, p1, p2, P1, P2 ):
     #Define a factor for the data
@@ -1202,158 +939,6 @@
     assert np.allclose( Y.blocks[1].toarray(), y2.toarray(), rtol=1e-14, atol=1e-14 )
 #===============================================================================
 @pytest.mark.parametrize( 'dtype', [float, complex] )
-<<<<<<< HEAD
-@pytest.mark.parametrize( 'n1', [8,16] )
-@pytest.mark.parametrize( 'n2', [8,32] )
-@pytest.mark.parametrize( 'p1', [1,3] )
-@pytest.mark.parametrize( 'p2', [2] )
-@pytest.mark.parametrize( 'P1', [True, False] )
-@pytest.mark.parametrize( 'P2', [True] )
-@pytest.mark.parallel
-def test_block_diagonal_solver_parallel_dot( dtype, n1, n2, p1, p2, P1, P2  ):
-    # Define a factor for the data
-    if dtype == complex:
-        factor = 1j
-    else:
-        factor = 1
-    # set seed for reproducibility
-    seed(n1*n2*p1*p2)
-
-    from mpi4py       import MPI
-    comm = MPI.COMM_WORLD
-    D = DomainDecomposition([n1,n2], periods=[P1,P2], comm=comm)
-
-    # Partition the points
-    npts = [n1,n2]
-    global_starts, global_ends = compute_global_starts_ends(D, npts)
-
-    cart = CartDecomposition(D, npts, global_starts, global_ends, pads=[p1,p2], shifts=[1,1])
-
-    # Create vector spaces, stencil matrices, and stencil vectors
-    V = StencilVectorSpace( cart, dtype=dtype )
-
-    s1,s2 = V.starts
-    e1,e2 = V.ends
-
-    # Fill in stencil matrices based on diagonal index
-    m11 = np.zeros((n1, n1),dtype=dtype)
-    m12 = np.zeros((n2, n2),dtype=dtype)
-    for j in range(n1):
-        for i in range(-p1,p1+1):
-            m11[j, max(0, min(n1-1, j+i))] = 10*factor*j+i
-    for j in range(n2):
-        for i in range(-p2,p2+1):
-            m12[j, max(0, min(n2-1, j+i))] = 20*factor*j+5*i+2.
-    
-    m21 = np.zeros((n1, n1),dtype=dtype)
-    m22 = np.zeros((n2, n2),dtype=dtype)
-    for j in range(n1):
-        for i in range(-p1,p1+1):
-            m21[j, max(0, min(n1-1, j+i))] = 10*factor*j**2+i**3
-    for j in range(n2):
-        for i in range(-p2,p2+1):
-            m22[j, max(0, min(n2-1, j+i))] = 20*factor*j**2+i**3+2.
-    
-    M11 = SparseSolver( spa.csc_matrix(m11) )
-    M12 = SparseSolver( spa.csc_matrix(m12) )
-    M21 = SparseSolver( spa.csc_matrix(m21) )
-    M22 = SparseSolver( spa.csc_matrix(m22) )
-    M1 = KroneckerLinearSolver(V, V, [M11,M12])
-    M2 = KroneckerLinearSolver(V, V, [M21,M22])
-    x1 = StencilVector( V )
-    x2 = StencilVector( V )
-
-    W = BlockVectorSpace(V, V)
-
-    # Fill in vector with random values, then update ghost regions
-    for i1 in range(s1,e1+1):
-        for i2 in range(s2,e2+1):
-            x1[i1,i2] = 2.0*factor*random() - 1.0
-            x2[i1,i2] = 5.0*factor*random() - 1.0
-    x1.update_ghost_regions()
-    x2.update_ghost_regions()
-
-    # Construct a BlockVector object containing x1 and x2
-    #     |x1|
-    # X = |  |
-    #     |x2|
-
-    X = BlockVector(W)
-    X[0] = x1
-    X[1] = x2
-
-    # Construct a BlockDiagonalSolver object containing M1, M2 using 3 ways
-    #     |M1  0 |
-    # L = |      |
-    #     |0   M2|
-
-    dict_blocks = {0:M1, 1:M2}
-    list_blocks = [M1, M2]
-
-    L1 = BlockDiagonalSolver( W, blocks=dict_blocks )
-    L2 = BlockDiagonalSolver( W, blocks=list_blocks )
-
-    L3 = BlockDiagonalSolver( W )
-
-    # Test for not allowing undefinedness
-    errresult = False
-    try:
-        L3.solve(X)
-    except NotImplementedError:
-        errresult = True
-    assert errresult
-
-    L3[0] = M1
-    L3[1] = M2
-
-    # Compute BlockDiagonalSolver product
-    Y1 = L1.solve(X)
-    Y2 = L2.solve(X)
-    Y3 = L3.solve(X)
-
-    # Transposed
-    Yt = L1.solve(X, transposed=True)
-
-    # Test other in/out methods
-    Y4a = W.zeros()
-    Y4b = L1.solve(X, out=Y4a)
-    assert Y4b is Y4a
-
-    Y5a = W.zeros()
-    Y5a[0] = x1.copy()
-    Y5a[1] = x2.copy()
-    Y5b = L1.solve(Y5a, out=Y5a)
-    assert Y5b is Y5a
-
-    # Solve linear equations for each block
-    y1 = M1.solve(x1)
-    y2 = M2.solve(x2)
-
-    y1t = M1.solve(x1, transposed=True)
-    y2t = M2.solve(x2, transposed=True)
-
-    # Check data in 1D array
-    assert np.allclose( Y1.blocks[0].toarray(), y1.toarray(), rtol=1e-14, atol=1e-14 )
-    assert np.allclose( Y1.blocks[1].toarray(), y2.toarray(), rtol=1e-14, atol=1e-14 )
-
-    assert np.allclose( Y2.blocks[0].toarray(), y1.toarray(), rtol=1e-14, atol=1e-14 )
-    assert np.allclose( Y2.blocks[1].toarray(), y2.toarray(), rtol=1e-14, atol=1e-14 )
-
-    assert np.allclose( Y3.blocks[0].toarray(), y1.toarray(), rtol=1e-14, atol=1e-14 )
-    assert np.allclose( Y3.blocks[1].toarray(), y2.toarray(), rtol=1e-14, atol=1e-14 )
-
-    assert np.allclose( Y4a.blocks[0].toarray(), y1.toarray(), rtol=1e-14, atol=1e-14 )
-    assert np.allclose( Y4a.blocks[1].toarray(), y2.toarray(), rtol=1e-14, atol=1e-14 )
-
-    assert np.allclose( Y5a.blocks[0].toarray(), y1.toarray(), rtol=1e-14, atol=1e-14 )
-    assert np.allclose( Y5a.blocks[1].toarray(), y2.toarray(), rtol=1e-14, atol=1e-14 )
-
-    assert np.allclose( Yt.blocks[0].toarray(), y1t.toarray(), rtol=1e-14, atol=1e-14 )
-    assert np.allclose( Yt.blocks[1].toarray(), y2t.toarray(), rtol=1e-14, atol=1e-14 )
-#===============================================================================
-@pytest.mark.parametrize( 'dtype', [float, complex] )
-=======
->>>>>>> 4c53ac34
 @pytest.mark.parametrize( 'n1', [8, 16] )
 @pytest.mark.parametrize( 'n2', [8, 32] )
 @pytest.mark.parametrize( 'p1', [1, 3] )
