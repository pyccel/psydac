--- conflicted
+++ resolved
@@ -45,7 +45,6 @@
         points (default: 1).
 
     """
-<<<<<<< HEAD
     def __init__( self, space, start, end, *, quad_order=None, nderiv=1 , pad=None, parent_start=None, parent_end=None):
 
         T            = space.knots           # knots sequence
@@ -54,19 +53,9 @@
         grid         = space.breaks          # breakpoints
         nc           = space.ncells          # number of cells in domain (nc=len(grid)-1)
         k            = quad_order or degree  # polynomial order for which the mass matrix is exact
-        pad          = pad or degree         # padding to add in the periodic case
+        pad          = pad or degree         # padding
         multiplicity = space.multiplicity    # multiplicity of the knots
-=======
-    def __init__( self, space, start, end, *, quad_order=None, nderiv=1 ):
-
-        T      = space.knots           # knots sequence
-        degree = space.degree          # spline degree
-        n      = space.nbasis          # total number of control points
-        grid   = space.breaks          # breakpoints
-        nc     = space.ncells          # number of cells in domain (nc=len(grid)-1)
-        k      = quad_order or degree  # polynomial order for which the mass matrix is exact
-        pad    = space.pads            # padding to add
->>>>>>> 6159544c
+
 
         # Gauss-legendre quadrature rule
         u, w = gauss_legendre( k )
@@ -110,8 +99,6 @@
         else:
             raise NotImplementedError('TODO')
 
-        # a) Periodic case only, left-most process in 1D domain
-<<<<<<< HEAD
         if pad==degree:
             current_glob_spans  = glob_spans
             current_start = start
@@ -126,8 +113,6 @@
             raise NotImplementedError('TODO')
 
         # a) Periodic case only, left-most process in 1D domain
-=======
->>>>>>> 6159544c
         if space.periodic:
             for k in range( nc ):
                 gk = current_glob_spans[k]
@@ -138,7 +123,6 @@
                     weights.append( glob_weights[k] )
                     indices.append( k )
                     ne += 1
-<<<<<<< HEAD
 
         m = multiplicity if multiplicity>1 else 0
         # b) All cases
@@ -147,13 +131,6 @@
             gs = glob_spans  [k]
             if current_start-m <= gk and gk-pad <= current_end:
                 if m>0 and pad-degree==1 and start>gs:continue
-=======
-        
-        # b) All cases
-        for k in range( nc ):
-            gk = current_glob_spans[k]
-            if start <= gk and gk-pad <= end:
->>>>>>> 6159544c
                 spans  .append( glob_spans  [k] )
                 basis  .append( glob_basis  [k] )
                 points .append( glob_points [k] )
@@ -184,11 +161,6 @@
             local_element_start = self._spans.searchsorted( degree + start )
             local_element_end   = self._spans.searchsorted( degree + end   )
         else:
-<<<<<<< HEAD
-
-            local_element_start = self._spans.searchsorted( degree if start == 0   else 1 + start)
-            local_element_end   = self._spans.searchsorted( end if end   == n-1 else 1 + end )
-=======
             if end+1 >= degree:
                 local_element_start = self._spans.searchsorted( degree if start == 0   else 1 + start)
                 local_element_end   = self._spans.searchsorted( end if end   == n-1 else 1 + end )
@@ -196,8 +168,6 @@
                 # in this edge case: no local elements for now
                 local_element_start = 1
                 local_element_end = 0
-                
->>>>>>> 6159544c
 
         # Local index of start/end elements of domain partitioning
         self._local_element_start = local_element_start
