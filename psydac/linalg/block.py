--- conflicted
+++ resolved
@@ -644,11 +644,8 @@
                 assert isinstance(out, Vector)
             else:
                 assert isinstance(out, BlockVector)
-<<<<<<< HEAD
-=======
 
             assert out.space is self.codomain
->>>>>>> 535717c6
             out *= 0.0
         else:
             out = self.codomain.zeros()
