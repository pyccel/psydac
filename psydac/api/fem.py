--- conflicted
+++ resolved
@@ -160,25 +160,11 @@
         self._spaces = args[1]
         # ...
 
-<<<<<<< HEAD
         if isinstance(kernel_expr, (tuple, list)):
             if len(kernel_expr) == 1:
                 kernel_expr = kernel_expr[0]
             else:
                 raise ValueError('> Expecting only one kernel')
-=======
-        kwargs['discrete_space']      = self.spaces
-        kwargs['mapping']             = self.spaces[0].symbolic_mapping
-        kwargs['is_rational_mapping'] = is_rational_mapping
-        kwargs['comm']                = domain_h.comm
-        space_quad_order = [qo - 1 for qo in get_quad_order(self.spaces[1])]
-        quad_order       = [qo + 1 for qo in kwargs.pop('quad_order', space_quad_order)]
-
-        # this doesn't work right now otherwise. TODO: fix this and remove this assertion
-        assert np.array_equal(quad_order, get_quad_order(self.spaces[1]))
-
-        BasicDiscrete.__init__(self, expr, kernel_expr, quad_order=quad_order, **kwargs)
->>>>>>> 85da3737
 
         self._kernel_expr = kernel_expr
         self._target = kernel_expr.target
@@ -211,12 +197,15 @@
             trial_ext = None
 
         #...
-
         kwargs['is_rational_mapping'] = is_rational_mapping
         kwargs['comm']                = domain_h.comm
         kwargs['discrete_space']      = (trial_space, test_space)
-        BasicDiscrete.__init__(self, expr, kernel_expr, **kwargs)
-
+        space_quad_order = [qo - 1 for qo in get_quad_order(self.spaces[1])]
+        quad_order       = [qo + 1 for qo in kwargs.pop('quad_order', space_quad_order)]
+
+        # this doesn't work right now otherwise. TODO: fix this and remove this assertion
+        assert np.array_equal(quad_order, get_quad_order(self.spaces[1]))
+        BasicDiscrete.__init__(self, expr, kernel_expr, quad_order=quad_order, **kwargs)
         #...
         grid              = QuadratureGrid( test_space, axis, test_ext )
         self._grid        = grid
@@ -482,26 +471,11 @@
 
         self._space  = args[1]
 
-<<<<<<< HEAD
         if isinstance(kernel_expr, (tuple, list)):
             if len(kernel_expr) == 1:
                 kernel_expr = kernel_expr[0]
             else:
                 raise ValueError('> Expecting only one kernel')
-=======
-        kwargs['discrete_space']      = self.space
-        kwargs['mapping']             = self.space.symbolic_mapping
-        kwargs['is_rational_mapping'] = is_rational_mapping
-        kwargs['comm']                = domain_h.comm
-
-        space_quad_order = [qo - 1 for qo in get_quad_order(self.space)]
-        quad_order       = [qo + 1 for qo in kwargs.pop('quad_order', space_quad_order)]
-
-        # this doesn't work right now otherwise. TODO: fix this and remove this assertion
-        assert np.array_equal(quad_order, get_quad_order(self.space))
-
-        BasicDiscrete.__init__(self, expr, kernel_expr, quad_order=quad_order, **kwargs)
->>>>>>> 85da3737
 
         # ...
         self._kernel_expr = kernel_expr
@@ -521,7 +495,14 @@
         kwargs['discrete_space']      = test_space
         kwargs['is_rational_mapping'] = is_rational_mapping
         kwargs['comm']                = domain_h.comm
-        BasicDiscrete.__init__(self, expr, kernel_expr, **kwargs)
+
+        space_quad_order = [qo - 1 for qo in get_quad_order(self.space)]
+        quad_order       = [qo + 1 for qo in kwargs.pop('quad_order', space_quad_order)]
+
+        # this doesn't work right now otherwise. TODO: fix this and remove this assertion
+        assert np.array_equal(quad_order, get_quad_order(self.space))
+
+        BasicDiscrete.__init__(self, expr, kernel_expr, quad_order=quad_order, **kwargs)
 
         if not isinstance(target, Boundary):
             ext  = None
@@ -736,26 +717,11 @@
 
         self._space = args[1]
 
-<<<<<<< HEAD
         if isinstance(kernel_expr, (tuple, list)):
             if len(kernel_expr) == 1:
                 kernel_expr = kernel_expr[0]
             else:
                 raise ValueError('> Expecting only one kernel')
-=======
-        kwargs['discrete_space']      = self.space
-        kwargs['mapping']             = self.space.symbolic_mapping
-        kwargs['is_rational_mapping'] = is_rational_mapping
-        kwargs['comm']                = domain_h.comm
-
-        space_quad_order = [qo - 1 for qo in get_quad_order(self.space)]
-        quad_order       = [qo + 1 for qo in kwargs.pop('quad_order', space_quad_order)]
-
-        # this doesn't work right now otherwise. TODO: fix this and remove this assertion
-        assert np.array_equal(quad_order, get_quad_order(self.space))
-
-        BasicDiscrete.__init__(self, expr, kernel_expr, quad_order=quad_order, **kwargs)
->>>>>>> 85da3737
 
         # ...
         self._kernel_expr = kernel_expr
@@ -787,7 +753,13 @@
         kwargs['is_rational_mapping'] = is_rational_mapping
         kwargs['comm']                = domain_h.comm
 
-        BasicDiscrete.__init__(self, expr, kernel_expr, **kwargs)
+        space_quad_order = [qo - 1 for qo in get_quad_order(self.space)]
+        quad_order       = [qo + 1 for qo in kwargs.pop('quad_order', space_quad_order)]
+
+        # this doesn't work right now otherwise. TODO: fix this and remove this assertion
+        assert np.array_equal(quad_order, get_quad_order(self.space))
+
+        BasicDiscrete.__init__(self, expr, kernel_expr,  quad_order=quad_order, **kwargs)
 
         # ...
         grid             = QuadratureGrid( self.space,  axis=axis, ext=ext)
