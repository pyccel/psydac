# coding: utf-8
#
# a Geometry class contains the list of patches and additional information about
# the topology i.e. connectivity, boundaries
# For the moment, it is used as a container, that can be loaded from a file
# (hdf5)
from itertools import product
from collections import abc
import numpy as np
import string
import random
import h5py
import yaml
import os
import string
import random


from mpi4py import MPI

from psydac.fem.splines        import SplineSpace
from psydac.fem.tensor         import TensorFemSpace
from psydac.fem.partitioning   import create_cart, construct_connectivity, construct_interface_spaces
from psydac.mapping.discrete   import SplineMapping, NurbsMapping
from psydac.linalg.block       import BlockVectorSpace, BlockVector
from psydac.ddm.cart           import DomainDecomposition, MultiPatchDomainDecomposition


from sympde.topology       import Domain, Interface, Line, Square, Cube, NCubeInterior, Mapping
from sympde.topology.basic import Union

#==============================================================================
class Geometry( object ):
    """
    Distributed discrete geometry that works for single and multiple patches.
    The Geometry object can be created in two ways:
    - case 1 : through a geometry file whos name can be given to the constructor
    - case 2 : provide the ncells, the periodicity and the mapping objects of each patch.

    Parameters
    ----------
    domain : Sympde.topology.Domain
        The symbolic domain to be discretized.

    ncells : list | tuple | dict
        The number of cells of the discretized topological domain in each direction.

    periodic : list | tuple | dict
        The periodicity of the topological domain in each direction.

    mappings : dict
        The Mapping of each patch.

    filename: str
       The path to the geometry file.

    comm: MPI.Comm
        MPI intra-communicator.
        
    mpi_dims_mask: list of bool
        True if the dimension is to be used in the domain decomposition (=default for each dimension). 
        If mpi_dims_mask[i]=False, the i-th dimension will not be decomposed.
  
    """
    _ldim     = None
    _pdim     = None
    _patches  = []
    _topology = None

    #--------------------------------------------------------------------------
    # Option [1]: from a (domain, mappings) or a file
    #--------------------------------------------------------------------------
    def __init__(self, domain=None, ncells=None, periodic=None, mappings=None,
<<<<<<< HEAD
                 filename=None, comm=None):
=======
                 filename=None, comm=None, mpi_dims_mask=None):
>>>>>>> f978fbde

        # ... read the geometry if the filename is given
        if filename is not None:
            self.read(filename, comm=comm)

        elif domain is not None:
            assert isinstance(domain, Domain) 
            assert isinstance(ncells, dict)
            assert isinstance(mappings, dict)
            if periodic is not None:
                assert isinstance(periodic, dict)

            # ... check sanity
            interior_names = domain.interior_names
            mappings_keys  = sorted(list(mappings.keys()))

            assert sorted(interior_names) == mappings_keys
            # ...

            if periodic is None:
                periodic = {patch: [False]*len(ncells_i) for patch, ncells_i in ncells.items()}

            self._domain   = domain
            self._ldim     = domain.dim
            self._pdim     = domain.dim # TODO must be given => only dim is defined for a Domain
            self._ncells   = ncells
            self._periodic = periodic
            self._mappings = mappings
            self._cart     = None
            self._is_parallel = comm is not None

            if len(domain) == 1:
                #name = domain.name
                name = interior_names[0]
<<<<<<< HEAD
                self._ddm = DomainDecomposition(ncells[name], periodic[name], comm=comm)
=======
                self._ddm = DomainDecomposition(ncells[name], periodic[name], comm=comm, mpi_dims_mask=mpi_dims_mask)
>>>>>>> f978fbde
            else:
                ncells    = [ncells[itr] for itr in interior_names]
                periodic  = [periodic[itr] for itr in interior_names]
                self._ddm = MultiPatchDomainDecomposition(ncells, periodic, comm=comm)

        else:
            raise ValueError('Wrong input')
        # ...

        self._comm = comm

    #--------------------------------------------------------------------------
    # Option [2]: from a discrete mapping
    #--------------------------------------------------------------------------
    @classmethod
    def from_discrete_mapping(cls, mapping, comm=None):
        """Create a geometry from one discrete mapping."""

        if mapping.ldim == 2:
            M        = Mapping('mapping_0', dim=2)
            domain   = M(Square(name='Omega'))
            mappings = {domain.name: mapping}
            ncells   = {domain.name: mapping.space.domain_decomposition.ncells}
            periodic = {domain.name: mapping.space.domain_decomposition.periods}
            return Geometry(domain=domain, ncells=ncells, periodic=periodic, mappings=mappings, comm=comm)

        elif mapping.ldim == 3:
            M        = Mapping('mapping_0', dim=3)
            domain   = M(Cube(name='Omega'))
            mappings = {domain.name: mapping}
            ncells   = {domain.name: mapping.space.domain_decomposition.ncells}
            periodic = {domain.name: mapping.space.domain_decomposition.periods}
            return Geometry(domain=domain, ncells=ncells, periodic=periodic, mappings=mappings, comm=comm)

        else:
            msg = f'Cannot create geometry from spline mapping in {mapping.ldim} dimension(s)'
            raise NotImplementedError(msg)

    #--------------------------------------------------------------------------
    # Option [3]: discrete topological line/square/cube
    #--------------------------------------------------------------------------
    @classmethod
    def from_topological_domain(cls, domain, ncells, *, periodic=None, comm=None, mpi_dims_mask=None):
        interior = domain.interior
        if not isinstance(interior, Union):
            interior = [interior]

        for itr in interior:
            if not isinstance(itr, NCubeInterior):
                msg = "Topological domain must be an NCube;"\
                      " got {} instead.".format(type(itr))
                raise TypeError(msg)

        mappings = {itr.name:None for itr in interior}

        if isinstance(ncells, (list, tuple)):
            ncells = {itr.name:ncells for itr in interior}

        if periodic is None:
            periodic = [False]*domain.dim

        if isinstance(periodic, (list, tuple)):
            periodic = {itr.name:periodic for itr in interior}

        geo = Geometry(domain=domain, mappings=mappings, ncells=ncells, periodic=periodic, comm=comm, mpi_dims_mask=mpi_dims_mask)

        return geo

    #--------------------------------------------------------------------------
    @property
    def ldim(self):
        return self._ldim

    @property
    def pdim(self):
        return self._pdim

    @property
    def ncells(self):
        return self._ncells

    @property
    def periodic(self):
        return self._periodic

    @property
    def comm(self):
        return self._comm

    @property
    def domain(self):
        return self._domain

    @property
    def ddm(self):
        return self._ddm

    @property
    def is_parallel(self):
        return self._is_parallel

    @property
    def mappings(self):
        return self._mappings

    def __len__(self):
        return len(self.domain)

    def read( self, filename, comm=None ):
        # ... check extension of the file
        basename, ext = os.path.splitext(filename)
        if not(ext == '.h5'):
            raise ValueError('> Only h5 files are supported')
        # ...

        # read the topological domain
        domain       = Domain.from_file(filename)
        connectivity = construct_connectivity(domain)

        if len(domain)==1:
            interiors  = [domain.interior]
        else:
            interiors  = list(domain.interior.args)

        if not(comm is None):
            kwargs = dict( driver='mpio', comm=comm ) if comm.size > 1 else {}

        else:
            kwargs = {}

        h5  = h5py.File( filename, mode='r', **kwargs )
        yml = yaml.load( h5['geometry.yml'][()], Loader=yaml.SafeLoader )

        ldim = yml['ldim']
        pdim = yml['pdim']

        n_patches = len( yml['patches'] )

        # ...
        if n_patches == 0:

            h5.close()
            raise ValueError( "Input file contains no patches." )
        # ...

        # ... read patchs
        mappings = {}
        ncells   = {}
        periodic = {}
        spaces   = [None]*n_patches
        for i_patch in range( n_patches ):

            item  = yml['patches'][i_patch]
            patch_name = item['name']
            mapping_id = item['mapping_id']
            dtype = item['type']
            patch = h5[mapping_id]
            if dtype in ['SplineMapping', 'NurbsMapping']:

                degree     = [int (p) for p in patch.attrs['degree'  ]]
                periodic_i = [bool(b) for b in patch.attrs['periodic']]
                knots      = [patch['knots_{}'.format(d)][:] for d in range( ldim )]
                space_i    = [SplineSpace( degree=p, knots=k, periodic=P )
                            for p,k,P in zip( degree, knots, periodic_i )]

                spaces[i_patch] = space_i

                ncells  [interiors[i_patch].name] = [sp.ncells for sp in space_i]
                periodic[interiors[i_patch].name] = periodic_i

        self._cart = None
        if n_patches == 1:
            self._ddm = DomainDecomposition(ncells[domain.name], periodic[domain.name], comm=comm)
            ddms      = [self._ddm]
        else:
            ncells_    = [ncells[itr.name] for itr in interiors]
            periodic  = [periodic[itr.name] for itr in interiors]
            self._ddm = MultiPatchDomainDecomposition(ncells_, periodic, comm=comm)
            ddms      = self._ddm.domains

        carts    = create_cart(ddms, spaces)
        g_spaces = {inter:TensorFemSpace( ddms[i], *spaces[i], cart=carts[i]) for i,inter in enumerate(interiors)}

        for i,j in connectivity:
            ((axis_i, ext_i), (axis_j , ext_j)) = connectivity[i, j]
            minus = interiors[i]
            plus  = interiors[j]
            max_ncells = [max(ni,nj) for ni,nj in zip(ncells[minus.name],ncells[plus.name])]
            g_spaces[minus].add_refined_space(ncells=max_ncells)
            g_spaces[plus].add_refined_space(ncells=max_ncells)

        # ... construct interface spaces
        construct_interface_spaces(self._ddm, g_spaces, carts, interiors, connectivity)

        for i_patch in range( n_patches ):

            item  = yml['patches'][i_patch]
            patch_name = item['name']
            mapping_id = item['mapping_id']
            dtype = item['type']
            patch = h5[mapping_id]
            space_i = spaces[i_patch]
            if dtype in ['SplineMapping', 'NurbsMapping']:
                tensor_space = g_spaces[interiors[i_patch]]

                if dtype == 'SplineMapping':
                    mapping = SplineMapping.from_control_points( tensor_space,
                                                                 patch['points'][..., :pdim] )

                elif dtype == 'NurbsMapping':
                    mapping = NurbsMapping.from_control_points_weights( tensor_space,
                                                                        patch['points'][..., :pdim],
                                                                        patch['weights'] )

                mapping.set_name( item['name'] )
                mappings[patch_name] = mapping

        if n_patches>1:
            coeffs   = [[e._coeffs for e in mapping._fields] for mapping in mappings.values()]
            spaces   = [[coeffs_ij.space for coeffs_ij in coeffs_i] for coeffs_i in coeffs]
            spaces   = [BlockVectorSpace(*space) for space in spaces]
            w_spaces = [sp.spaces[0] for sp in spaces]
            space    = BlockVectorSpace(*spaces, connectivity=connectivity)
            w_space  = BlockVectorSpace(*w_spaces, connectivity=connectivity)
            v  = BlockVector(space)
            w  = BlockVector(w_space)
            mapping_list = list(mappings.values())
            for i in range(n_patches):
                for j in range(len(coeffs[i])):
                    v[i][j] = coeffs[i][j]

                mapping = mapping_list[i]
                if isinstance(mapping, NurbsMapping):
                    w[i] = mapping.weights_field.coeffs
                else:
                    w[i] = v[i][0].space.zeros()

            v.update_ghost_regions()
            w.update_ghost_regions()

        else:
            mapping = list(mappings.values())[0]
            for f in mapping._fields:
                f.coeffs.update_ghost_regions()

            if isinstance(mapping, NurbsMapping):
                mapping.weights_field.coeffs.update_ghost_regions()


        # ... close the h5 file
        h5.close()
        # ...

        # Add spline callable mappings to domain undefined mappings
        # NOTE: We assume that interiors and mappings.values() use the same ordering
        for patch, F in zip(interiors, mappings.values()):
            patch.mapping.set_callable_mapping(F)

        # ...
        self._ldim        = ldim
        self._pdim        = pdim
        self._mappings    = mappings
        self._domain      = domain
        self._comm        = comm
        self._ncells      = ncells
        self._periodic    = periodic
        self._is_parallel = comm is not None
        # ...

    def export( self, filename ):
        """
        Parameters
        ----------
        filename : str
          Name of HDF5 output file.

        """

        # ...
        comm  = self.comm
        # ...

        # Create dictionary with geometry metadata
        yml = {}
        yml['ldim'] = self.ldim
        yml['pdim'] = self.pdim

        # ... information about the patches
        if not( self.mappings ):
            raise ValueError('No mappings were found')

        patches_info = []
        i_mapping    = 0
        for patch_name, mapping in self.mappings.items():
            name       = '{}'.format( patch_name )
            mapping_id = 'mapping_{}'.format( i_mapping  )
            dtype      = '{}'.format( type( mapping ).__name__ )

            patches_info += [{'name': name,
                              'mapping_id': mapping_id,
                               'type': dtype}]

            i_mapping += 1

        yml['patches'] = patches_info
        # ...


        # ... topology
        topo_yml = self.domain.todict()
        # ...

        # Create HDF5 file (in parallel mode if MPI communicator size > 1)
        if not(comm is None) and comm.size > 1:
            kwargs = dict( driver='mpio', comm=comm )

        else:
            kwargs = {}

        h5 = h5py.File( filename, mode='w', **kwargs )

        # ...
        # Dump geometry metadata to string in YAML file format
        geo = yaml.dump( data   = yml, sort_keys=False)

        # Write geometry metadata as fixed-length array of ASCII characters
        h5['geometry.yml'] = np.array( geo, dtype='S' )
        # ...

        # ...
        # Dump geometry metadata to string in YAML file format
        geo = yaml.dump( data   = topo_yml, sort_keys=False)
        # Write topology metadata as fixed-length array of ASCII characters
        h5['topology.yml'] = np.array( geo, dtype='S' )
        # ...

        i_mapping    = 0
        for patch_name, mapping in self.mappings.items():
            space = mapping.space

            # Create group for patch 0
            group = h5.create_group( yml['patches'][i_mapping]['mapping_id'] )
            group.attrs['shape'      ] = space.vector_space.npts
            group.attrs['degree'     ] = space.degree
            group.attrs['rational'   ] = False # TODO remove
            group.attrs['periodic'   ] = space.periodic
            for d in range( self.ldim ):
                group['knots_{}'.format( d )] = space.spaces[d].knots

            # Collective: create dataset for control points
            shape = [n for n in space.vector_space.npts] + [self.pdim]
            dtype = space.vector_space.dtype
            dset  = group.create_dataset( 'points', shape=shape, dtype=dtype )

            # Independent: write control points to dataset
            starts = space.vector_space.starts
            ends   = space.vector_space.ends
            index  = [slice(s, e+1) for s, e in zip(starts, ends)] + [slice(None)]
            index  = tuple( index )
            dset[index] = mapping.control_points[index]

            # case of NURBS
            if isinstance(mapping, NurbsMapping):
                # Collective: create dataset for weights
                shape = [n for n in space.vector_space.npts]
                dtype = space.vector_space.dtype
                dset  = group.create_dataset( 'weights', shape=shape, dtype=dtype )

                # Independent: write weights to dataset
                starts = space.vector_space.starts
                ends   = space.vector_space.ends
                index  = [slice(s, e+1) for s, e in zip(starts, ends)]
                index  = tuple( index )
                dset[index] = mapping.weights[index]

            i_mapping += 1

        # Close HDF5 file
        h5.close()

#==============================================================================
def export_nurbs_to_hdf5(filename, nurbs, periodic=None, comm=None ):

    """
    Export a single-patch igakit NURBS object to a Psydac geometry file in HDF5 format

    Parameters
    ----------

    filename : <str>
        Name of output geometry file, e.g. 'geo.h5'

    nurbs   : <igakit.nurbs.NURBS>
        igakit geometry nurbs object

    comm : <MPI.COMM>
        mpi communicator
    """

    import os.path
    import igakit
    assert isinstance(nurbs, igakit.nurbs.NURBS)

    extension = os.path.splitext(filename)[-1]
    if not extension == '.h5':
        raise ValueError('> Only h5 extension is allowed for filename')

    yml = {}
    yml['ldim'] = nurbs.dim
    yml['pdim'] = nurbs.dim

    patches_info = []
    i_mapping    = 0
    i            = 0

    rational = not abs(nurbs.weights-1).sum()<1e-15

    patch_name = 'patch_{}'.format(i)
    name       = '{}'.format( patch_name )
    mapping_id = 'mapping_{}'.format( i_mapping  )
    dtype      = 'NurbsMapping' if rational else 'SplineMapping'

    patches_info += [{'name': name , 'mapping_id':mapping_id, 'type':dtype}]

    yml['patches'] = patches_info
    # ...

    # Create HDF5 file (in parallel mode if MPI communicator size > 1)
    if not(comm is None) and comm.size > 1:
        kwargs = dict( driver='mpio', comm=comm )
    else:
        kwargs = {}

    h5 = h5py.File( filename, mode='w', **kwargs )

    # ...
    # Dump geometry metadata to string in YAML file format
    geom = yaml.dump( data   = yml, sort_keys=False)
    # Write geometry metadata as fixed-length array of ASCII characters
    h5['geometry.yml'] = np.array( geom, dtype='S' )
    # ...

    # ... topology
    if nurbs.dim == 1:
        bounds1 = (float(nurbs.breaks(0)[0]), float(nurbs.breaks(0)[-1]))
        domain  = Line(patch_name, bounds1=bounds1)

    elif nurbs.dim == 2:
        bounds1 = (float(nurbs.breaks(0)[0]), float(nurbs.breaks(0)[-1]))
        bounds2 = (float(nurbs.breaks(1)[0]), float(nurbs.breaks(1)[-1]))
        domain  = Square(patch_name, bounds1=bounds1, bounds2=bounds2)

    elif nurbs.dim == 3:
        bounds1 = (float(nurbs.breaks(0)[0]), float(nurbs.breaks(0)[-1]))
        bounds2 = (float(nurbs.breaks(1)[0]), float(nurbs.breaks(1)[-1]))
        bounds3 = (float(nurbs.breaks(2)[0]), float(nurbs.breaks(2)[-1]))
        domain  = Cube(patch_name, bounds1=bounds1, bounds2=bounds2, bounds3=bounds3)

    mapping = Mapping(mapping_id, dim=nurbs.dim)
    domain  = mapping(domain)
    topo_yml = domain.todict()

    # Dump geometry metadata to string in YAML file format
    geom = yaml.dump( data   = topo_yml, sort_keys=False)
    # Write topology metadata as fixed-length array of ASCII characters
    h5['topology.yml'] = np.array( geom, dtype='S' )

    group = h5.create_group( yml['patches'][i]['mapping_id'] )
    group.attrs['degree'     ] = nurbs.degree
    group.attrs['rational'   ] = rational
    group.attrs['periodic'   ] = tuple( False for d in range( nurbs.dim ) ) if periodic is None else periodic
    for d in range( nurbs.dim ):
        group['knots_{}'.format( d )] = nurbs.knots[d]

    group['points'] = nurbs.points[...,:nurbs.dim]
    if rational:
        group['weights'] = nurbs.weights

    h5.close()

#==============================================================================
def refine_nurbs(nrb, ncells=None, degree=None, multiplicity=None, tol=1e-9):
    """
    This function refines the nurbs object.
    It contructs a new grid based on the new number of cells, and it adds the new break points to the nrb grid,
    such that the total number of cells is equal to the new number of cells.
    We use knot insertion to construct the new knot sequence , so the geometry is identical to the previous one.
    It also elevates the degree of the nrb object based on the new degree.

    Parameters
    ----------

    nrb : <igakit.nurbs.NURBS>
        geometry nurbs object

    ncells   : <list>
        total number of cells in each direction

    degree : <list>
        degree in each direction

    multiplicity : <list>
        multiplicity of each knot in the knot sequence in each direction

    tol : <float>
        Minimum distance between two break points.

    Returns
    -------
    nrb : <igakit.nurbs.NURBS>
        the refined geometry nurbs object

    """

    if multiplicity is None:
        multiplicity = [1]*nrb.dim

    nrb = nrb.clone()
    if ncells is not None:

        for axis in range(0,nrb.dim):
            ub = nrb.breaks(axis)[0]
            ue = nrb.breaks(axis)[-1]
            knots = np.linspace(ub,ue,ncells[axis]+1)
            index = nrb.knots[axis].searchsorted(knots)
            nrb_knots = nrb.knots[axis][index]
            for m,(nrb_k, k) in enumerate(zip(nrb_knots, knots)):
                if abs(k-nrb_k)<tol:
                    knots[m] = np.nan

            knots   = knots[~np.isnan(knots)]
            indices = np.round(np.linspace(0, len(knots) - 1, ncells[axis]+1-len(nrb.breaks(axis)))).astype(int)

            knots = knots[indices]

            if len(knots)>0:
                nrb.refine(axis, knots)

    if degree is not None:
        for axis in range(0,nrb.dim):
            d = degree[axis] - nrb.degree[axis]
            if d<0:
                raise ValueError('The degree {} must be >= {}'.format(degree, nrb.degree))
            nrb.elevate(axis, times=d)

    for axis in range(nrb.dim):
        decimals = abs(np.floor(np.log10(np.abs(tol))).astype(int))
        knots, counts = np.unique(nrb.knots[axis].round(decimals=decimals), return_counts=True)
        counts = multiplicity[axis] - counts
        counts[counts<0] = 0
        knots = np.repeat(knots, counts)
        nrb = nrb.refine(axis, knots)
    return nrb

def refine_knots(knots, ncells, degree, multiplicity=None, tol=1e-9):
    """
    This function refines the knot sequence.
    It contructs a new grid based on the new number of cells, and it adds the new break points to the nrb grid,
    such that the total number of cells is equal to the new number of cells.
    We use knot insertion to construct the new knot sequence , so the geometry is identical to the previous one.
    It also elevates the degree of the nrb object based on the new degree.

    Parameters
    ----------

    knots : <list>
        list of knot sequences in each direction

    ncells   : <list>
        total number of cells in each direction

    degree : <list>
        degree in each direction

    multiplicity : <list>
        multiplicity of each knot in the knot sequence in each direction

    tol : <float>
        Minimum distance between two break points.

    Returns
    -------
    knots : <list>
        the refined knot sequences in each direction
    """
    from igakit.nurbs import NURBS
    dim = len(ncells)

    if multiplicity is None:
        multiplicity = [1]*dim

    assert len(knots) == dim

    nrb = NURBS(knots)
    for axis in range(dim):
        ub = nrb.breaks(axis)[0]
        ue = nrb.breaks(axis)[-1]
        knots = np.linspace(ub,ue,ncells[axis]+1)
        index = nrb.knots[axis].searchsorted(knots)
        nrb_knots = nrb.knots[axis][index]
        for m,(nrb_k, k) in enumerate(zip(nrb_knots, knots)):
            if abs(k-nrb_k)<tol:
                knots[m] = np.nan

        knots   = knots[~np.isnan(knots)]
        indices = np.round(np.linspace(0, len(knots) - 1, ncells[axis]+1-len(nrb.breaks(axis)))).astype(int)

        knots = knots[indices]

        if len(knots)>0:
            nrb.refine(axis, knots)

    for axis in range(dim):
        d = degree[axis] - nrb.degree[axis]
        if d<0:
            raise ValueError('The degree {} must be >= {}'.format(degree, nrb.degree))
        nrb.elevate(axis, times=d)

    for axis in range(dim):
        decimals = abs(np.floor(np.log10(np.abs(tol))).astype(int))
        knots, counts = np.unique(nrb.knots[axis].round(decimals=decimals), return_counts=True)
        counts = multiplicity[axis] - counts
        counts[counts<0] = 0
        knots = np.repeat(knots, counts)
        nrb = nrb.refine(axis, knots)
    return nrb.knots
#==============================================================================
def import_geopdes_to_nurbs(filename):
    """
    This function reads a geopdes geometry file and convert it to igakit nurbs object

    Parameters
    ----------

    filename : <str>
        the filename of the geometry file

    Returns
    -------
    nrb : <igakit.nurbs.NURBS>
        the geometry nurbs object

    """
    extension = os.path.splitext(filename)[-1]
    if not extension == '.txt':
        raise ValueError('> Expected .txt extension')

    f = open(filename)
    lines = f.readlines()
    f.close()

    lines = [line for line in lines if line[0].strip() != "#"]

    data     = _read_header(lines[0])
    n_dim    = data[0]
    r_dim    = data[1]
    n_patchs = data[2]

    n_lines_per_patch = 3*n_dim + 1

    list_begin_line = _get_begin_line(lines, n_patchs)

    nrb = _read_patch(lines, 1, n_lines_per_patch, list_begin_line)

    return nrb

def _read_header(line):
    chars = line.split(" ")
    data  = []
    for c in chars:
        try:
            data.append(int(c))
        except:
            pass
    return data

def _extract_patch_line(lines, i_patch):
    text = "PATCH " + str(i_patch)
    for i_line,line in enumerate(lines):
        r = line.find(text)
        if r != -1:
            return i_line
    return None

def _get_begin_line(lines, n_patchs):
    list_begin_line = []
    for i_patch in range(0, n_patchs):
        r = _extract_patch_line(lines, i_patch+1)
        if r is not None:
            list_begin_line.append(r)
        else:
            raise ValueError(" could not parse the input file")
    return list_begin_line

def _read_line(line):
    chars = line.split(" ")
    data  = []
    for c in chars:
        try:
            data.append(int(c))
        except:
            try:
                data.append(float(c))
            except:
                pass
    return data

def _read_patch(lines, i_patch, n_lines_per_patch, list_begin_line):

    from igakit.nurbs import NURBS

    i_begin_line = list_begin_line[i_patch-1]
    data_patch = []

    for i in range(i_begin_line+1, i_begin_line + n_lines_per_patch+1):
        data_patch.append(_read_line(lines[i]))

    degree = data_patch[0]
    shape  = data_patch[1]

    xl     = [np.array(i) for i in data_patch[2:2+len(degree)] ]
    xp     = [np.array(i) for i in data_patch[2+len(degree):2+2*len(degree)] ]
    w      = np.array(data_patch[2+2*len(degree)])

    X = [i.reshape(shape, order='F') for i in xp]
    W = w.reshape(shape, order='F')

    points = np.zeros((*shape, 3))
    for i in range(len(shape)):
        points[..., i] = X[i]

    knots = xl

    nrb = NURBS(knots, control=points, weights=W)
    return nrb
<|MERGE_RESOLUTION|>--- conflicted
+++ resolved
@@ -71,11 +71,7 @@
     # Option [1]: from a (domain, mappings) or a file
     #--------------------------------------------------------------------------
     def __init__(self, domain=None, ncells=None, periodic=None, mappings=None,
-<<<<<<< HEAD
-                 filename=None, comm=None):
-=======
                  filename=None, comm=None, mpi_dims_mask=None):
->>>>>>> f978fbde
 
         # ... read the geometry if the filename is given
         if filename is not None:
@@ -110,11 +106,7 @@
             if len(domain) == 1:
                 #name = domain.name
                 name = interior_names[0]
-<<<<<<< HEAD
-                self._ddm = DomainDecomposition(ncells[name], periodic[name], comm=comm)
-=======
                 self._ddm = DomainDecomposition(ncells[name], periodic[name], comm=comm, mpi_dims_mask=mpi_dims_mask)
->>>>>>> f978fbde
             else:
                 ncells    = [ncells[itr] for itr in interior_names]
                 periodic  = [periodic[itr] for itr in interior_names]
