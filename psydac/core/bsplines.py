# coding: utf-8
#
# Copyright 2018 Yaman Güçlü

"""
Basic module that provides the means for evaluating the B-Splines basis
functions and their derivatives. In order to simplify automatic Fortran code
generation with Pyccel, no object-oriented features are employed.

References
----------
[1] L. Piegl and W. Tiller. The NURBS Book, 2nd ed.,
    Springer-Verlag Berlin Heidelberg GmbH, 1997.

[2] SELALIB, Semi-Lagrangian Library. http://selalib.gforge.inria.fr

"""
import numpy as np

from psydac.core.bsplines_pyccel import (find_span_p,
                                         find_spans_p,
                                         basis_funs_p,
                                         basis_funs_array_p,
                                         basis_funs_1st_der_p,
                                         basis_funs_all_ders_p,
                                         collocation_matrix_p,
                                         histopolation_matrix_p,
                                         elevate_knots_p,
                                         basis_integrals_p)

__all__ = ['find_span',
           'find_spans',
           'basis_funs',
           'basis_funs_array',
           'basis_funs_1st_der',
           'basis_funs_all_ders',
           'collocation_matrix',
           'histopolation_matrix',
           'breakpoints',
           'greville',
           'elements_spans',
           'make_knots',
           'elevate_knots',
           'quadrature_grid',
           'basis_integrals',
           'basis_ders_on_quad_grid']


#==============================================================================
def find_span(knots: 'float[:]', degree: int, x: float):
    """
    Determine the knot span index at location x, given the B-Splines' knot
    sequence and polynomial degree. See Algorithm A2.1 in [1].

    For a degree p, the knot span index i identifies the indices [i-p:i] of all
    p+1 non-zero basis functions at a given location x.

    Parameters
    ----------
    knots : array_like
        Knots sequence.

    degree : int
        Polynomial degree of B-splines.

    x : float
        Location of interest.

    Returns
    -------
    span : int
        Knot span index.

    """
    return find_span_p(knots, degree, x)

#==============================================================================
def find_spans(knots: 'float[:]', degree: int, x: 'float[:]', out=None):
    """Determine the knot span index at locations in x, given the B-Splines' knot
    sequence and polynomial degree. See Algorithm A2.1 in [1].

    For a degree p, the knot span index i identifies the indices [i-p:i] of all
    p+1 non-zero basis functions at a given location x.

    Parameters
    ----------
    knots: array_like of floats
        Knot sequence.

    degree: int
        Polynomial degree of the BSplines.

    x: array_like of floats
        Locations of interest

    out: array_like of ints or None
        Knot span index for each location in x.

    See Also
    --------
    psydac.core.bsplines.find_span : Determines the knot span at a location.
    """
    if out is None:
        out = np.zeros_like(x)
    find_spans_p(knots, degree, x, out)
    return out

#==============================================================================
def basis_funs(knots: 'float[:]', degree: int, x: float, span: int, out=None):
    """
    Compute the non-vanishing B-splines at location x, given the knot sequence,
    polynomial degree and knot span. See Algorithm A2.2 in [1].

    Parameters
    ----------
    knots : array_like of floats
        Knots sequence.

    degree : int
        Polynomial degree of B-splines.

    x : float
        Evaluation point.

    span : int
        Knot span index.

    out : array_like of floats
        Values of p+1 non-vanishing B-Splines at location x.

    Notes
    -----
    The original Algorithm A2.2 in The NURBS Book [1] is here slightly improved
    by using 'left' and 'right' temporary arrays that are one element shorter.

    """
    if out is None:
        out = np.zeros(degree + 1)
    basis_funs_p(knots, degree, x, span, out)
    return out

#==============================================================================
def basis_funs_array(knots: 'float[:]', degree: int, span: 'int[:]', x: 'float[:]', out=None):
    """
    Compute the non-vanishing B-splines at locations in x, given the knot sequence,
    polynomial degree and knot span. See Algorithm A2.2 in [1].

    Parameters
    ----------
    knots : array_like of floats
        Knots sequence.

    degree : int
        Polynomial degree of B-splines.

    x : array_like of floats
        Evaluation points.

    span : array_like of int
        Knot span indexes.

    out : array_like of floats
        Values of p+1 non-vanishing B-Splines at all locations in x.

    Returns
    -------
    out : array_like of floats
        Values of p+1 non-vanishing B-Splines at all locations in x.
    """
    if out is None:
        out = np.zeros((x.shape, degree + 1))
    basis_funs_array_p(knots, degree, x, span,  out)
    return out

#==============================================================================
def basis_funs_1st_der( knots, degree, x, span, out=None):
    """
    Compute the first derivative of the non-vanishing B-splines at location x,
    given the knot sequence, polynomial degree and knot span.

    See function 's_bsplines_non_uniform__eval_deriv' in Selalib's source file
    'src/splines/sll_m_bsplines_non_uniform.F90'.

    Parameters
    ----------
    knots : array_like
        Knots sequence.

    degree : int
        Polynomial degree of B-splines.

    x : float
        Evaluation point.

    span : int
        Knot span index.

    out : numpy.ndarray or None

    Returns
    -------
    out : numpy.ndarray
        Derivatives of p+1 non-vanishing B-Splines at location x.

    """
    if out is None:
        out = np.empty(degree + 1)
    basis_funs_1st_der_p(knots, degree, x, span, out)
    return out

#==============================================================================
<<<<<<< HEAD
def basis_funs_all_ders(knots, degree, x, span, n, out=None):
=======
def basis_funs_all_ders(knots, degree, x, span, n, normalization='B'):
>>>>>>> de19fd58
    """
    Evaluate value and n derivatives at x of all basis functions with
    support in interval [x_{span-1}, x_{span}].

    If called with normalization='M', this uses M-splines instead of B-splines.

    ders[i,j] = (d/dx)^i B_k(x) with k=(span-degree+j),
                for 0 <= i <= n and 0 <= j <= degree+1.

    Parameters
    ----------
    knots : array_like
        Knots sequence.

    degree : int
        Polynomial degree of B-splines.

    x : float
        Evaluation point.

    span : int
        Knot span index.

    n : int
        Max derivative of interest.

<<<<<<< HEAD
    out : numpy.ndarray (n+1,degree+1)
=======
    normalization: str
        Set to 'B' to get B-Splines and 'M' to get M-Splines
>>>>>>> de19fd58

    Returns
    -------
    out : numpy.ndarray (n+1,degree+1)
        2D array of n+1 (from 0-th to n-th) derivatives at x of all (degree+1)
        non-vanishing basis functions in given span.

    Notes
    -----
    The original Algorithm A2.3 in The NURBS Book [1] is here improved:
        - 'left' and 'right' arrays are 1 element shorter;
        - inverse of knot differences are saved to avoid unnecessary divisions;
        - innermost loops are replaced with vector operations on slices.

    """
<<<<<<< HEAD
    if out is None:
        out = np.zeros((n + 1, degree + 1))
    basis_funs_all_ders_p(knots, degree, x, span, n, out)
    return out
=======
    left  = np.empty( degree )
    right = np.empty( degree )
    ndu   = np.empty( (degree+1, degree+1) )
    a     = np.empty( (       2, degree+1) )
    ders  = np.zeros( (     n+1, degree+1) ) # output array

    # Number of derivatives that need to be effectively computed
    # Derivatives higher than degree are = 0.
    ne = min( n, degree )

    # Compute nonzero basis functions and knot differences for splines
    # up to degree, which are needed to compute derivatives.
    # Store values in 2D temporary array 'ndu' (square matrix).
    ndu[0,0] = 1.0
    for j in range(0,degree):
        left [j] = x - knots[span-j]
        right[j] = knots[span+1+j] - x
        saved    = 0.0
        for r in range(0,j+1):
            # compute inverse of knot differences and save them into lower triangular part of ndu
            ndu[j+1,r] = 1.0 / (right[r] + left[j-r])
            # compute basis functions and save them into upper triangular part of ndu
            temp       = ndu[r,j] * ndu[j+1,r]
            ndu[r,j+1] = saved + right[r] * temp
            saved      = left[j-r] * temp
        ndu[j+1,j+1] = saved

    # Compute derivatives in 2D output array 'ders'
    ders[0,:] = ndu[:,degree]
    for r in range(0,degree+1):
        s1 = 0
        s2 = 1
        a[0,0] = 1.0
        for k in range(1,ne+1):
            d  = 0.0
            rk = r-k
            pk = degree-k
            if r >= k:
               a[s2,0] = a[s1,0] * ndu[pk+1,rk]
               d = a[s2,0] * ndu[rk,pk]
            j1 = 1   if (rk  > -1 ) else -rk
            j2 = k-1 if (r-1 <= pk) else degree-r
            a[s2,j1:j2+1] = (a[s1,j1:j2+1] - a[s1,j1-1:j2]) * ndu[pk+1,rk+j1:rk+j2+1]
            d += np.dot( a[s2,j1:j2+1], ndu[rk+j1:rk+j2+1,pk] )
            if r <= pk:
               a[s2,k] = - a[s1,k-1] * ndu[pk+1,r]
               d += a[s2,k] * ndu[r,pk]
            ders[k,r] = d
            j  = s1
            s1 = s2
            s2 = j

    # Multiply derivatives by correct factors
    r = degree
    for k in range(1,ne+1):
        ders[k,:] = ders[k,:] * r
        r = r * (degree-k)

    # Normalization to get M-Splines
    if normalization == 'M':
        ders *= [(degree + 1) / (knots[i + degree + 1] - knots[i]) \
                 for i in range(span - degree, span + 1)]
    return ders
>>>>>>> de19fd58

#==============================================================================
def collocation_matrix(knots, degree, periodic, normalization, xgrid, out=None):
    """
    Compute the collocation matrix $C_ij = B_j(x_i)$, which contains the
    values of each B-spline basis function $B_j$ at all locations $x_i$.

    If called with normalization='M', this uses M-splines instead of B-splines.

    Parameters
    ----------
    knots : 1D array_like
        Knots sequence.

    degree : int
        Polynomial degree of spline space.

    periodic : bool
        True if domain is periodic, False otherwise.

    normalization : str
        Set to 'B' for B-splines, and 'M' for M-splines.

    xgrid : 1D array_like
        Evaluation points.

    out : 2D numpy.ndarray or None
        Collocation matrix: values of all basis functions on each point in xgrid.

    """
    if out is None:
        nb = len(knots) - degree - 1
        if periodic:
            nb -= degree

        out = np.zeros((xgrid.shape[0], nb))

    bool_normalization = normalization == "M"

    collocation_matrix_p(knots, degree, periodic, bool_normalization, xgrid, out)

    return out

#==============================================================================
def histopolation_matrix(knots, degree, periodic, normalization, xgrid, check_boundary=True, out=None):
    r"""
    Compute the histopolation matrix $H_{ij} = \int_{x_i}^{x_{i+1}} B_j(x) dx$,
    which contains the integrals of each B-spline basis function $B_j$ between
    two successive grid points.

    If called with normalization='M', this uses M-splines instead of B-splines.

    Parameters
    ----------
    knots : 1D array_like
        Knots sequence.

    degree : int
        Polynomial degree of spline space.

    periodic : bool
        True if domain is periodic, False otherwise.

    normalization : str
        Set to 'B' for B-splines, and 'M' for M-splines.

    xgrid : 1D array_like
        Grid points.

    """
    # Check that knots are ordered (but allow repeated knots)
    if not np.all(np.diff(knots) >= 0):
        raise ValueError("Cannot accept knot sequence: {}".format(knots))

    # Check that spline degree is non-negative integer
    if not isinstance(degree, (int, np.integer)):
        raise TypeError("Degree {} must be integer, got type {} instead".format(degree, type(degree)))
    if degree < 0:
        raise ValueError("Cannot accept negative degree: {}".format(degree))

    # Check 'periodic' flag
    if not isinstance(periodic, bool):
        raise TypeError("Cannot accept non-boolean 'periodic' parameter: {}".format(periodic))

    # Check 'normalization' option
    if normalization not in ['B', 'M']:
        raise ValueError("Cannot accept 'normalization' parameter: {}".format(normalization))

    # Check that grid points are ordered, and do not allow repetitions
    if not np.all(np.diff(xgrid) > 0):
        raise ValueError("Grid points must be ordered, with no repetitions: {}".format(xgrid))

    elevated_knots = elevate_knots(knots, degree, periodic)

    normalization = normalization == "M"

    if out is None:
        if periodic:
            out = np.zeros((len(xgrid), len(knots) - 2 * degree -1))
        else:
            out = np.zeros((len(xgrid) - 1, len(elevated_knots) - (degree + 1) - 1 - 1))

    histopolation_matrix_p(knots, degree, periodic, normalization, xgrid, check_boundary, elevated_knots, out)

    return out

#==============================================================================
def breakpoints( knots, degree ,tol=1e-15):
    """
    Determine breakpoints' coordinates.

    Parameters
    ----------
    knots : 1D array_like
        Knots sequence.

    degree : int
        Polynomial degree of B-splines.

    tol: float
        If the distance between two knots is less than tol, we assume 
        that they are repeated knots which correspond to the same break point.

    Returns
    -------
    breaks : numpy.ndarray (1D)
        Abscissas of all breakpoints.

    """
    knots = np.array(knots)
    diff  = np.append(True, abs(np.diff(knots[degree:-degree]))>tol)
    return knots[degree:-degree][diff]

#==============================================================================
def greville( knots, degree, periodic ):
    """
    Compute coordinates of all Greville points.

    Parameters
    ----------
    knots : 1D array_like
        Knots sequence.

    degree : int
        Polynomial degree of B-splines.

    periodic : bool
        True if domain is periodic, False otherwise.

    Returns
    -------
    xg : numpy.ndarray (1D)
        Abscissas of all Greville points.

    """
    T = knots
    p = degree
    n = len(T)-2*p-1 if periodic else len(T)-p-1

    # Compute greville abscissas as average of p consecutive knot values
    xg = np.array([sum(T[i:i+p])/p for i in range(1,1+n)])

    # Domain boundaries
    a = T[p]
    b = T[-1-p]

    # If needed apply periodic boundary conditions, then sort array
    if periodic:
        xg = (xg-a) % (b-a) + a
        xg = xg[np.argsort(xg)]

    # Make sure roundoff errors don't push Greville points outside domain
    xg[ 0] = max(xg[ 0], a)
    xg[-1] = min(xg[-1], b)

    return xg

#===============================================================================
def elements_spans( knots, degree ):
    """
    Compute the index of the last non-vanishing spline on each grid element
    (cell). The length of the returned array is the number of cells.

    Parameters
    ----------
    knots : 1D array_like
        Knots sequence.

    degree : int
        Polynomial degree of B-splines.

    Returns
    -------
    spans : numpy.ndarray (1D)
        Index of last non-vanishing spline on each grid element.

    Examples
    --------
    >>> import numpy as np
    >>> from psydac.core.bsplines import make_knots, elements_spans

    >>> p = 3 ; n = 8
    >>> grid  = np.arange( n-p+1 )
    >>> knots = make_knots( breaks=grid, degree=p, periodic=False )
    >>> spans = elements_spans( knots=knots, degree=p )
    >>> spans
    array([3, 4, 5, 6, 7])

    Notes
    -----
    1) Numbering of basis functions starts from 0, not 1;
    2) This function could be written in two lines:

       breaks = breakpoints( knots, degree )
       spans  = np.searchsorted( knots, breaks[:-1], side='right' ) - 1

    """
    breaks = breakpoints( knots, degree )
    nk     = len(knots)
    ne     = len(breaks)-1
    spans  = np.zeros( ne, dtype=int )

    ie = 0
    for ik in range( degree, nk-degree ):
        if knots[ik+1]-knots[ik]>=1e-15:
            spans[ie] = ik
            ie += 1
        if ie == ne:
            break

    return spans

#===============================================================================
def make_knots( breaks, degree, periodic, multiplicity=1 ):
    """
    Create spline knots from breakpoints, with appropriate boundary conditions.
    Let p be spline degree. If domain is periodic, knot sequence is extended
    by periodicity so that first p basis functions are identical to last p.
    Otherwise, knot sequence is clamped (i.e. endpoints are repeated p times).

    Parameters
    ----------
    breaks : array_like
        Coordinates of breakpoints (= cell edges); given in increasing order and
        with no duplicates.

    degree : int
        Spline degree (= polynomial degree within each interval).

    periodic : bool
        True if domain is periodic, False otherwise.

    multiplicity: int
        Multiplicity of the knots in the knot sequence, we assume that the same 
        multiplicity applies to each interior knot.

    Result
    ------
    T : numpy.ndarray (1D)
        Coordinates of spline knots.

    """
    # Type checking
    assert isinstance( degree  , int  )
    assert isinstance( periodic, bool )

    # Consistency checks
    assert len(breaks) > 1
    assert all( np.diff(breaks) > 0 )
    assert degree > 0
    assert 1 <= multiplicity and multiplicity <= degree + 1

    if periodic:
        assert len(breaks) > degree

    p = degree
    T = np.zeros( multiplicity*len(breaks[1:-1])+2+2*p )

    T[p+1:-p-1] = np.repeat(breaks[1:-1], multiplicity)
    T[p]        = breaks[ 0]
    T[-p-1]     = breaks[-1]

    if periodic:
        period = breaks[-1]-breaks[0]
        T[0:p] = [xi-period for xi in breaks[-p-1:-1 ]]
        T[-p:] = [xi+period for xi in breaks[   1:p+1]]
    else:
        T[0:p+1] = breaks[ 0]
        T[-p-1:] = breaks[-1]

    return T

#==============================================================================
def elevate_knots(knots, degree, periodic, multiplicity=1, tol=1e-15, out=None):
    """
    Given the knot sequence of a spline space S of degree p, compute the knot
    sequence of a spline space S_0 of degree p+1 such that u' is in S for all
    u in S_0.

    Specifically, on bounded domains the first and last knots are repeated in
    the sequence, and in the periodic case the knot sequence is extended by
    periodicity.

    Parameters
    ----------
    knots : array_like
        Knots sequence of spline space of degree p.

    degree : int
        Spline degree (= polynomial degree within each interval).

    periodic : bool
        True if domain is periodic, False otherwise.

    multiplicity : int
        Multiplicity of the knots in the knot sequence, we assume that the same 
        multiplicity applies to each interior knot.

    tol: float
        If the distance between two knots is less than tol, we assume 
        that they are repeated knots which correspond to the same break point.

    Returns
    -------
    new_knots : 1D numpy.ndarray
        Knots sequence of spline space of degree p+1.

    """

    if out is None:
        if periodic:
            out = np.zeros(knots.shape[0] + 2)
        else:
            shape = 2*(degree + 2)
            if len(knots) - 2 * (degree + 1) > 0:
                uniques = np.asarray(np.diff(knots[degree + 1:-degree - 1]) > tol).nonzero()
                shape += multiplicity * (1 + uniques[0].shape[0])
            out = np.zeros(shape)
    elevate_knots_p(knots, degree, periodic, out, multiplicity, tol)

    return out


#==============================================================================
def quadrature_grid( breaks, quad_rule_x, quad_rule_w ):
    r"""
    Compute the quadrature points and weights for performing integrals over
    each element (interval) of the 1D domain, given a certain Gaussian
    quadrature rule.

    An n-point Gaussian quadrature rule for the canonical interval $[-1,+1]$
    and trivial weighting function $\omega(x)=1$ is defined by the n abscissas
    $x_i$ and n weights $w_i$ that satisfy the following identity for
    polynomial functions $f(x)$ of degree $2n-1$ or less:

    $\int_{-1}^{+1} f(x) dx = \sum_{i=0}^{n-1} w_i f(x_i)$.

    Parameters
    ----------
    breaks : 1D array_like
        Coordinates of spline breakpoints.

    quad_rule_x : 1D array_like
        Coordinates of quadrature points on canonical interval [-1,1].

    quad_rule_w : 1D array_like
        Weights assigned to quadrature points on canonical interval [-1,1].

    Returns
    -------
    quad_x : 2D numpy.ndarray
        Abscissas of quadrature points on each element (interval) of the 1D
        domain. See notes below.

    quad_w : 2D numpy.ndarray
        Weights assigned to the quadrature points on each element (interval)
        of the 1D domain. See notes below.

    Notes
    -----
    Contents of 2D output arrays 'quad_x' and 'quad_w' are accessed with two
    indices (ie,iq) where:
      . ie is the global element index;
      . iq is the local index of a quadrature point within the element.

    """
    # Check that input arrays have correct size
    assert len(breaks)      >= 2
    assert len(quad_rule_x) == len(quad_rule_w)

    # Check that provided quadrature rule is defined on interval [-1,1]
    assert min(quad_rule_x) >= -1
    assert max(quad_rule_x) <= +1

    quad_rule_x = np.asarray( quad_rule_x )
    quad_rule_w = np.asarray( quad_rule_w )

    ne     = len(breaks)-1
    nq     = len(quad_rule_x)
    quad_x = np.zeros( (ne,nq) )
    quad_w = np.zeros( (ne,nq) )

    # Compute location and weight of quadrature points from basic rule
    for ie,(a,b) in enumerate(zip(breaks[:-1],breaks[1:])):
        c0 = 0.5*(a+b)
        c1 = 0.5*(b-a)
        quad_x[ie,:] = c1*quad_rule_x[:] + c0
        quad_w[ie,:] = c1*quad_rule_w[:]

    return quad_x, quad_w

#==============================================================================
def basis_ders_on_quad_grid(knots, degree, quad_grid, nders, normalization):
    """
    Evaluate B-Splines and their derivatives on the quadrature grid.

    If called with normalization='M', this uses M-splines instead of B-splines.

    Parameters
    ----------
    knots : array_like
        Knots sequence.

    degree : int
        Polynomial degree of B-splines.

    quad_grid: ndarray
        2D array of shape (ne, nq). Coordinates of quadrature points of
        each element in 1D domain, which can be given by quadrature_grid()
        or chosen arbitrarily.

    nders : int
        Maximum derivative of interest.

    normalization : str
        Set to 'B' for B-splines, and 'M' for M-splines.

    Returns
    -------
    basis: ndarray
        Values of B-Splines and their derivatives at quadrature points in
        each element of 1D domain. Indices are
        . ie: global element         (0 <= ie <  ne    )
        . il: local basis function   (0 <= il <= degree)
        . id: derivative             (0 <= id <= nders )
        . iq: local quadrature point (0 <= iq <  nq    )

<<<<<<< HEAD
    """

    # TODO: add example to docstring

=======
    Examples
    --------
    >>> knots = np.array([0.0, 0.0, 0.25, 0.5, 0.75, 1., 1.])
    >>> degree = 2
    >>> bk = breakpoints(knots, degree)
    >>> # Valid grid
    >>> grid = np.array([np.linspace(bk[i], bk[i+1], 4, endpoint=False) for i in range(len(bk) - 1)])
    >>> # Also a valid grid (doesn't start on the left boundary of the domain)
    >>> grid_2 = grid[2:, :]
    >>> basis_ders_on_quad_grid(knots, degree, grid, 0, "B")
    array([[[[0.5, 0.28125, 0.125, 0.03125]],
            [[0.5, 0.6875 , 0.75 , 0.6875 ]],
            [[0. , 0.03125, 0.125, 0.28125]]],
           [[[0.5, 0.28125, 0.125, 0.03125]],
            [[0.5, 0.6875 , 0.75 , 0.6875 ]],
            [[0. , 0.03125, 0.125, 0.28125]]]])
    >>> basis_ders_on_quad_grid(knots, degree, grid_2, 0, "B")
    array([[[[0.5, 0.28125, 0.125, 0.03125]],
            [[0.5, 0.6875 , 0.75 , 0.6875 ]],
            [[0. , 0.03125, 0.125, 0.28125]]]])

    """
>>>>>>> de19fd58
    ne, nq = quad_grid.shape
    basis = np.zeros((ne, degree+1, nders+1, nq))

    if normalization == 'M':
        scaling = 1. / basis_integrals(knots, degree)
    spans = elements_spans(knots, degree)

    assert ne <= len(spans)
    # Test to see if the grid doesn't start at 0
    offset = 0
    span_exact = find_span(knots, degree, quad_grid[0, 0])
    if span_exact != spans[0]:
        offset = span_exact - spans[0]

    for ie in range(ne):
        xx = quad_grid[ie, :]
        span = spans[offset + ie]
        for iq, xq in enumerate(xx):
            ders = basis_funs_all_ders(knots, degree, xq, span, nders)
            if normalization == 'M':
                ders *= scaling[span - degree:span + 1]
            basis[ie, :, :, iq] = ders.transpose()
    return basis

#==============================================================================
def basis_integrals(knots, degree):
    r"""
    Return the integral of each B-spline basis function over the real line:

    K[i] := \int_{-\infty}^{+\infty} B[i](x) dx = (T[i+p+1]-T[i]) / (p+1).

    This array can be used to convert B-splines to M-splines, which have unit
    integral over the real line but no partition-of-unity property.

    Parameters
    ----------
    knots : 1D array_like
        Knots sequence.

    degree : int
        Polynomial degree of B-splines.

    Returns
    -------
    K : 1D numpy.ndarray
        Array with the integrals of each B-spline basis function.

    Notes
    -----
    For convenience, this function does not distinguish between periodic and
    non-periodic spaces, hence the length of the output array is always equal
    to (len(knots)-degree-1). In the periodic case the last (degree) values in
    the array are redundant, as they are a copy of the first (degree) values.

    """
    T = knots
    p = degree
    n = len(T)-p-1
    K = np.array([(T[i+p+1] - T[i]) / (p + 1) for i in range(n)])

    return K<|MERGE_RESOLUTION|>--- conflicted
+++ resolved
@@ -24,7 +24,6 @@
                                          basis_funs_1st_der_p,
                                          basis_funs_all_ders_p,
                                          collocation_matrix_p,
-                                         histopolation_matrix_p,
                                          elevate_knots_p,
                                          basis_integrals_p)
 
@@ -209,11 +208,7 @@
     return out
 
 #==============================================================================
-<<<<<<< HEAD
-def basis_funs_all_ders(knots, degree, x, span, n, out=None):
-=======
-def basis_funs_all_ders(knots, degree, x, span, n, normalization='B'):
->>>>>>> de19fd58
+def basis_funs_all_ders(knots, degree, x, span, n, normalization='B', out=None):
     """
     Evaluate value and n derivatives at x of all basis functions with
     support in interval [x_{span-1}, x_{span}].
@@ -240,12 +235,8 @@
     n : int
         Max derivative of interest.
 
-<<<<<<< HEAD
-    out : numpy.ndarray (n+1,degree+1)
-=======
     normalization: str
         Set to 'B' to get B-Splines and 'M' to get M-Splines
->>>>>>> de19fd58
 
     Returns
     -------
@@ -261,76 +252,10 @@
         - innermost loops are replaced with vector operations on slices.
 
     """
-<<<<<<< HEAD
     if out is None:
         out = np.zeros((n + 1, degree + 1))
-    basis_funs_all_ders_p(knots, degree, x, span, n, out)
+    basis_funs_all_ders_p(knots, degree, x, span, n, normalization == 'M', out)
     return out
-=======
-    left  = np.empty( degree )
-    right = np.empty( degree )
-    ndu   = np.empty( (degree+1, degree+1) )
-    a     = np.empty( (       2, degree+1) )
-    ders  = np.zeros( (     n+1, degree+1) ) # output array
-
-    # Number of derivatives that need to be effectively computed
-    # Derivatives higher than degree are = 0.
-    ne = min( n, degree )
-
-    # Compute nonzero basis functions and knot differences for splines
-    # up to degree, which are needed to compute derivatives.
-    # Store values in 2D temporary array 'ndu' (square matrix).
-    ndu[0,0] = 1.0
-    for j in range(0,degree):
-        left [j] = x - knots[span-j]
-        right[j] = knots[span+1+j] - x
-        saved    = 0.0
-        for r in range(0,j+1):
-            # compute inverse of knot differences and save them into lower triangular part of ndu
-            ndu[j+1,r] = 1.0 / (right[r] + left[j-r])
-            # compute basis functions and save them into upper triangular part of ndu
-            temp       = ndu[r,j] * ndu[j+1,r]
-            ndu[r,j+1] = saved + right[r] * temp
-            saved      = left[j-r] * temp
-        ndu[j+1,j+1] = saved
-
-    # Compute derivatives in 2D output array 'ders'
-    ders[0,:] = ndu[:,degree]
-    for r in range(0,degree+1):
-        s1 = 0
-        s2 = 1
-        a[0,0] = 1.0
-        for k in range(1,ne+1):
-            d  = 0.0
-            rk = r-k
-            pk = degree-k
-            if r >= k:
-               a[s2,0] = a[s1,0] * ndu[pk+1,rk]
-               d = a[s2,0] * ndu[rk,pk]
-            j1 = 1   if (rk  > -1 ) else -rk
-            j2 = k-1 if (r-1 <= pk) else degree-r
-            a[s2,j1:j2+1] = (a[s1,j1:j2+1] - a[s1,j1-1:j2]) * ndu[pk+1,rk+j1:rk+j2+1]
-            d += np.dot( a[s2,j1:j2+1], ndu[rk+j1:rk+j2+1,pk] )
-            if r <= pk:
-               a[s2,k] = - a[s1,k-1] * ndu[pk+1,r]
-               d += a[s2,k] * ndu[r,pk]
-            ders[k,r] = d
-            j  = s1
-            s1 = s2
-            s2 = j
-
-    # Multiply derivatives by correct factors
-    r = degree
-    for k in range(1,ne+1):
-        ders[k,:] = ders[k,:] * r
-        r = r * (degree-k)
-
-    # Normalization to get M-Splines
-    if normalization == 'M':
-        ders *= [(degree + 1) / (knots[i + degree + 1] - knots[i]) \
-                 for i in range(span - degree, span + 1)]
-    return ders
->>>>>>> de19fd58
 
 #==============================================================================
 def collocation_matrix(knots, degree, periodic, normalization, xgrid, out=None):
@@ -433,7 +358,7 @@
         else:
             out = np.zeros((len(xgrid) - 1, len(elevated_knots) - (degree + 1) - 1 - 1))
 
-    histopolation_matrix_p(knots, degree, periodic, normalization, xgrid, check_boundary, elevated_knots, out)
+    #histopolation_matrix_p(knots, degree, periodic, normalization, xgrid, check_boundary, elevated_knots, out)
 
     return out
 
@@ -778,12 +703,6 @@
         . id: derivative             (0 <= id <= nders )
         . iq: local quadrature point (0 <= iq <  nq    )
 
-<<<<<<< HEAD
-    """
-
-    # TODO: add example to docstring
-
-=======
     Examples
     --------
     >>> knots = np.array([0.0, 0.0, 0.25, 0.5, 0.75, 1., 1.])
@@ -806,7 +725,6 @@
             [[0. , 0.03125, 0.125, 0.28125]]]])
 
     """
->>>>>>> de19fd58
     ne, nq = quad_grid.shape
     basis = np.zeros((ne, degree+1, nders+1, nq))
 
@@ -832,7 +750,7 @@
     return basis
 
 #==============================================================================
-def basis_integrals(knots, degree):
+def basis_integrals(knots, degree, out=None):
     r"""
     Return the integral of each B-spline basis function over the real line:
 
@@ -843,7 +761,7 @@
 
     Parameters
     ----------
-    knots : 1D array_like
+    knots : array_like
         Knots sequence.
 
     degree : int
@@ -862,9 +780,6 @@
     the array are redundant, as they are a copy of the first (degree) values.
 
     """
-    T = knots
-    p = degree
-    n = len(T)-p-1
-    K = np.array([(T[i+p+1] - T[i]) / (p + 1) for i in range(n)])
-
-    return K+    if out is None:
+        out = np.zeros(len(knots) - degree - 1)
+    return basis_integrals_p(knots, degree, out)