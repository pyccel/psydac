--- conflicted
+++ resolved
@@ -105,20 +105,13 @@
     solv  = inverse(A, solver, tol=tol, verbose=False, recycle=True)
     solvt = solv.transpose()
     solvh = solv.H
-    solv2 = inverse(A@A, solver, tol=1e-13, verbose=True) # Test solver of composition of operators
+    solv2 = inverse(A@A, solver, tol=1e-13, verbose=True, recycle=True) # Test solver of composition of operators
 
     # Manufacture right-hand-side vector from exact solution
-<<<<<<< HEAD
-    b  = A.dot( xe )
-    b2 = A.dot( b ) # Test consecutive solves with same solver
-    bt = A.T.dot( xe )
-    bh = A.H.dot( xe )
-=======
     be  = A @ xe
     be2 = A @ be # Test solver with consecutive solves
     bet = A.T @ xe
     beh = A.H @ xe
->>>>>>> 3eee49e4
 
     # Solve linear system
     # Assert x0 got updated correctly and is not the same object as the previous solution, but just a copy
@@ -143,11 +136,21 @@
     assert np.array_equal(xh.toarray(), solvh_x0.toarray())
     assert xh is not solvh_x0
 
+    if solver != 'pcg':
+        # PCG only works with operators with diagonal
+        xc = solv2 @ be2
+        solv2_x0 = solv2._options["x0"]
+        assert np.array_equal(xc.toarray(), solv2_x0.toarray())
+        assert xc is not solv2_x0
+
+
     # Verify correctness of calculation: 2-norm of error
     b = A @ x
     b2 = A @ x2
     bt = A.T @ xt
     bh = A.H @ xh
+    if solver != 'pcg':
+        bc = A @ A @ xc
 
     
     err = b - be
@@ -159,10 +162,8 @@
     errh = bh - beh
     errh_norm = np.linalg.norm( errh.toarray() )
 
-    if solver != 'pcg':
-        # PCG only works with operators with diagonal
-        xc = solv2.dot(b2)    
-        errc = xc - xe
+    if solver != 'pcg': 
+        errc = bc - be2
         errc_norm = np.linalg.norm( errc.toarray() )
 
     #---------------------------------------------------------------------------
@@ -188,21 +189,13 @@
     #---------------------------------------------------------------------------
     # PYTEST
     #---------------------------------------------------------------------------
-<<<<<<< HEAD
-    assert err_norm < tol
-    assert err2_norm < tol
-    assert errt_norm < tol
-    assert errh_norm < tol
-    assert solver == 'pcg' or errc_norm < tol
-=======
     # The lsmr solver does not consistently produce outputs x whose error ||Ax - b|| is less than tol.
     if solver != 'lsmr':
         assert err_norm < tol
         assert err2_norm < tol
         assert errt_norm < tol
         assert errh_norm < tol
-
->>>>>>> 3eee49e4
+        assert (solver == 'pcg' or errc_norm < tol)
 
 # ===============================================================================
 # SCRIPT FUNCTIONALITY
