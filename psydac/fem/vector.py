--- conflicted
+++ resolved
@@ -7,7 +7,6 @@
 from psydac.fem.basic      import FemSpace, FemField
 
 from numpy import unique, asarray, allclose
-
 
 #===============================================================================
 class VectorFemSpace( FemSpace ):
@@ -264,64 +263,7 @@
     # TODO improve
     @property
     def comm( self ):
-<<<<<<< HEAD
         return self.spaces[0].comm
 
     def __len__(self):
-        return len(self.spaces)
-
-# TODO still experimental
-#===============================================================================
-class VectorFemField:
-    """
-    Element of a finite element product space V.
-
-    Parameters
-    ----------
-    space : ProductFemSpace
-        Finite element product space to which this field belongs.
-
-    """
-    def __init__( self, space, coeffs=None ):
-
-        assert isinstance( space, ProductFemSpace )
-
-        if coeffs is not None:
-            assert isinstance( coeffs, Vector )
-            assert space.vector_space is coeffs.space
-        else:
-            coeffs = space.vector_space.zeros()
-
-        self._space  = space
-        self._coeffs = coeffs
-        self._fields = [FemField(s, coeff) for s,coeff in zip(self.space.spaces, self.coeffs)]
-
-    # ...
-    @property
-    def space( self ):
-        """Finite element space to which this field belongs."""
-        return self._space
-
-    # ...
-    @property
-    def coeffs( self ):
-        """
-        Coefficients that uniquely identify this field as a linear combination of
-        the elements of the basis of a Finite element space.
-
-        Coefficients are stored into one element of the vector space in
-        'self.space.vector_space', which is topologically associated to
-        the finite element space.
-
-        """
-        return self._coeffs
-
-    @property
-    def fields( self ):
-        return self._fields
-
-    def __call__( self , *eta):
-        return tuple(f( *eta ) for f in self.fields)
-=======
-        return self.spaces[0].comm
->>>>>>> 686dde04
+        return len(self.spaces)