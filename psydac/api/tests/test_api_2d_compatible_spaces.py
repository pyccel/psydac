# -*- coding: UTF-8 -*-

from sympy import pi, cos, sin, Tuple, Matrix

from sympde.core import Constant
from sympde.calculus import grad, dot, inner, cross, rot, curl, div
from sympde.calculus import laplace, hessian
from sympde.topology import (dx, dy, dz)
from sympde.topology import FunctionSpace, VectorFunctionSpace
from sympde.topology import ProductSpace
from sympde.topology import element_of_space
from sympde.topology import Boundary, NormalVector, TangentVector
from sympde.topology import Domain, Line, Square, Cube
from sympde.topology import Trace, trace_0, trace_1
from sympde.topology import Union
from sympde.expr import BilinearForm, LinearForm
from sympde.expr import Norm, TerminalExpr
from sympde.expr import find, EssentialBC


from psydac.fem.basic   import FemField
from psydac.fem.vector  import VectorFemField
from psydac.api.discretization import discretize

from numpy import linspace, zeros, allclose
import numpy as np
from mpi4py import MPI
import pytest

from scipy.sparse.linalg import cg, gmres
from scipy.sparse.linalg import spsolve
from scipy import linalg

import matplotlib.pyplot as plt
from mpl_toolkits.mplot3d import Axes3D
from matplotlib import animation
#==============================================================================

def run_system_1_2d_dir(f0, sol, ncells, degree):
    # ... abstract model
    domain = Square()

    V1 = VectorFunctionSpace('V1', domain, kind='Hdiv')
    V2 = FunctionSpace('V2', domain, kind='L2')
    X  = ProductSpace(V1, V2)

    x,y = domain.coordinates

    F = element_of_space(V2, name='F')

<<<<<<< HEAD
    p,q = [VectorTestFunction(V1, name=i) for i in ['p', 'q']]
    u,v = [ScalarTestFunction(V2, name=i) for i in ['u', 'v']]
=======
    p,q = [element_of_space(V1, name=i) for i in ['p', 'q']]
    u,v = [element_of_space(V2, name=i) for i in ['u', 'v']]
>>>>>>> 26faf5af

    a  = BilinearForm(((p,u),(q,v)),dot(p,q) + div(q)*u + div(p)*v )
    l  = LinearForm((q,v), f0*v)
    
    # ...
    error = F-sol
    l2norm_F = Norm(error, domain, kind='l2')
<<<<<<< HEAD

=======
    # ...
    
>>>>>>> 26faf5af
    equation = find([p,u], forall=[q,v], lhs=a((p,u),(q,v)), rhs=l(q,v))
 
    # ... create the computational domain from a topological domain
    domain_h = discretize(domain, ncells=ncells)
    # ...

    # ... discrete spaces
    V1h = discretize(V1, domain_h, degree=degree)
    V2h = discretize(V2, domain_h, degree=degree)
    Xh  = discretize(X , domain_h, degree=degree)

    # ... dsicretize the equation using Dirichlet bc
    ah = discretize(equation, domain_h, [Xh, Xh], symbolic_space=[X, X])
    # ...

    # ... discretize norms
    l2norm_F_h = discretize(l2norm_F, domain_h, V2h)
    # ...

    # ...
    ah.assemble()
    M   = ah.linear_system.lhs.tosparse()
    rhs = ah.linear_system.rhs.toarray()
    x   = spsolve(M, rhs)
    # ...
    
    # ... 
    s31,s32 = V2h.vector_space.starts
    e31,e32 = V2h.vector_space.ends
    # ...
    
    # ...
    Fh = FemField( V2h )
    Fh.coeffs[s31:e31+1, s32:e32+1] = x[-(e31-s31+1)*(e32-s32+1):].reshape((e31-s31+1, e32-s32+1))
    # ...

    # ... compute norms
    l2_error = l2norm_F_h.assemble(F=Fh)


    return l2_error
    
def run_system_2_2d_dir(f1, f2,u1, u2, ncells, degree):
    # ... abstract model
    domain = Square()

    V1 = VectorFunctionSpace('V1', domain, kind='H1')
    V2 = FunctionSpace('V2', domain, kind='L2')
    X  = ProductSpace(V1, V2)

    x,y = domain.coordinates

    F = element_of_space(V1, name='F')

    u,v = [element_of_space(V1, name=i) for i in ['u', 'v']]
    p,q = [element_of_space(V2, name=i) for i in ['p', 'q']]

    a  = BilinearForm(((u,p),(v,q)),inner(grad(u),grad(v)) + div(u)*q - p*div(v) )
    l  = LinearForm((v,q), f1*v[0]+f2*v[1]+q)
    
    bc = EssentialBC(u, 0, domain.boundary)
    equation = find([u,p], forall=[v,q], lhs=a((u,p),(v,q)), rhs=l(v,q), bc=bc)

    error = Matrix([F[0]-u1, F[1]-u2])
    l2norm_F = Norm(error, domain, kind='l2')

    # ... create the computational domain from a topological domain
    domain_h = discretize(domain, ncells=ncells)
    # ... discrete spaces
    V1h = discretize(V1, domain_h, degree=degree)
    V2h = discretize(V2, domain_h, degree=degree)
    Xh  = discretize(X , domain_h, degree=degree)
    
    s11,s12 = V1h.spaces[0].vector_space.starts
    e11,e12 = V1h.spaces[0].vector_space.ends
    s21,s22 = V1h.spaces[1].vector_space.starts
    e21,e22 = V1h.spaces[1].vector_space.ends
    s31,s32 = V2h.vector_space.starts
    e31,e32 = V2h.vector_space.ends
    
    # ... dsicretize the equation using Dirichlet bc
    ah = discretize(equation, domain_h, [Xh, Xh], symbolic_space=[X, X])

    # ... discretize norms
    l2norm_F_h = discretize(l2norm_F, domain_h, V1h)

    ah.assemble()

    M     = ah.linear_system.lhs
    M[0,0][0,:,0,0] = 1.
    M[0,0][:,0,0,0] = 1.
    M[0,0][e11,:,0,0] = 1.
    M[0,0][:,e12,0,0] = 1.
    M[1,1][0,:,0,0] = 1.
    M[1,1][:,0,0,0] = 1.
    M[1,1][e21,:,0,0] = 1.
    M[1,1][:,e22,0,0] = 1.
    M = M.toarray()
    
    rhs   = ah.linear_system.rhs.toarray()

    M_1   = np.zeros((len(rhs)+1,len(rhs)+1))
    rhs_1 = np.zeros(len(rhs)+1)
    v2h_s = (e11+1)*(e12+1)+(e21+1)*(e22+1)

    M_1[:-1,:-1] = M
    M_1[-1,v2h_s:-1]  = rhs[v2h_s:]
    M_1[v2h_s:-1,-1]  = rhs[v2h_s:]
    rhs_1[:v2h_s]   = rhs[:v2h_s] 

    M_inv = linalg.inv(M_1)
    x = M_inv.dot(rhs_1)
    
    phi1 = VectorFemField(V1h)
    phi2 = FemField(V2h)

    
    phi1.coeffs[0][s11:e11+1, s12:e12+1] = x[:(e11+1)*(e12+1)].reshape((e11+1-s11, e12+1-s12))
    phi1.coeffs[1][s21:e21+1, s22:e22+1] = x[(e11+1)*(e12+1):v2h_s].reshape((e21+1-s21, e22+1-s22))
    phi2.coeffs[s31:e31+1, s32:e32+1]    = x[v2h_s:-1].reshape((e31-s31+1, e32-s32+1))
    
        # ... compute norms
    l2_error = l2norm_F_h.assemble(F=phi1)
    return l2_error

###############################################################################
#            SERIAL TESTS
###############################################################################

#==============================================================================
def test_api_system_2_2d_dir_1():
    from sympy.abc import x,y
    from sympy import cos
    
    f1 = -x**2*(x - 1)**2*(24*y - 12) - 4*y*(x**2 + 4*x*(x - 1) + (x - 1)**2)*(2*y**2 - 3*y + 1) - 2*pi*cos(2*pi*x)
    f2 = 4*x*(2*x**2 - 3*x + 1)*(y**2 + 4*y*(y - 1) + (y - 1)**2) + y**2*(24*x - 12)*(y - 1)**2 + 2*pi*cos(2*pi*y)
    u1 = x**2*(-x + 1)**2*(4*y**3 - 6*y**2 + 2*y)
    u2 =-y**2*(-y + 1)**2*(4*x**3 - 6*x**2 + 2*x)
    p  = sin(2*pi*x) - sin(2*pi*y)
    
    x = run_system_2_2d_dir(f1, f2, u1, u2, ncells=[2**3,2**3], degree=[2,2])
            
def test_api_system_1_2d_dir_1():
    from sympy.abc import x,y

    f0 =  -2*(2*pi)**2*sin(2*pi*x)*sin(2*pi*y)
    u  = sin(2*pi*x)*sin(2*pi*y)
    x = run_system_1_2d_dir(f0,u, ncells=[10,10], degree=[2,2])
<|MERGE_RESOLUTION|>--- conflicted
+++ resolved
@@ -48,13 +48,9 @@
 
     F = element_of_space(V2, name='F')
 
-<<<<<<< HEAD
-    p,q = [VectorTestFunction(V1, name=i) for i in ['p', 'q']]
-    u,v = [ScalarTestFunction(V2, name=i) for i in ['u', 'v']]
-=======
+
     p,q = [element_of_space(V1, name=i) for i in ['p', 'q']]
     u,v = [element_of_space(V2, name=i) for i in ['u', 'v']]
->>>>>>> 26faf5af
 
     a  = BilinearForm(((p,u),(q,v)),dot(p,q) + div(q)*u + div(p)*v )
     l  = LinearForm((q,v), f0*v)
@@ -62,12 +58,8 @@
     # ...
     error = F-sol
     l2norm_F = Norm(error, domain, kind='l2')
-<<<<<<< HEAD
-
-=======
-    # ...
-    
->>>>>>> 26faf5af
+
+    # ...
     equation = find([p,u], forall=[q,v], lhs=a((p,u),(q,v)), rhs=l(q,v))
  
     # ... create the computational domain from a topological domain
