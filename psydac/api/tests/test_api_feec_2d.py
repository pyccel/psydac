# -*- coding: UTF-8 -*-

from sympy import Tuple, Matrix

from sympde.core import Constant
from sympde.calculus import grad, dot, inner, cross, rot, curl, div
from sympde.calculus import laplace, hessian
from sympde.topology import (dx, dy, dz)
<<<<<<< HEAD
from sympde.topology import FunctionSpace, VectorFunctionSpace, Derham
from sympde.topology import element_of_space
=======
from sympde.topology import ScalarFunctionSpace, VectorFunctionSpace, Derham
from sympde.topology import ScalarField, VectorField
>>>>>>> f7d6d4d4
from sympde.topology import ProductSpace
from sympde.topology import Boundary, NormalVector, TangentVector
from sympde.topology import Domain, Line, Square, Cube
from sympde.topology import Trace, trace_0, trace_1
from sympde.topology import Union
from sympde.expr import BilinearForm, LinearForm, integral
from sympde.expr import Norm, TerminalExpr
from sympde.expr import find, EssentialBC


from psydac.fem.basic   import FemField
from psydac.fem.vector  import VectorFemField
from psydac.api.discretization import discretize
from psydac.fem.vector         import ProductFemSpace
from psydac.linalg.block       import BlockVector, BlockMatrix
from psydac.linalg.utilities   import array_to_stencil

from scipy.sparse.linalg import cg, gmres
from scipy.sparse.linalg import spsolve
from scipy import linalg

import matplotlib.pyplot as plt
from mpl_toolkits.mplot3d import Axes3D
from matplotlib import animation

import numpy as np
from sympy import lambdify
#==============================================================================

def run_system_1_2d_dir(f0, sol, ncells, degree):
    # ... abstract model
    domain = Square()

    derham = Derham(domain, sequence=['H1', 'Hdiv', 'L2'])
    V0 = derham.V0
    V1 = derham.V1
    V2 = derham.V2

    V0, V1, V2 = derham.spaces

    F = element_of_space(V2, name='F')

    p,q = [element_of_space(V1, name=i) for i in ['p', 'q']]
    u,v = [element_of_space(V2, name=i) for i in ['u', 'v']]

    a  = BilinearForm(((p,u),(q,)), dot(p,q) + div(q)*u )

<<<<<<< HEAD
=======
    int_0 = lambda expr: integral(domain , expr)

    a  = BilinearForm(((p,u),(q,v)), int_0(dot(p,q) + div(q)*u) )
    l  = LinearForm((q,v), int_0(2*v))
    
>>>>>>> f7d6d4d4
    error  = F-sol
    l2norm = Norm(error, domain, kind='l2')

    # ... create the computational domain from a topological domain
    domain_h = discretize(domain, ncells=ncells)
    # ...

    # ... discrete spaces
    derham_h = discretize(derham, domain_h, degree=degree)

    V1_h = derham_h.V1
    V2_h = derham_h.V2
    Xh   = V1_h * V2_h

    V0_h, V1_h, V2_h = derham_h.spaces
    GRAD, DIV        = derham_h.derivatives_as_matrices
    # ...

    ah       = discretize(a, domain_h, [Xh, V1_h])
    l2norm_h = discretize(l2norm, domain_h, V2_h)
    # ...

    # ...
    M   = ah.assemble()
    rhs = BlockVector(Xh.vector_space)
    # ...

    # ...
    blocks  = [list(block) for block in M.blocks]
    blocks += [[None, None, None]]

    blocks[2][0] = DIV[0,0]
    blocks[2][1] = DIV[0,1]
    
    M = BlockMatrix(Xh.vector_space, Xh.vector_space, blocks=blocks)
     
    # ...
    rhs[2] = V2_h.interpolate(f0)

    # ...
    M   = M.tosparse().tocsc()
    rhs = rhs.toarray()

    x   = spsolve(M, rhs)
    
    u = array_to_stencil(x, Xh.vector_space)

    # ...
    Fh = FemField( V2_h )

    Fh.coeffs[:,:] = u[2][:,:]

    # ...
#    fig = plt.figure()
#    ax = fig.add_subplot(111, projection='3d')

    x      = np.linspace( 0., 1., 101 )
    y      = np.linspace( 0., 1., 101 )

    phi = np.array( [[Fh(xi, yj) for xi in x] for yj in y] )

    X, Y = np.meshgrid(x, y, indexing='ij')

    model = lambda x,y:np.sin(2*np.pi*x)*np.sin(2*np.pi*y)
    Z = model(X,Y)

    error = l2norm_h.assemble(F=Fh)
    # TODO fix bug it gives the wrong error

    error = np.abs(Z-phi).max()

#    Axes3D.plot_wireframe(ax, X, Y, phi, color='b')
#    Axes3D.plot_wireframe(ax, X, Y, Z, color='r')

#    plt.show()

    return error



###############################################################################
#            SERIAL TESTS
###############################################################################

#==============================================================================

def test_api_system_1_2d_dir_1():
    from sympy.abc import x,y
    from sympy import sin, cos, pi

    f0 = lambda x,y: -2*(2*np.pi)**2*np.sin(2*np.pi*x)*np.sin(2*np.pi*y)
    u  = sin(2*pi*x)*sin(2*pi*y)

    error = run_system_1_2d_dir(f0,u, ncells=[5, 5], degree=[2,2])

#==============================================================================
# CLEAN UP SYMPY NAMESPACE
#==============================================================================

def teardown_module():
    from sympy import cache
    cache.clear_cache()

def teardown_function():
    from sympy import cache
    cache.clear_cache()<|MERGE_RESOLUTION|>--- conflicted
+++ resolved
@@ -6,13 +6,9 @@
 from sympde.calculus import grad, dot, inner, cross, rot, curl, div
 from sympde.calculus import laplace, hessian
 from sympde.topology import (dx, dy, dz)
-<<<<<<< HEAD
-from sympde.topology import FunctionSpace, VectorFunctionSpace, Derham
-from sympde.topology import element_of_space
-=======
+
 from sympde.topology import ScalarFunctionSpace, VectorFunctionSpace, Derham
 from sympde.topology import ScalarField, VectorField
->>>>>>> f7d6d4d4
 from sympde.topology import ProductSpace
 from sympde.topology import Boundary, NormalVector, TangentVector
 from sympde.topology import Domain, Line, Square, Cube
@@ -60,14 +56,12 @@
 
     a  = BilinearForm(((p,u),(q,)), dot(p,q) + div(q)*u )
 
-<<<<<<< HEAD
-=======
+
     int_0 = lambda expr: integral(domain , expr)
 
     a  = BilinearForm(((p,u),(q,v)), int_0(dot(p,q) + div(q)*u) )
     l  = LinearForm((q,v), int_0(2*v))
     
->>>>>>> f7d6d4d4
     error  = F-sol
     l2norm = Norm(error, domain, kind='l2')
 
