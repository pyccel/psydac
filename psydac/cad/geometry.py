# coding: utf-8
#
# a Geometry class contains the list of patches and additional information about
# the topology i.e. connectivity, boundaries
# For the moment, it is used as a container, that can be loaded from a file
# (hdf5)
from itertools import product
from collections import abc
import numpy as np
import string
import random
import h5py
import yaml
import os
import string
import random


from mpi4py import MPI

from psydac.fem.splines        import SplineSpace
from psydac.fem.tensor         import TensorFemSpace
from psydac.fem.partitioning   import create_cart, construct_connectivity, construct_interface_spaces
from psydac.mapping.discrete   import SplineMapping, NurbsMapping
from psydac.linalg.block       import BlockVectorSpace, BlockVector
<<<<<<< HEAD
from psydac.ddm.cart           import DomainDecomposition, MultiPatchDomainDecomposition
=======
>>>>>>> e5660122

from sympde.topology       import Domain, Interface, Line, Square, Cube, NCubeInterior, Mapping
from sympde.topology.basic import Union

#==============================================================================
class Geometry( object ):
    _ldim     = None
    _pdim     = None
    _patches  = []
    _topology = None

    #--------------------------------------------------------------------------
    # Option [1]: from a (domain, mappings) or a file
    #--------------------------------------------------------------------------
<<<<<<< HEAD
    def __init__( self, domain=None, ncells=None, periodic=None, mappings=None,
=======
    def __init__( self, domain=None, mappings=None,
>>>>>>> e5660122
                  filename=None, comm=None ):

        # ... read the geometry if the filename is given
        if not( filename is None ):
            self.read(filename, comm=comm)

        elif not( domain is None ):
            assert isinstance( domain, Domain ) 
            assert isinstance( ncells, dict)
            assert isinstance( mappings, dict)
            if periodic is not None:
                assert isinstance( periodic, dict)

            # ... check sanity
            interior_names = sorted(domain.interior_names)
            mappings_keys  = sorted(list(mappings.keys()))

            assert( interior_names == mappings_keys )
            # ...

            if periodic is None:
                periodic = {patch:[False]*len(ncells_i) for patch,ncells_i in ncells.items}

            self._domain   = domain
            self._ldim     = domain.dim
            self._pdim     = domain.dim # TODO must be given => only dim is  defined for a Domain
            self._ncells   = ncells
            self._periodic = periodic
            self._mappings = mappings
            self._cart     = None
<<<<<<< HEAD
            self._is_parallel = comm is not None

            if len(domain) == 1:
                self._ddm = DomainDecomposition(ncells[domain.name], periodic[domain.name], comm=comm)
            else:
                ncells    = [ncells[itr.name] for itr in domain.interior]
                periodic  = [periodic[itr.name] for itr in domain.interior]
                self._ddm = MultiPatchDomainDecomposition(ncells, periodic, comm=comm)
=======
>>>>>>> e5660122

        else:
            raise ValueError('Wrong input')
        # ...

        self._comm = comm

    #--------------------------------------------------------------------------
    # Option [2]: from a discrete mapping
    #--------------------------------------------------------------------------
    @classmethod
    def from_discrete_mapping( cls, mapping, comm=None ):
        """Create a geometry from one discrete mapping."""
        if mapping.ldim in [1]:
            raise NotImplementedError('')

        if mapping.ldim == 2:
            domain = Square(name='Omega')
            mappings = {'Omega': mapping}

            return Geometry(domain=domain, mappings=mappings, comm=comm)

        elif mapping.ldim == 3:
            domain = Cube(name='Omega')
            mappings = {'Omega': mapping}

            return Geometry(domain=domain, mappings=mappings, comm=comm)

    #--------------------------------------------------------------------------
    # Option [3]: discrete topological line/square/cube
    #--------------------------------------------------------------------------
    @classmethod
    def from_topological_domain(cls, domain, ncells, *, periodic=None, comm=None):
        interior = domain.interior
        if not isinstance(interior, Union):
            interior = [interior]

        for itr in interior:
            if not isinstance(itr, NCubeInterior):
                msg = "Topological domain must be an NCube;"\
                      " got {} instead.".format(type(itr))
                raise TypeError(msg)

        mappings = {itr.name: None for itr in interior}
        if isinstance(ncells, (list, tuple)):
            ncells = {itr.name:ncells for itr in interior}

        if periodic is None:
            periodic = [False]*domain.dim

        if isinstance(periodic, (list, tuple)):
            periodic = {itr.name:periodic for itr in interior}

        geo = Geometry(domain=domain, mappings=mappings, ncells=ncells, periodic=periodic, comm=comm)

        return geo

    #--------------------------------------------------------------------------
    @property
    def ldim(self):
        return self._ldim

    @property
    def pdim(self):
        return self._pdim

    @property
    def ncells(self):
        return self._ncells

    @property
    def periodic(self):
        return self._periodic

    @property
    def comm(self):
        return self._comm

    @property
    def domain(self):
        return self._domain

    @property
<<<<<<< HEAD
    def ddm(self):
        return self._ddm

    @property
    def is_parallel(self):
        return self._is_parallel
=======
    def cart(self):
        return self._cart
>>>>>>> e5660122

    @property
    def mappings(self):
        return self._mappings

    def __len__(self):
        return len(self.domain)

    def read( self, filename, comm=None ):
        # ... check extension of the file
        basename, ext = os.path.splitext(filename)
        if not(ext == '.h5'):
            raise ValueError('> Only h5 files are supported')
        # ...

        # read the topological domain
        domain       = Domain.from_file(filename)
        connectivity = construct_connectivity(domain)

        if len(domain)==1:
            interiors  = [domain.interior]
        else:
            interiors  = list(domain.interior.args)

        if not(comm is None):
            kwargs = dict( driver='mpio', comm=comm ) if comm.size > 1 else {}

        else:
            kwargs = {}

        h5  = h5py.File( filename, mode='r', **kwargs )
        yml = yaml.load( h5['geometry.yml'][()], Loader=yaml.SafeLoader )

        ldim = yml['ldim']
        pdim = yml['pdim']

        n_patches = len( yml['patches'] )

        # ...
        if n_patches == 0:

            h5.close()
            raise ValueError( "Input file contains no patches." )
        # ...

        # ... read patchs
        mappings = {}
<<<<<<< HEAD
        ncells   = {}
        periodic = {}
        spaces   = [None]*n_patches
        for i_patch in range( n_patches ):

            item  = yml['patches'][i_patch]
            patch_name = item['name']
            mapping_id = item['mapping_id']
            dtype = item['type']
            patch = h5[mapping_id]
            if dtype in ['SplineMapping', 'NurbsMapping']:

                degree     = [int (p) for p in patch.attrs['degree'  ]]
                periodic_i = [bool(b) for b in patch.attrs['periodic']]
                knots      = [patch['knots_{}'.format(d)][:] for d in range( ldim )]
                space_i    = [SplineSpace( degree=p, knots=k, periodic=P )
                            for p,k,P in zip( degree, knots, periodic_i )]

                spaces[i_patch] = space_i

                ncells  [interiors[i_patch].name] = [sp.ncells for sp in space_i]
                periodic[interiors[i_patch].name] = periodic_i

        self._cart = None
        if n_patches == 1:
            self._ddm = DomainDecomposition(ncells[domain.name], periodic[domain.name], comm=comm)
            ddms      = [self._ddm]
        else:
            ncells    = [ncells[itr.name] for itr in interiors]
            periodic  = [periodic[itr.name] for itr in interiors]
            self._ddm = MultiPatchDomainDecomposition(ncells, periodic, comm=comm)
            ddms      = self._ddm.domains

        carts    = create_cart(ddms, spaces)
        g_spaces = {inter:TensorFemSpace( ddms[i], *spaces[i], cart=carts[i]) for i,inter in enumerate(interiors)}

        # ... construct interface spaces
        construct_interface_spaces(self._ddm, g_spaces, carts, interiors, connectivity)

=======
        spaces   = [None]*n_patches
>>>>>>> e5660122
        for i_patch in range( n_patches ):

            item  = yml['patches'][i_patch]
            patch_name = item['name']
            mapping_id = item['mapping_id']
            dtype = item['type']
            patch = h5[mapping_id]
            space_i = spaces[i_patch]
            if dtype in ['SplineMapping', 'NurbsMapping']:

<<<<<<< HEAD
                tensor_space = g_spaces[interiors[i_patch]]

=======
                degree   = [int (p) for p in patch.attrs['degree'  ]]
                periodic = [bool(b) for b in patch.attrs['periodic']]
                knots    = [patch['knots_{}'.format(d)][:] for d in range( ldim )]
                space_i  = [SplineSpace( degree=p, knots=k, periodic=b )
                            for p,k,b in zip( degree, knots, periodic )]

                spaces[i_patch] = space_i

        assert all(spaces)
        self._cart = None
        if comm is not None:
            cart = create_cart(spaces, comm)
            self._cart = cart
            if n_patches == 1:
                carts = [cart]
            else:
                carts = cart.carts

        g_spaces = {}
        for i_patch in range( n_patches ):

            if comm is None:
                tensor_space = TensorFemSpace( *spaces[i_patch] )
            else:
                tensor_space = TensorFemSpace( *spaces[i_patch], cart=carts[i_patch])

            g_spaces[interiors[i_patch]] = tensor_space

        # ... construct interface spaces
        if n_patches>1:
            construct_interface_spaces(g_spaces, self._cart, interiors, connectivity)

        for i_patch in range( n_patches ):

            item  = yml['patches'][i_patch]
            patch_name = item['name']
            mapping_id = item['mapping_id']
            dtype = item['type']
            patch = h5[mapping_id]
            space_i = spaces[i_patch]
            if dtype in ['SplineMapping', 'NurbsMapping']:

                tensor_space = g_spaces[interiors[i_patch]]

>>>>>>> e5660122
                if dtype == 'SplineMapping':
                    mapping = SplineMapping.from_control_points( tensor_space,
                                                                 patch['points'][..., :pdim] )

                elif dtype == 'NurbsMapping':
                    mapping = NurbsMapping.from_control_points_weights( tensor_space,
                                                                        patch['points'][..., :pdim],
                                                                        patch['weights'] )

                mapping.set_name( item['name'] )
                mappings[patch_name] = mapping

        if n_patches>1:
            coeffs   = [[e._coeffs for e in mapping._fields] for mapping in mappings.values()]
            spaces   = [[coeffs_ij.space for coeffs_ij in coeffs_i] for coeffs_i in coeffs]
            spaces   = [BlockVectorSpace(*space) for space in spaces]
            w_spaces = [sp.spaces[0] for sp in spaces]
            space    = BlockVectorSpace(*spaces, connectivity=connectivity)
            w_space  = BlockVectorSpace(*w_spaces, connectivity=connectivity)
            v  = BlockVector(space)
            w  = BlockVector(w_space)
            mapping_list = list(mappings.values())
            for i in range(n_patches):
                for j in range(len(coeffs[i])):
                    v[i][j] = coeffs[i][j]

                mapping = mapping_list[i]
                if isinstance(mapping, NurbsMapping):
                    w[i] = mapping.weights_field.coeffs
                else:
                    w[i] = v[i][0].space.zeros()

            v.update_ghost_regions()
            w.update_ghost_regions()

        else:
            mapping = list(mappings.values())[0]
            for f in mapping._fields:
                f.coeffs.update_ghost_regions()

            if isinstance(mapping, NurbsMapping):
                mapping.weights_field.coeffs.update_ghost_regions()


        # ... close the h5 file
        h5.close()
        # ...

        # ...
        self._ldim        = ldim
        self._pdim        = pdim
        self._mappings    = mappings
        self._domain      = domain
        self._comm        = comm
        self._ncells      = ncells
        self._periodic    = periodic
        self._is_parallel = comm is not None
        # ...

    def export( self, filename ):
        """
        Parameters
        ----------
        filename : str
          Name of HDF5 output file.

        """

        # ...
        comm  = self.comm
        # ...

        # Create dictionary with geometry metadata
        yml = {}
        yml['ldim'] = self.ldim
        yml['pdim'] = self.pdim

        # ... information about the patches
        if not( self.mappings ):
            raise ValueError('No mappings were found')

        patches_info = []
        i_mapping    = 0
        for patch_name, mapping in self.mappings.items():
            name       = '{}'.format( patch_name )
            mapping_id = 'mapping_{}'.format( i_mapping  )
            dtype      = '{}'.format( type( mapping ).__name__ )

            patches_info += [{'name': name,
                              'mapping_id': mapping_id,
                               'type': dtype}]

            i_mapping += 1

        yml['patches'] = patches_info
        # ...


        # ... topology
        topo_yml = self.domain.todict()
        # ...

        # Create HDF5 file (in parallel mode if MPI communicator size > 1)
        if not(comm is None) and comm.size > 1:
            kwargs = dict( driver='mpio', comm=comm )

        else:
            kwargs = {}

        h5 = h5py.File( filename, mode='w', **kwargs )

        # ...
        # Dump geometry metadata to string in YAML file format
        geo = yaml.dump( data   = yml, sort_keys=False)

        # Write geometry metadata as fixed-length array of ASCII characters
        h5['geometry.yml'] = np.array( geo, dtype='S' )
        # ...

        # ...
        # Dump geometry metadata to string in YAML file format
        geo = yaml.dump( data   = topo_yml, sort_keys=False)
        # Write topology metadata as fixed-length array of ASCII characters
        h5['topology.yml'] = np.array( geo, dtype='S' )
        # ...

        i_mapping    = 0
        for patch_name, mapping in self.mappings.items():
            space = mapping.space

            # Create group for patch 0
            group = h5.create_group( yml['patches'][i_mapping]['mapping_id'] )
            group.attrs['shape'      ] = space.vector_space.npts
            group.attrs['degree'     ] = space.degree
            group.attrs['rational'   ] = False # TODO remove
            group.attrs['periodic'   ] = space.periodic
            for d in range( self.ldim ):
                group['knots_{}'.format( d )] = space.spaces[d].knots

            # Collective: create dataset for control points
            shape = [n for n in space.vector_space.npts] + [self.pdim]
            dtype = space.vector_space.dtype
            dset  = group.create_dataset( 'points', shape=shape, dtype=dtype )

            # Independent: write control points to dataset
            starts = space.vector_space.starts
            ends   = space.vector_space.ends
            index  = [slice(s, e+1) for s, e in zip(starts, ends)] + [slice(None)]
            index  = tuple( index )
            dset[index] = mapping.control_points[index]

            # case of NURBS
            if isinstance(mapping, NurbsMapping):
                # Collective: create dataset for weights
                shape = [n for n in space.vector_space.npts]
                dtype = space.vector_space.dtype
                dset  = group.create_dataset( 'weights', shape=shape, dtype=dtype )

                # Independent: write weights to dataset
                starts = space.vector_space.starts
                ends   = space.vector_space.ends
                index  = [slice(s, e+1) for s, e in zip(starts, ends)]
                index  = tuple( index )
                dset[index] = mapping.weights[index]

            i_mapping += 1

        # Close HDF5 file
        h5.close()

#==============================================================================
def export_nurbs_to_hdf5(filename, nurbs, periodic=None, comm=None ):

    """
    Export a single-patch igakit NURBS object to a Psydac geometry file in HDF5 format

    Parameters
    ----------

    filename : <str>
        Name of output geometry file, e.g. 'geo.h5'

    nurbs   : <igakit.nurbs.NURBS>
        igakit geometry nurbs object

    comm : <MPI.COMM>
        mpi communicator
    """

    import os.path
    import igakit
    assert isinstance(nurbs, igakit.nurbs.NURBS)

    extension = os.path.splitext(filename)[-1]
    if not extension == '.h5':
        raise ValueError('> Only h5 extension is allowed for filename')

    yml = {}
    yml['ldim'] = nurbs.dim
    yml['pdim'] = nurbs.dim

    patches_info = []
    i_mapping    = 0
    i            = 0

    rational = not abs(nurbs.weights-1).sum()<1e-15

    patch_name = 'patch_{}'.format(i)
    name       = '{}'.format( patch_name )
    mapping_id = 'mapping_{}'.format( i_mapping  )
    dtype      = 'NurbsMapping' if rational else 'SplineMapping'

    patches_info += [{'name': name , 'mapping_id':mapping_id, 'type':dtype}]

    yml['patches'] = patches_info
    # ...

    # Create HDF5 file (in parallel mode if MPI communicator size > 1)
    if not(comm is None) and comm.size > 1:
        kwargs = dict( driver='mpio', comm=comm )
    else:
        kwargs = {}

    h5 = h5py.File( filename, mode='w', **kwargs )

    # ...
    # Dump geometry metadata to string in YAML file format
    geom = yaml.dump( data   = yml, sort_keys=False)
    # Write geometry metadata as fixed-length array of ASCII characters
    h5['geometry.yml'] = np.array( geom, dtype='S' )
    # ...

    # ... topology
    if nurbs.dim == 1:
        bounds1 = (float(nurbs.breaks(0)[0]), float(nurbs.breaks(0)[-1]))
        domain  = Line(patch_name, bounds1=bounds1)

    elif nurbs.dim == 2:
        bounds1 = (float(nurbs.breaks(0)[0]), float(nurbs.breaks(0)[-1]))
        bounds2 = (float(nurbs.breaks(1)[0]), float(nurbs.breaks(1)[-1]))
        domain  = Square(patch_name, bounds1=bounds1, bounds2=bounds2)

    elif nurbs.dim == 3:
        bounds1 = (float(nurbs.breaks(0)[0]), float(nurbs.breaks(0)[-1]))
        bounds2 = (float(nurbs.breaks(1)[0]), float(nurbs.breaks(1)[-1]))
        bounds3 = (float(nurbs.breaks(2)[0]), float(nurbs.breaks(2)[-1]))
        domain  = Cube(patch_name, bounds1=bounds1, bounds2=bounds2, bounds3=bounds3)

    mapping = Mapping(mapping_id, dim=nurbs.dim)
    domain  = mapping(domain)
    topo_yml = domain.todict()

    # Dump geometry metadata to string in YAML file format
    geom = yaml.dump( data   = topo_yml, sort_keys=False)
    # Write topology metadata as fixed-length array of ASCII characters
    h5['topology.yml'] = np.array( geom, dtype='S' )

    group = h5.create_group( yml['patches'][i]['mapping_id'] )
    group.attrs['degree'     ] = nurbs.degree
    group.attrs['rational'   ] = rational
    group.attrs['periodic'   ] = tuple( False for d in range( nurbs.dim ) ) if periodic is None else periodic
    for d in range( nurbs.dim ):
        group['knots_{}'.format( d )] = nurbs.knots[d]

    group['points'] = nurbs.points[...,:nurbs.dim]
    if rational:
        group['weights'] = nurbs.weights

    h5.close()

#==============================================================================
def refine_nurbs(nrb, ncells=None, degree=None, multiplicity=None, tol=1e-9):
    """
    This function refines the nurbs object.
    It contructs a new grid based on the new number of cells, and it adds the new break points to the nrb grid,
    such that the total number of cells is equal to the new number of cells.
    We use knot insertion to construct the new knot sequence , so the geometry is identical to the previous one.
    It also elevates the degree of the nrb object based on the new degree.

    Parameters
    ----------

    nrb : <igakit.nurbs.NURBS>
        geometry nurbs object

    ncells   : <list>
        total number of cells in each direction

    degree : <list>
        degree in each direction

    multiplicity : <list>
        multiplicity of each knot in the knot sequence in each direction

    tol : <float>
        Minimum distance between two break points.

    Returns
    -------
    nrb : <igakit.nurbs.NURBS>
        the refined geometry nurbs object

    """

    if multiplicity is None:
        multiplicity = [1]*nrb.dim

    nrb = nrb.clone()
    if ncells is not None:

        for axis in range(0,nrb.dim):
            ub = nrb.breaks(axis)[0]
            ue = nrb.breaks(axis)[-1]
            knots = np.linspace(ub,ue,ncells[axis]+1)
            index = nrb.knots[axis].searchsorted(knots)
            nrb_knots = nrb.knots[axis][index]
            for m,(nrb_k, k) in enumerate(zip(nrb_knots, knots)):
                if abs(k-nrb_k)<tol:
                    knots[m] = np.nan

            knots   = knots[~np.isnan(knots)]
            indices = np.round(np.linspace(0, len(knots) - 1, ncells[axis]+1-len(nrb.breaks(axis)))).astype(int)

            knots = knots[indices]

            if len(knots)>0:
                nrb.refine(axis, knots)

    if degree is not None:
        for axis in range(0,nrb.dim):
            d = degree[axis] - nrb.degree[axis]
            if d<0:
                raise ValueError('The degree {} must be >= {}'.format(degree, nrb.degree))
            nrb.elevate(axis, times=d)

    for axis in range(nrb.dim):
        decimals = abs(np.floor(np.log10(np.abs(tol))).astype(int))
        knots, counts = np.unique(nrb.knots[axis].round(decimals=decimals), return_counts=True)
        counts = multiplicity[axis] - counts
        counts[counts<0] = 0
        knots = np.repeat(knots, counts)
        nrb = nrb.refine(axis, knots)
    return nrb

def refine_knots(knots, ncells, degree, multiplicity=None, tol=1e-9):
    """
    This function refines the knot sequence.
    It contructs a new grid based on the new number of cells, and it adds the new break points to the nrb grid,
    such that the total number of cells is equal to the new number of cells.
    We use knot insertion to construct the new knot sequence , so the geometry is identical to the previous one.
    It also elevates the degree of the nrb object based on the new degree.

    Parameters
    ----------

    knots : <list>
        list of knot sequences in each direction

    ncells   : <list>
        total number of cells in each direction

    degree : <list>
        degree in each direction

    multiplicity : <list>
        multiplicity of each knot in the knot sequence in each direction

    tol : <float>
        Minimum distance between two break points.

    Returns
    -------
    knots : <list>
        the refined knot sequences in each direction
    """
    from igakit.nurbs import NURBS
    dim = len(ncells)

    if multiplicity is None:
        multiplicity = [1]*dim

    assert len(knots) == dim

    nrb = NURBS(knots)
    for axis in range(dim):
        ub = nrb.breaks(axis)[0]
        ue = nrb.breaks(axis)[-1]
        knots = np.linspace(ub,ue,ncells[axis]+1)
        index = nrb.knots[axis].searchsorted(knots)
        nrb_knots = nrb.knots[axis][index]
        for m,(nrb_k, k) in enumerate(zip(nrb_knots, knots)):
            if abs(k-nrb_k)<tol:
                knots[m] = np.nan

        knots   = knots[~np.isnan(knots)]
        indices = np.round(np.linspace(0, len(knots) - 1, ncells[axis]+1-len(nrb.breaks(axis)))).astype(int)

        knots = knots[indices]

        if len(knots)>0:
            nrb.refine(axis, knots)

    for axis in range(dim):
        d = degree[axis] - nrb.degree[axis]
        if d<0:
            raise ValueError('The degree {} must be >= {}'.format(degree, nrb.degree))
        nrb.elevate(axis, times=d)

    for axis in range(dim):
        decimals = abs(np.floor(np.log10(np.abs(tol))).astype(int))
        knots, counts = np.unique(nrb.knots[axis].round(decimals=decimals), return_counts=True)
        counts = multiplicity[axis] - counts
        counts[counts<0] = 0
        knots = np.repeat(knots, counts)
        nrb = nrb.refine(axis, knots)
    return nrb.knots
#==============================================================================
def import_geopdes_to_nurbs(filename):
    """
    This function reads a geopdes geometry file and convert it to igakit nurbs object

    Parameters
    ----------

    filename : <str>
        the filename of the geometry file

    Returns
    -------
    nrb : <igakit.nurbs.NURBS>
        the geometry nurbs object

    """
    extension = os.path.splitext(filename)[-1]
    if not extension == '.txt':
        raise ValueError('> Expected .txt extension')

    f = open(filename)
    lines = f.readlines()
    f.close()

    lines = [line for line in lines if line[0].strip() != "#"]

    data     = _read_header(lines[0])
    n_dim    = data[0]
    r_dim    = data[1]
    n_patchs = data[2]

    n_lines_per_patch = 3*n_dim + 1

    list_begin_line = _get_begin_line(lines, n_patchs)

    nrb = _read_patch(lines, 1, n_lines_per_patch, list_begin_line)

    return nrb

def _read_header(line):
    chars = line.split(" ")
    data  = []
    for c in chars:
        try:
            data.append(int(c))
        except:
            pass
    return data

def _extract_patch_line(lines, i_patch):
    text = "PATCH " + str(i_patch)
    for i_line,line in enumerate(lines):
        r = line.find(text)
        if r != -1:
            return i_line
    return None

def _get_begin_line(lines, n_patchs):
    list_begin_line = []
    for i_patch in range(0, n_patchs):
        r = _extract_patch_line(lines, i_patch+1)
        if r is not None:
            list_begin_line.append(r)
        else:
            raise ValueError(" could not parse the input file")
    return list_begin_line

def _read_line(line):
    chars = line.split(" ")
    data  = []
    for c in chars:
        try:
            data.append(int(c))
        except:
            try:
                data.append(float(c))
            except:
                pass
    return data

def _read_patch(lines, i_patch, n_lines_per_patch, list_begin_line):

    from igakit.nurbs import NURBS

    i_begin_line = list_begin_line[i_patch-1]
    data_patch = []

    for i in range(i_begin_line+1, i_begin_line + n_lines_per_patch+1):
        data_patch.append(_read_line(lines[i]))

    degree = data_patch[0]
    shape  = data_patch[1]

    xl     = [np.array(i) for i in data_patch[2:2+len(degree)] ]
    xp     = [np.array(i) for i in data_patch[2+len(degree):2+2*len(degree)] ]
    w      = np.array(data_patch[2+2*len(degree)])

    X = [i.reshape(shape, order='F') for i in xp]
    W = w.reshape(shape, order='F')

    points = np.zeros((*shape, 3))
    for i in range(len(shape)):
        points[..., i] = X[i]

    knots = xl

    nrb = NURBS(knots, control=points, weights=W)
    return nrb
<|MERGE_RESOLUTION|>--- conflicted
+++ resolved
@@ -23,10 +23,8 @@
 from psydac.fem.partitioning   import create_cart, construct_connectivity, construct_interface_spaces
 from psydac.mapping.discrete   import SplineMapping, NurbsMapping
 from psydac.linalg.block       import BlockVectorSpace, BlockVector
-<<<<<<< HEAD
 from psydac.ddm.cart           import DomainDecomposition, MultiPatchDomainDecomposition
-=======
->>>>>>> e5660122
+
 
 from sympde.topology       import Domain, Interface, Line, Square, Cube, NCubeInterior, Mapping
 from sympde.topology.basic import Union
@@ -41,11 +39,7 @@
     #--------------------------------------------------------------------------
     # Option [1]: from a (domain, mappings) or a file
     #--------------------------------------------------------------------------
-<<<<<<< HEAD
     def __init__( self, domain=None, ncells=None, periodic=None, mappings=None,
-=======
-    def __init__( self, domain=None, mappings=None,
->>>>>>> e5660122
                   filename=None, comm=None ):
 
         # ... read the geometry if the filename is given
@@ -76,7 +70,6 @@
             self._periodic = periodic
             self._mappings = mappings
             self._cart     = None
-<<<<<<< HEAD
             self._is_parallel = comm is not None
 
             if len(domain) == 1:
@@ -85,8 +78,7 @@
                 ncells    = [ncells[itr.name] for itr in domain.interior]
                 periodic  = [periodic[itr.name] for itr in domain.interior]
                 self._ddm = MultiPatchDomainDecomposition(ncells, periodic, comm=comm)
-=======
->>>>>>> e5660122
+
 
         else:
             raise ValueError('Wrong input')
@@ -170,17 +162,12 @@
         return self._domain
 
     @property
-<<<<<<< HEAD
     def ddm(self):
         return self._ddm
 
     @property
     def is_parallel(self):
         return self._is_parallel
-=======
-    def cart(self):
-        return self._cart
->>>>>>> e5660122
 
     @property
     def mappings(self):
@@ -228,7 +215,6 @@
 
         # ... read patchs
         mappings = {}
-<<<<<<< HEAD
         ncells   = {}
         periodic = {}
         spaces   = [None]*n_patches
@@ -268,9 +254,7 @@
         # ... construct interface spaces
         construct_interface_spaces(self._ddm, g_spaces, carts, interiors, connectivity)
 
-=======
-        spaces   = [None]*n_patches
->>>>>>> e5660122
+
         for i_patch in range( n_patches ):
 
             item  = yml['patches'][i_patch]
@@ -280,56 +264,8 @@
             patch = h5[mapping_id]
             space_i = spaces[i_patch]
             if dtype in ['SplineMapping', 'NurbsMapping']:
-
-<<<<<<< HEAD
                 tensor_space = g_spaces[interiors[i_patch]]
 
-=======
-                degree   = [int (p) for p in patch.attrs['degree'  ]]
-                periodic = [bool(b) for b in patch.attrs['periodic']]
-                knots    = [patch['knots_{}'.format(d)][:] for d in range( ldim )]
-                space_i  = [SplineSpace( degree=p, knots=k, periodic=b )
-                            for p,k,b in zip( degree, knots, periodic )]
-
-                spaces[i_patch] = space_i
-
-        assert all(spaces)
-        self._cart = None
-        if comm is not None:
-            cart = create_cart(spaces, comm)
-            self._cart = cart
-            if n_patches == 1:
-                carts = [cart]
-            else:
-                carts = cart.carts
-
-        g_spaces = {}
-        for i_patch in range( n_patches ):
-
-            if comm is None:
-                tensor_space = TensorFemSpace( *spaces[i_patch] )
-            else:
-                tensor_space = TensorFemSpace( *spaces[i_patch], cart=carts[i_patch])
-
-            g_spaces[interiors[i_patch]] = tensor_space
-
-        # ... construct interface spaces
-        if n_patches>1:
-            construct_interface_spaces(g_spaces, self._cart, interiors, connectivity)
-
-        for i_patch in range( n_patches ):
-
-            item  = yml['patches'][i_patch]
-            patch_name = item['name']
-            mapping_id = item['mapping_id']
-            dtype = item['type']
-            patch = h5[mapping_id]
-            space_i = spaces[i_patch]
-            if dtype in ['SplineMapping', 'NurbsMapping']:
-
-                tensor_space = g_spaces[interiors[i_patch]]
-
->>>>>>> e5660122
                 if dtype == 'SplineMapping':
                     mapping = SplineMapping.from_control_points( tensor_space,
                                                                  patch['points'][..., :pdim] )
