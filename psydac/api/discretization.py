# coding: utf-8

# TODO: - init_fem is called whenever we call discretize. we should check that
#         nderiv has not been changed. shall we add quad_order too?

from collections import namedtuple
from collections import OrderedDict

from sympy import Expr as sym_Expr
import numpy as np

from sympde.expr     import BasicForm as sym_BasicForm
from sympde.expr     import BilinearForm as sym_BilinearForm
from sympde.expr     import LinearForm as sym_LinearForm
from sympde.expr     import Functional as sym_Functional
from sympde.expr     import Integral
from sympde.expr     import Equation as sym_Equation
from sympde.expr     import Norm as sym_Norm
from sympde.expr     import TerminalExpr
from sympde.calculus import dot
from sympde.topology import Domain, Interface
from sympde.topology import Line, Square, Cube
from sympde.topology import BasicFunctionSpace
from sympde.topology import ScalarFunctionSpace, ScalarFunction
from sympde.topology import VectorFunctionSpace, VectorFunction
from sympde.topology import ProductSpace
from sympde.topology import Derham
from sympde.topology import Mapping, IdentityMapping, LogicalExpr
from sympde.topology import H1SpaceType, HcurlSpaceType, HdivSpaceType, L2SpaceType, UndefinedSpaceType
from sympde.topology.basic import Union

from gelato.expr import GltExpr as sym_GltExpr

from psydac.api.basic                import BasicDiscrete
from psydac.api.fem                  import DiscreteBilinearForm
from psydac.api.fem                  import DiscreteLinearForm
from psydac.api.fem                  import DiscreteFunctional
from psydac.api.fem                  import DiscreteSumForm
from psydac.api.feec                 import DiscreteDerham
from psydac.api.glt                  import DiscreteGltExpr
from psydac.api.expr                 import DiscreteExpr
from psydac.api.essential_bc         import apply_essential_bc
from psydac.api.utilities            import flatten
from psydac.linalg.iterative_solvers import cg, pcg, bicg
from psydac.fem.basic                import FemField
from psydac.fem.splines              import SplineSpace
from psydac.fem.tensor               import TensorFemSpace
from psydac.fem.vector               import ProductFemSpace
from psydac.cad.geometry             import Geometry
from psydac.mapping.discrete         import NurbsMapping

__all__ = ('discretize',)

#==============================================================================
LinearSystem = namedtuple('LinearSystem', ['lhs', 'rhs'])

#==============================================================================
_default_solver = {'solver':'cg', 'tol':1e-9, 'maxiter':3000, 'verbose':False}

def driver_solve(L, **kwargs):
    if not isinstance(L, LinearSystem):
        raise TypeError('> Expecting a LinearSystem object')

    M = L.lhs
    rhs = L.rhs

    name        = kwargs.pop('solver')
    return_info = kwargs.pop('info', False)

    if name == 'cg':
        x, info = cg( M, rhs, **kwargs )
    elif name == 'pcg':
        x, info = pcg( M, rhs, **kwargs )
    elif name == 'bicg':
        x, info = bicg( M, M.T, rhs, **kwargs )
    else:
        raise NotImplementedError("Solver '{}' is not available".format(name))

    return (x, info) if return_info else x

#==============================================================================
class DiscreteEquation(BasicDiscrete):

    def __init__(self, expr, *args, **kwargs):
        if not isinstance(expr, sym_Equation):
            raise TypeError('> Expecting a symbolic Equation')

        # ...
        bc = expr.bc
        # ...

        self._expr = expr
        # since lhs and rhs are calls, we need to take their expr

        # ...
        domain      = args[0]
        trial_test  = args[1]
        trial_space = trial_test[0]
        test_space  = trial_test[1]
        # ...

        # ...
        boundaries_lhs = expr.lhs.atoms(Integral)
        boundaries_lhs = [a.domain for a in boundaries_lhs if a.is_boundary_integral]

        boundaries_rhs = expr.rhs.atoms(Integral)
        boundaries_rhs = [a.domain for a in boundaries_rhs if a.is_boundary_integral]
        # ...

        # ...

        kwargs['boundary'] = []
        if boundaries_lhs:
            kwargs['boundary'] = boundaries_lhs

        newargs = list(args)
        newargs[1] = trial_test

        self._lhs = discretize(expr.lhs, *newargs, **kwargs)
        # ...

        # ...
        kwargs['boundary'] = []
        if boundaries_rhs:
            kwargs['boundary'] = boundaries_rhs
        
        newargs = list(args)
        newargs[1] = test_space
        self._rhs = discretize(expr.rhs, *newargs, **kwargs)
        # ...

        self._bc = bc
        self._linear_system = None
        self._domain        = domain
        self._trial_space   = trial_space
        self._test_space    = test_space

    @property
    def expr(self):
        return self._expr

    @property
    def lhs(self):
        return self._lhs

    @property
    def rhs(self):
        return self._rhs

    @property
    def domain(self):
        return self._domain

    @property
    def trial_space(self):
        return self._trial_space

    @property
    def test_space(self):
        return self._test_space

    @property
    def bc(self):
        return self._bc

    @property
    def linear_system(self):
        return self._linear_system

    def assemble(self, **kwargs):
        assemble_lhs = kwargs.pop('assemble_lhs', True)
        assemble_rhs = kwargs.pop('assemble_rhs', True)
        if assemble_lhs:
            M = self.lhs.assemble(**kwargs)
            if self.bc:
                apply_essential_bc(M, *self.bc)
        else:
            M = self.linear_system.lhs

        if assemble_rhs:
            rhs = self.rhs.assemble(**kwargs)
            if self.bc:
                apply_essential_bc(rhs, *self.bc)

        else:
            rhs = self.linear_system.rhs

        self._linear_system = LinearSystem(M, rhs)

    def solve(self, **kwargs):

        rhs = kwargs.pop('rhs', None)
        if rhs:
            kwargs['assemble_rhs'] = False

        self.assemble(**kwargs)

        free_args = set(self.lhs.free_args + self.rhs.free_args)
        for e in free_args: kwargs.pop(e, None)

        if rhs:
            L = self.linear_system
            L = LinearSystem(L.lhs, rhs)
            self._linear_system = L

        settings = {k:kwargs[k] if k in kwargs else it for k,it in _default_solver.items()}
        settings.update({it[0]:it[1] for it in kwargs.items() if it[0] not in settings})

        #----------------------------------------------------------------------
        # [YG, 18/11/2019]
        #
        # Impose inhomogeneous Dirichlet boundary conditions through
        # L2 projection on the boundary. This requires setting up a
        # new variational formulation and solving the resulting linear
        # system to obtain a solution that does not live in the space
        # of homogeneous solutions. Such a solution is then used as
        # initial guess when the model equation is to be solved by an
        # iterative method. Our current method of solution does not
        # modify the initial guess at the boundary.

        if self.bc:

            # Inhomogeneous Dirichlet boundary conditions
            idbcs = [i for i in self.bc if i.rhs != 0]

            if idbcs:

                from sympde.expr import integral
                from sympde.expr import find
                from sympde.topology import element_of #, ScalarFunction

                # Extract trial functions from model equation
                u = self.expr.trial_functions

                # Create test functions in same space of trial functions
                # TODO: check if we should generate random names
                V = ProductSpace(*[ui.space for ui in u])
                v = element_of(V, name='v:{}'.format(len(u)))

                # In a system, each essential boundary condition is applied to
                # only one component (bc.variable) of the state vector. Hence
                # we will select the correct test function using a dictionary.
                test_dict = dict(zip(u, v))

                # Compute product of (u, v) using dot product for vector quantities
                product  = lambda f, g: (f * g if isinstance(g, ScalarFunction) else dot(f, g))

                # Construct variational formulation that performs L2 projection
                # of boundary conditions onto the correct space
                factor   = lambda bc : bc.lhs.xreplace(test_dict)
                lhs_expr = sum(integral(i.boundary, product(i.lhs, factor(i))) for i in idbcs)
                rhs_expr = sum(integral(i.boundary, product(i.rhs, factor(i))) for i in idbcs)
                equation = find(u, forall=v, lhs=lhs_expr, rhs=rhs_expr)

                # Discretize weak form
                domain_h   = self.domain
                Vh         = self.trial_space
                equation_h = discretize(equation, domain_h, [Vh, Vh])

                # Find inhomogeneous solution (use CG as system is symmetric)
                loc_settings = settings.copy()
                loc_settings['solver'] = 'cg'
                loc_settings.pop('info', False)
                loc_settings.pop('pc'  , False)
                uh = equation_h.solve(**loc_settings)

                # Use inhomogeneous solution as initial guess to solver
                settings['x0'] = uh.coeffs

        #----------------------------------------------------------------------

<<<<<<< HEAD
        X = driver_solve(self.linear_system, **settings)
        if settings.pop('info', False):
            return FemField(self.trial_space, coeffs=X[0]), X[1]
        return FemField(self.trial_space, coeffs=X)
=======
        if settings.get('info', False):
            X, info = driver_solve(self.linear_system, **settings)
            uh = FemField(self.trial_space, coeffs=X)
            return uh, info

        else:
            X  = driver_solve(self.linear_system, **settings)
            uh = FemField(self.trial_space, coeffs=X)
            return uh
>>>>>>> 88a6834d

#==============================================================================           
def discretize_derham(derham, domain_h, *args, **kwargs):

    ldim     = derham.shape
    mapping  = derham.spaces[0].domain.mapping

    bases  = ['B'] + ldim * ['M']
    spaces = [discretize_space(V, domain_h, *args, basis=basis, **kwargs) \
            for V, basis in zip(derham.spaces, bases)]

    return DiscreteDerham(mapping, *spaces)

#==============================================================================
def reduce_space_degrees(V, Vh, basis='B'):

    if isinstance(V.kind, HcurlSpaceType):
        if V.ldim == 2:
            spaces = [Vh.reduce_degree(axes=[0], basis=basis),
                      Vh.reduce_degree(axes=[1], basis=basis)]
        elif V.ldim == 3:
            spaces = [Vh.reduce_degree(axes=[0], basis=basis),
                      Vh.reduce_degree(axes=[1], basis=basis),
                      Vh.reduce_degree(axes=[2], basis=basis)]
        else:
            raise NotImplementedError('TODO')

        Vh = ProductFemSpace(*spaces)
    elif isinstance(V.kind, HdivSpaceType):

        if V.ldim == 2:
            spaces = [Vh.reduce_degree(axes=[1], basis=basis),
                      Vh.reduce_degree(axes=[0], basis=basis)]
        elif V.ldim == 3:
            spaces = [Vh.reduce_degree(axes=[1,2], basis=basis),
                      Vh.reduce_degree(axes=[0,2], basis=basis),
                      Vh.reduce_degree(axes=[0,1], basis=basis)]
        else:
            raise NotImplementedError('TODO')

        Vh = ProductFemSpace(*spaces)

    elif isinstance(V.kind, L2SpaceType):
        if V.ldim == 1:
            Vh = Vh.reduce_degree(axes=[0], basis=basis)
        elif V.ldim == 2:
            Vh = Vh.reduce_degree(axes=[0,1], basis=basis)
        elif V.ldim == 3:
            Vh = Vh.reduce_degree(axes=[0,1,2], basis=basis)

    elif not isinstance(V.kind,  (H1SpaceType, UndefinedSpaceType)):
        raise NotImplementedError('TODO')

    if isinstance(V, VectorFunctionSpace):
        if isinstance(V.kind, (H1SpaceType, L2SpaceType, UndefinedSpaceType)):
            Vh = ProductFemSpace(*[Vh]*V.ldim)

    return Vh

#==============================================================================
# TODO knots
def discretize_space(V, domain_h, *args, **kwargs):
    """
    This function creates the discretized space starting from the symbolic space.

    Parameters
    ----------

    V : <FunctionSpace>
        the symbolic space

    domain_h   : <Geometry>
        the discretized domain

    Returns
    -------
    Vh : <FemSpace>
        represents the discrete fem space

    """

#    we have two two cases, the case where we have a geometry file,
#    and the case where we have either an analytical mapping or without the mapping.
#    We build the dictionary g_spaces for each interior domain, where it conatians the interiors as keys and the spaces as values,
#    we then create the compatible spaces if needed with the suitable basis functions.

    degree              = kwargs.pop('degree', None)
    comm                = domain_h.comm
    ldim                = V.ldim
    periodic            = kwargs.pop('periodic', [False]*ldim)
    basis               = kwargs.pop('basis', 'B')
    is_rational_mapping = False

    # from a discrete geoemtry
    # TODO improve condition on mappings
    # TODO how to give a name to the mapping?

    g_spaces = OrderedDict()
    if isinstance(domain_h, Geometry) and all(domain_h.mappings.values()):
        if len(domain_h.mappings.values()) > 1:
            raise NotImplementedError('Multipatch not yet available')

        interiors = [domain_h.domain.interior]
        mappings  = [domain_h.mappings[inter.name] for inter in interiors]
        spaces    = [m.space for m in mappings]
        g_spaces  = OrderedDict(zip(interiors, spaces))

        is_rational_mapping = all(isinstance( mapping, NurbsMapping ) for mapping in mappings)
        symbolic_mapping    = Mapping('M', domain_h.pdim)

        if not( comm is None ) and ldim == 1:
            raise NotImplementedError('must create a TensorFemSpace in 1d')

    elif not( degree is None ):

        assert(hasattr(domain_h, 'ncells'))
        interiors = domain_h.domain.interior
        if isinstance(interiors, Union):
            interiors = interiors.args
            interfaces = domain_h.domain.interfaces

            if isinstance(interfaces, Interface):
                interfaces = [interfaces]
            elif isinstance(interfaces, Union):
                interfaces = interfaces.args
            else:
                interfaces = []
        else:
            interiors = [interiors]

        if domain_h.domain.mapping is None:
            if len(interiors) == 1:
                symbolic_mapping = IdentityMapping('M_{}'.format(interiors[0].name), ldim)
            else:
                symbolic_mapping = {D:IdentityMapping('M_{}'.format(D.name), ldim) for D in interiors}
        else:
            if len(interiors) == 1:
                symbolic_mapping = domain_h.domain.mapping
            else:
                symbolic_mapping = domain_h.domain.mapping.mappings


        for i,interior in enumerate(interiors):
            ncells     = domain_h.ncells
            min_coords = interior.min_coords
            max_coords = interior.max_coords

            assert(isinstance( degree, (list, tuple) ))
            assert( len(degree) == ldim )

            # Create uniform grid
            grids = [np.linspace(xmin, xmax, num=ne + 1)
                     for xmin, xmax, ne in zip(min_coords, max_coords, ncells)]

            # Create 1D finite element spaces and precompute quadrature data
            spaces = [SplineSpace( p, grid=grid , periodic=P) for p,grid, P in zip(degree, grids, periodic)]
            Vh     = None
            if i>0:
                for e in interfaces:
                    plus = e.plus.domain
                    minus = e.minus.domain
                    if plus == interior:
                        index = interiors.index(minus)
                    elif minus == interior:
                        index = interiors.index(plus)
                    else:
                        continue
                    if index<i:
                        nprocs = None
                        if comm is not None:
                            nprocs = g_spaces[interiors[index]].vector_space.cart.nprocs
                        Vh = TensorFemSpace( *spaces, comm=comm, nprocs=nprocs, reverse_axis=e.axis)
                        break
                else:
                    Vh = TensorFemSpace( *spaces, comm=comm)
            else:
                Vh = TensorFemSpace( *spaces, comm=comm)

            if Vh is None:
                raise ValueError('Unable to discretize the space')

            g_spaces[interior] = Vh

    for inter in g_spaces:
        Vh = g_spaces[inter]
        if isinstance(V, ProductSpace):
            spaces = [reduce_space_degrees(Vi, Vh, basis=basis) for Vi in V.spaces]
            spaces = [Vh.spaces if isinstance(Vh, ProductFemSpace) else Vh for Vh in spaces]
            spaces = flatten(spaces)
            Vh     = ProductFemSpace(*spaces)
        else:
            Vh = reduce_space_degrees(V, Vh, basis=basis)

        setattr(Vh, 'symbolic_domain', inter)
        setattr(Vh, 'symbolic_space', V)
        g_spaces[inter] = Vh

    Vh = ProductFemSpace(*g_spaces.values())
    # add symbolic_mapping as a member to the space object
    setattr(Vh, 'symbolic_mapping', symbolic_mapping)
    setattr(Vh, 'is_rational_mapping', is_rational_mapping)
    setattr(Vh, 'symbolic_space', V)
    setattr(Vh, 'symbolic_domain', domain_h.domain)

    return Vh

#==============================================================================
def discretize_domain(domain, *, filename=None, ncells=None, comm=None):

    if not (filename or ncells):
        raise ValueError("Must provide either 'filename' or 'ncells'")

    elif filename and ncells:
        raise ValueError("Cannot provide both 'filename' and 'ncells'")

    elif filename:
        return Geometry(filename=filename, comm=comm)

    elif ncells:
        return Geometry.from_topological_domain(domain, ncells, comm)

#==============================================================================
def discretize(a, *args, **kwargs):

    if isinstance(a, sym_BasicForm):
        domain_h = args[0]
        assert( isinstance(domain_h, Geometry) )
        domain  = domain_h.domain

        if isinstance(a, sym_Norm):
            kernel_expr = TerminalExpr(a, domain)
            if not domain.mapping is None:
                kernel_expr = tuple(LogicalExpr(i, domain) for i in kernel_expr)
        else:
            if not domain.mapping is None:
                a       = LogicalExpr (a, domain)
            kernel_expr = TerminalExpr(a, domain)

        if len(kernel_expr) > 1:
            return DiscreteSumForm(a, kernel_expr, *args, **kwargs)

    if isinstance(a, sym_BilinearForm):
        return DiscreteBilinearForm(a, kernel_expr, *args, **kwargs)

    elif isinstance(a, sym_LinearForm):
        return DiscreteLinearForm(a, kernel_expr, *args, **kwargs)

    elif isinstance(a, sym_Functional):
        return DiscreteFunctional(a, kernel_expr, *args, **kwargs)

    elif isinstance(a, sym_Equation):
        return DiscreteEquation(a, *args, **kwargs)

    elif isinstance(a, BasicFunctionSpace):
        return discretize_space(a, *args, **kwargs)
        
    elif isinstance(a, Derham):
        return discretize_derham(a, *args, **kwargs)

    elif isinstance(a, Domain):
        return discretize_domain(a, *args, **kwargs)

    elif isinstance(a, sym_GltExpr):
        return DiscreteGltExpr(a, *args, **kwargs)
        
    elif isinstance(a, sym_Expr):
        return DiscreteExpr(a, *args, **kwargs)

    else:
        raise NotImplementedError('given {}'.format(type(a)))<|MERGE_RESOLUTION|>--- conflicted
+++ resolved
@@ -269,12 +269,7 @@
 
         #----------------------------------------------------------------------
 
-<<<<<<< HEAD
-        X = driver_solve(self.linear_system, **settings)
-        if settings.pop('info', False):
-            return FemField(self.trial_space, coeffs=X[0]), X[1]
-        return FemField(self.trial_space, coeffs=X)
-=======
+
         if settings.get('info', False):
             X, info = driver_solve(self.linear_system, **settings)
             uh = FemField(self.trial_space, coeffs=X)
@@ -284,7 +279,6 @@
             X  = driver_solve(self.linear_system, **settings)
             uh = FemField(self.trial_space, coeffs=X)
             return uh
->>>>>>> 88a6834d
 
 #==============================================================================           
 def discretize_derham(derham, domain_h, *args, **kwargs):
