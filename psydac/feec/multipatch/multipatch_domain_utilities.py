--- conflicted
+++ resolved
@@ -5,12 +5,7 @@
 import numpy as np
 
 from sympde.topology import Square, Domain
-<<<<<<< HEAD
-from sympde.topology import IdentityMapping, PolarMapping, AffineMapping, BaseAnalyticMapping #TransposedPolarMapping
-=======
-# TransposedPolarMapping
-from sympde.topology import IdentityMapping, PolarMapping, AffineMapping, Mapping
->>>>>>> 6e1bc762
+from sympde.topology import IdentityMapping, PolarMapping, AffineMapping, BaseAnalyticMapping, TransposedPolarMapping
 
 __all__ = (
     'TransposedPolarMapping',
@@ -18,25 +13,6 @@
     'flip_axis',
     'build_multipatch_domain',
     'build_cartesian_multipatch_domain')
-
-# ==============================================================================
-# small extension to SymPDE:
-<<<<<<< HEAD
-class TransposedPolarMapping(BaseAnalyticMapping):
-=======
-
-
-class TransposedPolarMapping(Mapping):
->>>>>>> 6e1bc762
-    """
-    Represents a Transposed (x1 <> x2) Polar 2D BaseAnalyticMapping object (Annulus).
-
-    """
-    _expressions = {'x': 'c1 + (rmin*(1-x2)+rmax*x2)*cos(x1)',
-                    'y': 'c2 + (rmin*(1-x2)+rmax*x2)*sin(x1)'}
-
-    _ldim = 2
-    _pdim = 2
 
 
 def sympde_Domain_join(patches, connectivity, name):
