[build-system]
requires = ["setuptools >= 64.0", "wheel", "numpy"]
build-backend = "setuptools.build_meta"

[project]
name            = "psydac"
version         = "0.1"
description     = "Python package for isogeometric analysis (IGA)"
readme          = "README.md"
requires-python = ">= 3.8, < 3.12"
license         = {file = "LICENSE"}
authors         = [
    {name = "Psydac development team", email = "psydac@googlegroups.com"}
]
maintainers = [
    {name = "Yaman Güçlü"  , email = "yaman.guclu@gmail.com"},
    {name = "Ahmed Ratnani", email = "ratnaniahmed@gmail.com"},
    {name = "Said Hadjout"},
]
keywords     = ["FEM", "IGA", "B-spline", "NURBS"]
classifiers  = ["Programming Language :: Python :: 3"]
dependencies = [

    # Third-party packages from PyPi
    'numpy>=1.16',
    'scipy>=0.18',
    'sympy>=1.5',
    'matplotlib',
    'pytest>=4.5',
    'pyyaml>=5.1',
    'packaging',
    'pyevtk',

    # Our packages from PyPi
<<<<<<< HEAD
    'sympde==0.17.2',
    'pyccel>=1.7.3',
=======
    'sympde==0.17.0',
    'pyccel >= 1.8.1',
>>>>>>> 7a4e0954
    'gelato==0.12',

    # Alternative backend to Pyccel is Numba
    'numba',

    # In addition, we depend on mpi4py and h5py (MPI version).
    # Since h5py must be built from source, we run the commands
    #
    # python3 -m pip install requirements.txt
    # python3 -m pip install .
    'mpi4py',
    'h5py',

    # When pyccel is run in parallel with MPI, it uses tblib to pickle
    # tracebacks, which allows mpi4py to broadcast exceptions
    'tblib',

    # IGAKIT - not on PyPI
    'igakit @ https://github.com/dalcinl/igakit/archive/refs/heads/master.zip'
]

[project.urls]
Homepage      = "https://github.com/pyccel/psydac"
Documentation = "https://pyccel.github.io/psydac"
Repository    = "https://github.com/pyccel/psydac.git"

[project.scripts]
psydac-mesh = "psydac.cmd.mesh:main"

[tool.setuptools.packages.find]
include = ["psydac*"]
exclude = ["*__psydac__*"]
namespaces = false

[tool.setuptools.package-data]
"*" = ["*.txt"]<|MERGE_RESOLUTION|>--- conflicted
+++ resolved
@@ -22,24 +22,19 @@
 dependencies = [
 
     # Third-party packages from PyPi
-    'numpy>=1.16',
-    'scipy>=0.18',
-    'sympy>=1.5',
+    'numpy >= 1.16',
+    'scipy >= 0.18',
+    'sympy >= 1.5',
     'matplotlib',
-    'pytest>=4.5',
-    'pyyaml>=5.1',
+    'pytest >= 4.5',
+    'pyyaml >= 5.1',
     'packaging',
     'pyevtk',
 
     # Our packages from PyPi
-<<<<<<< HEAD
-    'sympde==0.17.2',
-    'pyccel>=1.7.3',
-=======
-    'sympde==0.17.0',
+    'sympde == 0.17.2',
     'pyccel >= 1.8.1',
->>>>>>> 7a4e0954
-    'gelato==0.12',
+    'gelato == 0.12',
 
     # Alternative backend to Pyccel is Numba
     'numba',
