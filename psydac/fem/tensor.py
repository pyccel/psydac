--- conflicted
+++ resolved
@@ -24,19 +24,16 @@
 from psydac.core.bsplines  import (find_span,
                                    basis_funs,
                                    basis_funs_1st_der,
-                                   basis_ders_on_quad_grid,
-<<<<<<< HEAD
-                                   elements_spans)
+                                   basis_ders_on_quad_grid)
 
 from psydac.core.kernels import (eval_fields_2d_no_weights,
-=======
                                    elements_spans,
                                    cell_index,
                                    basis_ders_on_irregular_grid)
+
 from psydac.core.kernels import (eval_fields_2d_irregular_weighted, 
                                  eval_fields_2d_no_weights,
                                  eval_fields_2d_irregular_no_weights,
->>>>>>> 8414bab6
                                  eval_fields_2d_weighted,
                                  eval_fields_2d_irregular_weighted,
                                  eval_fields_3d_no_weights,
