# coding: utf-8
#
# Copyright 2018 Yaman Güçlü

import os
import warnings

import numpy as np

from types        import MappingProxyType
from scipy.sparse import coo_matrix
from mpi4py       import MPI

from psydac.linalg.basic   import VectorSpace, Vector, LinearOperator
from psydac.ddm.cart       import find_mpi_type, CartDecomposition, InterfaceCartDecomposition
from psydac.ddm.utilities  import get_data_exchanger
from .kernels              import *

__all__ = ['StencilVectorSpace','StencilVector','StencilMatrix', 'StencilInterfaceMatrix']

#===============================================================================
def compute_diag_len(pads, shifts_domain, shifts_codomain, return_padding=False):
    """ Compute the diagonal length and the padding of the stencil matrix for each direction,
        using the shifts of the domain and the codomain.

        Parameters
        ----------
        pads : tuple-like (int)
         Padding along each direction

        shifts_domain : tuple_like (int)
         Shifts of the domain along each direction

        shifts_codomain : tuple_like (int)
         Shifts of the codomain along each direction

        return_padding : bool
            Return the new padding if True
    
        Returns
        -------
        n : (int)
         Diagonal length of the stencil matrix

        ep : (int)
          Padding that constitutes the starting index of the non zero elements 
    """
    n = ((np.ceil((pads+1)/shifts_codomain)-1)*shifts_domain).astype('int')
    ep = -np.minimum(0, n-pads)
    n = n+ep + pads+1
    if return_padding:
        return n.astype('int'), (ep).astype('int')
    else:
        return n.astype('int')

#===============================================================================
class StencilVectorSpace( VectorSpace ):
    """
    Vector space for n-dimensional stencil format. Two different initializations
    are possible:

    - serial  : StencilVectorSpace( npts, pads, periods, shifts=None, starts=None, ends=None, dtype=float )
    - parallel: StencilVectorSpace( cart, dtype=float )

    Parameters
    ----------
    npts : tuple-like (int)
        Number of entries along each direction
        (= global dimensions of vector space).

    pads : tuple-like (int)
        Padding p along each direction needed for the ghost regions.

    periods : tuple-like (bool)
        Periodicity along each direction.

    shifts : tuple-like (int)
        shift m of the coefficients in each direction.

    starts : tuple-like (int)
        Index of the first coefficient local to the space in each direction.

    ends : tuple-like (int)
        Index of the last coefficient local to the space in each direction.

    dtype : type
        Type of scalar entries.

    cart : psydac.ddm.cart.CartDecomposition
        Tensor-product grid decomposition according to MPI Cartesian topology.

    """

    def __init__( self, cart, dtype=float ):

        assert isinstance( cart, (CartDecomposition, InterfaceCartDecomposition) )

        # Sequential attributes
        self._parallel   = cart.is_parallel
        self._cart       = cart
        self._ndim       = cart._ndims
        self._npts       = cart.npts
        self._pads       = cart.pads
        self._periods    = cart.periods
        self._shifts     = cart.shifts
        self._dtype      = dtype
        self._starts     = cart.starts
        self._ends       = cart.ends

        # The shape of the allocated numpy array
        self._shape         = cart.shape
        self._parent_starts = cart.parent_starts
        self._parent_ends   = cart.parent_ends
        self._mpi_type      = find_mpi_type(dtype)

        # The dictionary follows the structure {(axis, ext): StencilVectorSpace()}
        # where axis and ext represent the boundary shared by two patches
        self._interfaces    = {}
        self._interfaces_readonly = MappingProxyType(self._interfaces)


        # Parallel attributes
        if cart.is_parallel and not cart.is_comm_null:
            self._mpi_type      = find_mpi_type(dtype)
            if isinstance(cart, InterfaceCartDecomposition):
                self._shape = cart.get_interface_communication_infos(cart.axis)['gbuf_recv_shape'][0]
            else:
                self._synchronizer = get_data_exchanger( cart, dtype , assembly=True, blocking=False)
    #--------------------------------------
    # Abstract interface
    #--------------------------------------
    @property
    def dimension( self ):
        """ The dimension of a vector space V is the cardinality
            (i.e. the number of vectors) of a basis of V over its base field.
        """
        return np.prod( self._npts )

    # ...
    @property
    def dtype( self ):
        return self._dtype

    # ...
    def zeros( self ):
        """
        Get a copy of the null element of the StencilVectorSpace V.

        Returns
        -------
        null : StencilVector
            A new vector object with all components equal to zero.

        """
        return StencilVector( self )

    #--------------------------------------
    # Other properties/methods
    #--------------------------------------
    @property
    def mpi_type( self ):
        return self._mpi_type

    @property
    def shape( self ):
        return self._shape

    @property
    def parallel( self ):
        return self._parallel

    # ...
    @property
    def cart( self ):
        return self._cart

    # ...
    @property
    def npts( self ):
        return self._npts

    # ...
    @property
    def starts( self ):
        return self._starts

    # ...
    @property
    def ends( self ):
        return self._ends

    # ...
    @property
    def parent_starts( self ):
        return self._parent_starts

    # ...
    @property
    def parent_ends( self ):
        return self._parent_ends

    # ...
    @property
    def pads( self ):
        return self._pads

    # ...
    @property
    def periods( self ):
        return self._periods

    # ...
    @property
    def shifts( self ):
        return self._shifts

    # ...
    @property
    def ndim( self ):
        return self._ndim

    @property
    def interfaces( self ):
        return self._interfaces_readonly

    def set_interface(self, axis, ext, cart):

        """ Set the interface space along a given axis and extremity.

        Parameters
        ----------
         axis : int
          The axis of the new Interface space.

         ext: int
          The extremity of the new Interface space.
          the values must be 1 or -1.

         cart: CartDecomposition
          The cart of the new space.
        """

        assert int(ext) in [-1,1]

        # Create the interface space in the parallel case using the new cart
        assert isinstance(cart, (CartDecomposition, InterfaceCartDecomposition))
        if cart.is_comm_null: return
        if isinstance(cart, InterfaceCartDecomposition):
            # Case where the patches that share the interface are owned by different intra-communicators
            space = StencilVectorSpace(cart)
            self._interfaces[axis, ext] = space
        else:
            # Case where the patches that share the interface are owned by the same intra-communicator
            if self.parent_ends[axis] is not None:
                diff = min(1,self.parent_ends[axis]-self.ends[axis])
            else:
                diff = 0

            starts = list(cart._starts)
            ends   = list(cart._ends)
            parent_starts = list(cart._parent_starts)
            parent_ends   = list(cart._parent_ends)
            if ext == 1:
                starts[axis] = self.ends[axis]-self.pads[axis]+diff
                if parent_starts[axis] is not None:
                    parent_starts[axis] = parent_ends[axis]-self.pads[axis]
            else:
                ends[axis] = self.pads[axis]-diff
                if parent_ends[axis] is not None:
                    parent_ends[axis] = self.pads[axis]

            cart = cart.change_starts_ends(tuple(starts), tuple(ends), tuple(parent_starts), tuple(parent_ends))
            space = StencilVectorSpace(cart, self.dtype)

            self._interfaces[axis, ext] = space

#===============================================================================
class StencilVector( Vector ):
    """
    Vector in n-dimensional stencil format.

    Parameters
    ----------
    V : psydac.linalg.stencil.StencilVectorSpace
        Space to which the new vector belongs.

    """
    def __init__(self, V):

        assert isinstance(V, StencilVectorSpace)

        self._space          = V
        self._sizes          = V.shape
        self._ndim           = len(V.npts)
        self._data           = np.zeros( V.shape, dtype=V.dtype )
        self._dot_send_data  = np.zeros((1,), dtype=V.dtype)
        self._dot_recv_data  = np.zeros((1,), dtype=V.dtype)
        self._interface_data = {}
        self._requests       = None

        # allocate data for the boundary that shares an interface
        for axis, ext in V.interfaces:
            self._interface_data[axis, ext] = np.zeros( V.interfaces[axis, ext].shape, dtype=V.dtype )

        #prepare communications
        if V.cart.is_parallel and not V.cart.is_comm_null and isinstance(V.cart, CartDecomposition):
            self._requests = V._synchronizer.prepare_communications(self._data)

        # TODO: distinguish between different directions
        self._sync  = False

    def __del__(self):
        # Release memory of persistent MPI communication channels
        if self._requests:
            for request in self._requests:
                request.Free()

    #--------------------------------------
    # Abstract interface
    #--------------------------------------
    @property
    def space(self):
        return self._space

    #...
    @property
    def dtype(self):
        return self._space.dtype

    #...
    def dot(self, v):
        """
        Return the inner vector product between self and v.

        If the values are real, it return the classical scalar product.
        If the values are complex, it returns the classical sesquilinear product with linearity on the vector v.


        Parameters
        ----------
        v : StencilVector
            Vector of the same space than self needed for the scalar product

        Returns
        -------
        null: self._space.dtype
            Scalar containing scalar product of v and self

        """

        assert isinstance(v, StencilVector)
        assert v._space is self._space

        if self._space.parallel:
            self._dot_send_data[0] = self._dot(self._data, v._data , self._space.pads, self._space.shifts)
            self._space.cart.global_comm.Allreduce((self._dot_send_data, self._space.mpi_type),
                                                   (self._dot_recv_data, self._space.mpi_type),
                                                   op=MPI.SUM )
            return self._dot_recv_data[0]
        else:
            return self._dot(self._data, v._data , self._space.pads, self._space.shifts)

    #...
    @staticmethod
    def _dot(v1, v2, pads, shifts):
        index = tuple( slice(m*p,-m*p) for p,m in zip(pads, shifts))
        return np.vdot(v1[index].flat, v2[index].flat)

    def conjugate(self, out=None):
        if out is not None:
            assert isinstance(out, StencilVector)
            assert out.space is self.space
        else:
            out = StencilVector(self.space)
        np.conjugate(self._data, out=out._data, casting='no')
        for axis, ext in self._space.interfaces:
            np.copyto(out._interface_data[axis, ext],
                      np.conjugate(self._interface_data[axis, ext], out=out._interface_data, casting='no'),
                      casting='no')
        out._sync = self._sync
        return out

    def conj(self, out=None):
        return self.conjugate(out=out)

    #...
    def copy(self, out=None):
        if self is out:
            return self
        w = out or StencilVector( self._space )
        np.copyto(w._data, self._data, casting='no')
        for axis, ext in self._space.interfaces:
            np.copyto(w._interface_data[axis, ext], self._interface_data[axis, ext], casting='no')
        w._sync = self._sync
        return w

    #...
    def __neg__(self):
        w = StencilVector( self._space )
        np.negative(self._data, out=w._data)
        for axis, ext in self._space.interfaces:
            np.negative(self._interface_data[axis, ext], out=w._interface_data[axis, ext])
        w._sync = self._sync
        return w

    #...
    def __mul__(self, a):
        w = StencilVector( self._space )
        np.multiply(self._data, a, out=w._data)
        for axis, ext in self._space.interfaces:
            np.multiply(self._interface_data[axis, ext], a, out=w._interface_data[axis, ext])
        w._sync = self._sync
        return w

    #...
    def __rmul__(self, a):
        w = StencilVector( self._space )
        np.multiply(a, self._data, out=w._data)
        for axis, ext in self._space.interfaces:
            np.multiply(a, self._interface_data[axis, ext], out=w._interface_data[axis, ext])
        w._sync = self._sync
        return w

    #...
    def __add__(self, v):
        assert isinstance( v, StencilVector )
        assert v._space is self._space
        w = StencilVector( self._space )
        np.add(self._data, v._data, out=w._data)
        for axis, ext in self._space.interfaces:
            np.add(self._interface_data[axis, ext], v._interface_data[axis, ext], out=w._interface_data[axis, ext])
        w._sync = self._sync and v._sync
        return w

    #...
    def __sub__(self, v):
        assert isinstance( v, StencilVector )
        assert v._space is self._space
        w = StencilVector( self._space )
        np.subtract(self._data, v._data, out=w._data)
        for axis, ext in self._space.interfaces:
            np.subtract(self._interface_data[axis, ext], v._interface_data[axis, ext], out=w._interface_data[axis, ext])
        w._sync = self._sync and v._sync
        return w

    #...
    def __imul__(self, a):
        self._data *= a
        for axis, ext in self._space.interfaces:
            self._interface_data[axis, ext] *= a
        return self

    #...
    def __iadd__(self, v):
        assert isinstance( v, StencilVector )
        assert v._space is self._space
        self._data += v._data
        for axis, ext in self._space.interfaces:
            self._interface_data[axis, ext] += v._interface_data[axis, ext]
        self._sync  = v._sync and self._sync
        return self

    #...
    def __isub__(self, v):
        assert isinstance( v, StencilVector )
        assert v._space is self._space
        self._data -= v._data
        for axis, ext in self._space.interfaces:
            self._interface_data[axis, ext] -= v._interface_data[axis, ext]
        self._sync  = v._sync and self._sync
        return self

    #--------------------------------------
    # Other properties/methods
    #--------------------------------------
    @property
    def starts(self):
        return self._space.starts

    # ...
    @property
    def ends(self):
        return self._space.ends

    # ...
    @property
    def pads(self):
        return self._space.pads

    # ...
    def __str__(self):
        txt  = '\n'
        txt += '> starts  :: {starts}\n'.format( starts= self.starts )
        txt += '> ends    :: {ends}\n'  .format( ends  = self.ends   )
        txt += '> pads    :: {pads}\n'  .format( pads  = self.pads   )
        txt += '> data    :: {data}\n'  .format( data  = self._data  )
        txt += '> sync    :: {sync}\n'  .format( sync  = self._sync  )
        return txt

    # ...
    def toarray(self, *, order='C', with_pads=False):
        """
        Return a numpy 1D array corresponding to the given StencilVector,
        with or without pads.

        Parameters
        ----------
        with_pads : bool
            If True, include pads in output array.

        order: {'C','F'}
             Memory representation of the data ‘C’ for row-major ordering (C-style), ‘F’ column-major ordering (Fortran-style).

        Returns
        -------
        array : numpy.ndarray
            A copy of the data array collapsed into one dimension.

        """


        # In parallel case, call different functions based on 'with_pads' flag
        if self.space.parallel:
            if with_pads:
                return self._toarray_parallel_with_pads(order=order)
            else:
                return self._toarray_parallel_no_pads(order=order)

        # In serial case, ignore 'with_pads' flag
        return self.toarray_local(order=order)

    # ...
    def toarray_local(self , *, order='C'):
        """ return the local array without the padding"""

        idx = tuple( slice(m*p,-m*p) for p,m in zip(self.pads, self.space.shifts) )
        return self._data[idx].flatten( order=order)

    # ...
    def _toarray_parallel_no_pads(self, order='C'):
        a         = np.zeros( self.space.npts, self.dtype )
        idx_from  = tuple( slice(m*p,-m*p) for p,m in zip(self.pads, self.space.shifts) )
        idx_to    = tuple( slice(s,e+1) for s,e in zip(self.starts,self.ends) )
        a[idx_to] = self._data[idx_from]
        return a.flatten( order=order)

    # ...
    def _toarray_parallel_with_pads(self, order='C'):

        pads = [m*p for m,p in zip(self.space.shifts, self.pads)]
        # Step 0: create extended n-dimensional array with zero values
        shape = tuple( n+2*p for n,p in zip( self.space.npts, pads ) )
        a = np.zeros( shape, self.dtype )

        # Step 1: write extended data chunk (local to process) onto array
        idx = tuple( slice(s,e+2*p+1) for s,e,p in
            zip( self.starts, self.ends, pads) )
        a[idx] = self._data

        # Step 2: if necessary, apply periodic boundary conditions to array
        ndim = self.space.ndim

        for direction in range( ndim ):

            periodic = self.space.cart.periods[direction]
            coord    = self.space.cart.coords [direction]
            nproc    = self.space.cart.nprocs [direction]

            if periodic:

                p = pads[direction]

                # Left-most process: copy data from left to right
                if coord == 0:
                    idx_from = tuple(
                        (slice(None,p) if d == direction else slice(None))
                        for d in range( ndim )
                    )
                    idx_to = tuple(
                        (slice(-2*p,-p) if d == direction else slice(None))
                        for d in range( ndim )
                    )
                    a[idx_to] = a[idx_from]

                # Right-most process: copy data from right to left
                if coord == nproc-1:
                    idx_from = tuple(
                        (slice(-p,None) if d == direction else slice(None))
                        for d in range( ndim )
                    )
                    idx_to = tuple(
                        (slice(p,2*p) if d == direction else slice(None))
                        for d in range( ndim )
                    )
                    a[idx_to] = a[idx_from]

        # Step 3: remove ghost regions from global array
        idx = tuple( slice(p,-p) for p in pads )
        out = a[idx]

        # Step 4: return flattened array
        return out.flatten( order=order)

    def topetsc(self):
        """ Convert to petsc data structure.
        """
        from psydac.linalg.topetsc import vec_topetsc
        vec = vec_topetsc( self )
        return vec

    # ...
    def __getitem__(self, key):
        index = self._getindex(key)
        return self._data[index]

    # ...
    def __setitem__(self, key, value):
        index = self._getindex(key)
        self._data[index] = value

    # ...
    @property
    def ghost_regions_in_sync(self):
        return self._sync

    # ...
    # NOTE: this property must be set collectively
    @ghost_regions_in_sync.setter
    def ghost_regions_in_sync(self, value):
        assert isinstance(value, bool)
        self._sync = value

    # ...
    # TODO: maybe change name to 'exchange'
    def update_ghost_regions(self):
        """
        Update ghost regions before performing non-local access to vector
        elements (e.g. in matrix-vector product).

        Parameters
        ----------
        direction : int
            Single direction along which to operate (if not specified, all of them).

        """

        # Update interior ghost regions
        if self.space.parallel:
            if not self.space.cart.is_comm_null:
                # PARALLEL CASE: fill in ghost regions with data from neighbors
                self.space._synchronizer.start_update_ghost_regions( self._data, self._requests )
                self.space._synchronizer.end_update_ghost_regions( self._data, self._requests )
        else:
            # SERIAL CASE: fill in ghost regions along periodic directions, otherwise set to zero
            self._update_ghost_regions_serial()

        # Update interface ghost regions
        if self.space.parallel:

            for axis, ext in self.space.interfaces:
                V      = self.space.interfaces[axis, ext]
                if isinstance(V.cart, InterfaceCartDecomposition):continue
                slices = [slice(s, e+2*m*p+1) for s,e,m,p in zip(V.starts, V.ends, V.shifts, V.pads)]
                self._interface_data[axis, ext][...] = self._data[tuple(slices)]
        else:

            for axis, ext in self.space.interfaces:
                V      = self.space.interfaces[axis, ext]
                slices = [slice(s, e+2*m*p+1) for s,e,m,p in zip(V.starts, V.ends, V.shifts, V.pads)]
                self._interface_data[axis, ext][...] = self._data[tuple(slices)]

        # Flag ghost regions as up-to-date
        self._sync = True

    # ...
    def _update_ghost_regions_serial(self):

        ndim = self._space.ndim
        for direction in range(ndim):
            periodic = self._space.periods[direction]
            p        = self._space.pads   [direction]*self._space.shifts[direction]

            idx_front = [slice(None)]*direction
            idx_back  = [slice(None)]*(ndim-direction-1)

            if periodic:
                # Copy data from left to right
                idx_from = tuple( idx_front + [slice( p, 2*p)] + idx_back )
                idx_to   = tuple( idx_front + [slice(-p,None)] + idx_back )
                self._data[idx_to] = self._data[idx_from]

                # Copy data from right to left
                idx_from = tuple( idx_front + [slice(-2*p,-p)] + idx_back )
                idx_to   = tuple( idx_front + [slice(None, p)] + idx_back )
                self._data[idx_to] = self._data[idx_from]

            else:
                # Set left ghost region to zero
                idx_ghost = tuple( idx_front + [slice(None, p)] + idx_back )
                self._data[idx_ghost] = 0

                # Set right ghost region to zero
                idx_ghost = tuple( idx_front + [slice(-p,None)] + idx_back )
                self._data[idx_ghost] = 0

    # ...
    def exchange_assembly_data(self):
        """
        Exchange assembly data.
        """

        if self.space.parallel and not self.space.cart.is_comm_null:
            # PARALLEL CASE: fill in ghost regions with data from neighbors
            self.space._synchronizer.start_exchange_assembly_data( self._data )
            self.space._synchronizer.end_exchange_assembly_data( self._data )
        else:
            # SERIAL CASE: fill in ghost regions along periodic directions, otherwise set to zero
            self._exchange_assembly_data_serial()

        ndim     = self._space.ndim
        for direction in range(ndim):
            idx_front = [slice(None)]*direction
            idx_back  = [slice(None)]*(ndim-direction-1)

            p        = self._space.pads   [direction]
            m        = self._space.shifts[direction]
            idx_from = tuple( idx_front + [ slice(-m*p,None) if (-m*p+p)!=0 else slice(-m*p,None)] + idx_back )
            self._data[idx_from] = 0.
            idx_from = tuple( idx_front + [ slice(0,m*p)] + idx_back )
            self._data[idx_from] = 0.
    # ...
    def _exchange_assembly_data_serial(self):

        ndim = self._space.ndim
        for direction in range(ndim):

            periodic = self._space.periods[direction]
            p        = self._space.pads   [direction]
            m        = self._space.shifts[direction]

            if periodic:
                idx_front = [slice(None)]*direction
                idx_back  = [slice(None)]*(ndim-direction-1)

                # Copy data from left to right
                idx_to   = tuple( idx_front + [slice( m*p, m*p+p)] + idx_back )
                idx_from = tuple( idx_front + [ slice(-m*p,-m*p+p) if (-m*p+p)!=0 else slice(-m*p,None)] + idx_back )
                self._data[idx_to] += self._data[idx_from]

    #--------------------------------------
    # Private methods
    #--------------------------------------
    def _getindex(self, key):

        # TODO: check if we should ignore padding elements

        if not isinstance( key, tuple ):
            key = (key,)
        index = []
        for (i,s,p,m) in zip(key, self.starts, self.pads,self.space.shifts):
            if isinstance(i, slice):
                start = None if i.start is None else i.start - s + m*p
                stop  = None if i.stop  is None else i.stop  - s + m*p
                l = slice(start, stop, i.step)
            else:
                l = i - s + m*p
            index.append(l)
        return tuple(index)

#===============================================================================
class StencilMatrix( LinearOperator ):
    """
    Matrix in n-dimensional stencil format.

    This is a linear operator that maps elements of stencil vector space V to
    elements of stencil vector space W.

    For now we only accept V==W.

    Parameters
    ----------
    V : psydac.linalg.stencil.StencilVectorSpace
        Domain of the new linear operator.

    W : psydac.linalg.stencil.StencilVectorSpace
        Codomain of the new linear operator.

    """
    def __init__( self, V, W, pads=None , backend=None):

        assert isinstance( V, StencilVectorSpace )
        assert isinstance( W, StencilVectorSpace )
        assert W.pads == V.pads
        if not W.dtype==V.dtype:
            raise NotImplementedError("This case is not treated")

        if pads is not None:
            for p,vp in zip(pads, V.pads):
                assert p<=vp

        self._pads     = pads or tuple(V.pads)
        dims           = list(W.shape)
        diags          = [compute_diag_len(p, md, mc) for p,md,mc in zip(self._pads, V.shifts, W.shifts)]
        self._data     = np.zeros( dims+diags, dtype=W.dtype )
        self._domain   = V
        self._codomain = W
        self._ndim     = len( dims )
        self._backend  = backend
        self._is_T     = False
        self._diag_indices = None
        self._requests = None

        # Parallel attributes
        if W.parallel:
            if W.cart.is_comm_null:return
            # Create data exchanger for ghost regions
            self._synchronizer = get_data_exchanger(
                cart        = W.cart,
                dtype       = W.dtype,
                coeff_shape = diags,
                assembly    = True
            )

        # Flag ghost regions as not up-to-date (conservative choice)
        self._sync = False

        # Prepare the arguments for the dot product method
        nd  = [(ej-sj+2*gp*mj-mj*p-gp)//mj*mi+1 for sj,ej,mj,mi,p,gp in zip(V.starts, V.ends, V.shifts, W.shifts, self._pads, V.pads)]
        nc  = [ei-si+1 for si,ei,mj,p in zip(W.starts, W.ends, V.shifts, self._pads)]

        # Number of rows in matrix (along each dimension)
        nrows        = [min(ni,nj) for ni,nj  in zip(nc, nd)]
        nrows_extra  = [max(0,ni-nj) for ni,nj in zip(nc, nd)]

        args                 = {}
        args['starts']       = tuple(V.starts)
        args['nrows']        = tuple(nrows)
        args['nrows_extra']  = tuple(nrows_extra)
        args['gpads']        = tuple(V.pads)
        args['pads']         = tuple(self._pads)
        args['dm']           = tuple(V.shifts)
        args['cm']           = tuple(W.shifts)

        self._dotargs_null = args
        self._args         = args.copy()
        self._func         = self._dot

        self._transpose_args_null = self._prepare_transpose_args()
        self._transpose_args      = self._transpose_args_null.copy()
        self._transpose_func      = self._transpose

        if backend is None:
            backend = PSYDAC_BACKENDS.get(os.environ.get('PSYDAC_BACKEND'))

        if backend:
            self.set_backend(backend)


    #--------------------------------------
    # Abstract interface
    #--------------------------------------
    @property
    def domain( self ):
        return self._domain

    # ...
    @property
    def codomain( self ):
        return self._codomain

    # ...
    @property
    def dtype( self ):
        return self._domain.dtype

    # ...
    def dot( self, v, out=None):

        assert isinstance( v, StencilVector )
        assert v.space is self.domain

        if out is not None:
            assert isinstance( out, StencilVector )
            assert out.space is self.codomain
        else:
            out = StencilVector( self.codomain )

        # Necessary if vector space is distributed across processes
        if not v.ghost_regions_in_sync:
            v.update_ghost_regions()

        self._func(self._data, v._data, out._data, **self._args)

        # IMPORTANT: flag that ghost regions are not up-to-date
        out.ghost_regions_in_sync = False
        return out

    def vdot( self, v, out=None):

        assert isinstance( v, StencilVector )
        assert v.space is self.domain

        if out is not None:
            assert isinstance( out, StencilVector )
            assert out.space is self.codomain
        else:
            out = StencilVector( self.codomain )

        # Necessary if vector space is distributed across processes
        if not v.ghost_regions_in_sync:
            v.update_ghost_regions()

        # Unless doing A_*x, this function do (A*x_)_
        self._func(self._data, np.conjugate(v._data), out._data, **self._args)
        np.conjugate(out._data, out=out._data)

        # IMPORTANT: flag that ghost regions are not up-to-date
        out.ghost_regions_in_sync = False
        return out

    # ...
    @staticmethod
    def _dot(mat, x, out, starts, nrows, nrows_extra, gpads, pads, dm, cm):

        # Index for k=i-j
        ndim = len(x.shape)
        kk   = [slice(None)]*ndim

        # pads are <= gpads
        diff = [gp-p for gp,p in zip(gpads, pads)]

        ndiags, _ = list(zip(*[compute_diag_len(p,mj,mi, return_padding=True) for p,mi,mj in zip(pads,cm,dm)]))

        bb = [p*m+p+1-n-s%m for p,m,n,s in zip(gpads, dm, ndiags, starts)]

        for xx in np.ndindex( *nrows ):

            ii    = tuple( mi*pi + x for mi,pi,x in zip(cm, gpads, xx) )
            jj    = tuple( slice(b-d+(x+s%mj)//mi*mj,b-d+(x+s%mj)//mi*mj+n) for x,mi,mj,b,s,n,d in zip(xx,cm,dm,bb,starts,ndiags,diff) )
            ii_kk = tuple( list(ii) + kk )
            out[ii] = np.dot( mat[ii_kk].flat, x[jj].flat )

        new_nrows = list(nrows).copy()

        for d,er in enumerate(nrows_extra):

            rows = new_nrows.copy()
            del rows[d]

            for n in range(er):
                for xx in np.ndindex(*rows):
                    xx = list(xx)
                    xx.insert(d, nrows[d]+n)

                    ii     = tuple(mi*pi + x for mi,pi,x in zip(cm, gpads, xx))
                    ee     = [max(x-l+1,0) for x,l in zip(xx, nrows)]
                    jj     = tuple( slice(b-d+(x+s%mj)//mi*mj, b-d+(x+s%mj)//mi*mj+n-e) for x,mi,mj,d,e,b,s,n in zip(xx, cm, dm, diff, ee,bb,starts, ndiags) )
                    kk     = [slice(None,n-e) for n,e in zip(ndiags, ee)]
                    ii_kk  = tuple( list(ii) + kk )
                    out[ii] = np.dot( mat[ii_kk].flat, x[jj].flat )

            new_nrows[d] += er

<<<<<<< HEAD
    def conjugate( self, out=None):
        if out is not None:
            assert isinstance( out, StencilMatrix )
            assert out.domain is self.domain
            assert out.codomain is self.codomain
        else:
            out = StencilMatrix(self.domain, self.codomain)
        np.conjugate(self._data, out=out._data, casting='no')
        return out

    def conj( self, out=None):
        return self.conjugate(out=out)

    def __truediv__(self, a):
        """ Divide by scalar. """
        return self * (1.0 / a)

    def __itruediv__(self, a):
        """ Divide by scalar, in place. """
        self *= 1.0 / a
        return self

=======
>>>>>>> e484711b
    # ...
    def transpose( self ):
        """ Create new StencilMatrix Mt, where domain and codomain are swapped
            with respect to original matrix M, and Mt_{ij} = M_{ji}.
        """
        # For clarity rename self
        M = self

        # If necessary, update ghost regions of original matrix M
        if not M.ghost_regions_in_sync:
            M.update_ghost_regions()

        # Create new matrix where domain and codomain are swapped
        Mt = StencilMatrix(M.codomain, M.domain, pads=self._pads, backend=self._backend)

        # Call low-level '_transpose' function (works on Numpy arrays directly)
        self._transpose_func(M._data, Mt._data, **self._transpose_args)
        return Mt

    @staticmethod
    def _transpose( M, Mt, nrows, ncols, gpads, pads, dm, cm, ndiags, ndiagsT, si, sk, sl):

        # NOTE:
        #  . Array M  index by [i1, i2, ..., k1, k2, ...]
        #  . Array Mt index by [j1, j2, ..., l1, l2, ...]

        #M[i,j-i+p]
        #Mt[j,i-j+p]

        diff   = [gp-p for gp,p in zip(gpads, pads)]
        for xx in np.ndindex( *nrows ):

            jj = tuple(m*p + x for m,p,x in zip(dm, gpads, xx) )

            for ll in np.ndindex( *ndiags ):

                ii = tuple( s + mi*(x//mj) + l + d for mj,mi,x,l,d,s in zip(dm,cm, xx, ll, diff, si))

                kk = tuple( s + x%mj-mj*(l//mi) for mj,mi,l,x,s in zip(dm, cm, ll, xx, sk))
                ll = tuple(l+s for l,s in zip(ll, sl))

                if all(k<n  and k>-1 for k,n in zip(kk,ndiagsT)) and\
                   all(l<n for l,n in zip(ll, ndiags)) and\
                   all(i<n for i,n in zip(ii, ncols)):
                    Mt[(*jj, *ll)] = M[(*ii, *kk)]

    # ...
    def toarray( self, **kwargs ):
        """ Convert to Numpy 2D array. """

        order     = kwargs.pop('order', 'C')
        with_pads = kwargs.pop('with_pads', False)

        if self.codomain.parallel and with_pads:
            coo = self._tocoo_parallel_with_pads(order=order)
        else:
            coo = self._tocoo_no_pads(order=order)

        return coo.toarray()

    # ...
    def tosparse( self, **kwargs ):
        """ Convert to any Scipy sparse matrix format. """

        order     = kwargs.pop('order', 'C')
        with_pads = kwargs.pop('with_pads', False)

        if self.codomain.parallel and with_pads:
            coo = self._tocoo_parallel_with_pads(order=order)
        else:
            coo = self._tocoo_no_pads(order=order)

        return coo

    #--------------------------------------
    # Other properties/methods
    #--------------------------------------

    # ...
    @property
    def pads( self ):
        return self._pads

    # ...
    @property
    def backend( self ):
        return self._backend

    # ...
    def __getitem__(self, key):
        index = self._getindex( key )
        return self._data[index]

    # ...
    def __setitem__(self, key, value):
        index = self._getindex( key )
        self._data[index] = value


    #...
    def max( self ):
        return self._data.max()

    #...
    def copy( self ):
        M = StencilMatrix( self.domain, self.codomain, self._pads, self._backend )
        M._data[:] = self._data[:]
        M._func    = self._func
        M._args    = self._args
        return M

    #...
    def __mul__( self, a ):
        w = StencilMatrix( self._domain, self._codomain, self._pads, self._backend )
        w._data = self._data * a
        w._func = self._func
        w._args = self._args
        w._sync = self._sync
        return w

    #...
    def __rmul__( self, a ):
        w = StencilMatrix( self._domain, self._codomain, self._pads, self._backend )
        w._data = a * self._data
        w._func = self._func
        w._args = self._args
        w._sync = self._sync
        return w

    # ...
    def __neg__(self):
        return self.__mul__(-1)

    #...
    def __add__(self, m):
        if isinstance(m, StencilMatrix):
            #assert isinstance(m, StencilMatrix)
            assert m._domain   is self._domain
            assert m._codomain is self._codomain
            assert m._pads     == self._pads

            if m._backend is not self._backend:
                msg = 'Adding two matrices with different backends is ambiguous - defaulting to backend of first addend'
                warnings.warn(msg, category=RuntimeWarning)
            
            w = StencilMatrix(self._domain, self._codomain, self._pads, self._backend)
            w._data = self._data  +  m._data
            w._func = self._func
            w._args = self._args
            w._sync = self._sync and m._sync
            return w
        else:
            return LinearOperator.__add__(self, m)

    #...
    def __sub__(self, m):
        if isinstance(m, StencilMatrix):
            #assert isinstance(m, StencilMatrix)
            assert m._domain   is self._domain
            assert m._codomain is self._codomain
            assert m._pads     == self._pads

            if m._backend is not self._backend:
                msg = 'Subtracting two matrices with different backends is ambiguous - defaulting to backend of the matrix we subtract from'
                warnings.warn(msg, category=RuntimeWarning)

            w = StencilMatrix(self._domain, self._codomain, self._pads, self._backend)
            w._data = self._data  -  m._data
            w._func = self._func
            w._args = self._args
            w._sync = self._sync and m._sync
            return w
        else:
            return LinearOperator.__sub__(self, m)

    # ...
    def __truediv__(self, a):
        """ Divide by scalar. """
        return self * (1.0 / a)

    #...
    def __imul__(self, a):
        self._data *= a
        return self

    #...
    def __iadd__(self, m):
        if isinstance(m, StencilMatrix):
            #assert isinstance(m, StencilMatrix)
            assert m._domain   is self._domain
            assert m._codomain is self._codomain
            assert m._pads     == self._pads
            self._data += m._data
            self._sync  = m._sync and self._sync
            return self
        else:
            return LinearOperator.__add__(self, m)

    #...
    def __isub__(self, m):
        if isinstance(m, StencilMatrix):
            #assert isinstance(m, StencilMatrix)
            assert m._domain   is self._domain
            assert m._codomain is self._codomain
            assert m._pads     == self._pads
            self._data -= m._data
            self._sync  = m._sync and self._sync
            return self
        else:
            return LinearOperator.__sub__(self, m)

    # ...
    def __itruediv__(self, a):
        """ Divide by scalar, in place. """
        self *= 1.0 / a
        return self

    #...
    def __abs__( self ):
        w = StencilMatrix( self._domain, self._codomain, self._pads, self._backend )
        w._data = abs(self._data)
        w._func = self._func
        w._args = self._args
        w._sync = self._sync
        return w

    #...
    def remove_spurious_entries( self ):
        """
        If any dimension is NOT periodic, make sure that the corresponding
        periodic corners are set to zero.

        """
        # TODO: access 'self._data' directly for increased efficiency

        ndim  = self._domain.ndim

        for direction in range(ndim):

            periodic = self._domain.periods[direction]

            if not periodic:

                nc = self._codomain.npts[direction]
                nd = self._domain.npts[direction]

                s = self._codomain.starts[direction]
                e = self._codomain.ends  [direction]
                p = self.pads  [direction]

                idx_front = [slice(None)]*direction
                idx_back  = [slice(None)]*(ndim-direction-1)

                # Top-right corner
                for i in range( max(0,s), min(p,e+1) ):
                    index = tuple( idx_front + [i]            + idx_back +
                                   idx_front + [slice(-p,-i)] + idx_back )
                    self[index] = 0

                # Bottom-left corner
                for i in range( max(nd-p,s), min(nc,e+1) ):
                    index = tuple( idx_front + [i]               + idx_back +
                                   idx_front + [slice(nd-i,p+1)] + idx_back )
                    self[index] = 0

    # ...
    def update_ghost_regions( self ):
        """
        Update ghost regions before performing non-local access to matrix
        elements (e.g. in matrix transposition).
        """
        ndim     = self._codomain.ndim
        parallel = self._codomain.parallel

        if parallel:
            if not self._codomain.cart.is_comm_null:
                # PARALLEL CASE: fill in ghost regions with data from neighbors
                self._synchronizer.start_update_ghost_regions( self._data, self._requests )
                self._synchronizer.end_update_ghost_regions( self._data , self._requests)
        else:
            # SERIAL CASE: fill in ghost regions along periodic directions, otherwise set to zero
            self._update_ghost_regions_serial()

        # Flag ghost regions as up-to-date
        self._sync = True

    # ...
    def exchange_assembly_data( self ):
        """
        Exchange assembly data.
        """
        ndim     = self._codomain.ndim
        parallel = self._codomain.parallel

        if self._codomain.parallel:
            # PARALLEL CASE: fill in ghost regions with data from neighbors
            self._synchronizer.start_exchange_assembly_data( self._data )
            self._synchronizer.end_exchange_assembly_data( self._data )
        else:
            # SERIAL CASE: fill in ghost regions along periodic directions, otherwise set to zero
            self._exchange_assembly_data_serial()

        ndim = self._codomain.ndim
        for direction in range(ndim):
            idx_front = [slice(None)]*direction
            idx_back  = [slice(None)]*(ndim-direction-1)

            p        = self._codomain.pads   [direction]
            m        = self._codomain.shifts[direction]
            idx_from = tuple( idx_front + [ slice(-m*p,None) if (-m*p+p)!=0 else slice(-m*p,None)] + idx_back )
            self._data[idx_from] = 0.
            idx_from = tuple( idx_front + [ slice(0,m*p)] + idx_back )
            self._data[idx_from] = 0.

    # ...
    def _exchange_assembly_data_serial( self ):

        ndim     = self._codomain.ndim
        for direction in range(ndim):

            periodic = self._codomain.periods[direction]
            p        = self._codomain.pads   [direction]
            m        = self._codomain.shifts[direction]

            if periodic:
                idx_front = [slice(None)]*direction
                idx_back  = [slice(None)]*(ndim-direction-1)

                # Copy data from left to right
                idx_to   = tuple( idx_front + [slice( m*p, m*p+p)] + idx_back )
                idx_from = tuple( idx_front + [ slice(-m*p,-m*p+p) if (-m*p+p)!=0 else slice(-m*p,None)] + idx_back )
                self._data[idx_to] += self._data[idx_from]

    # ...
    @property
    def T(self):
        return self.transpose()
    @property
    def H(self):
        L = self.T
        return L.conjugate(out=L)
    def diagonal(self):
        if self._diag_indices is None:
            cm    = self.codomain.shifts
            dm    = self.domain.shifts
            ss    = self.codomain.starts
            pp    = [compute_diag_len(p,mj,mi)-(p+1) for p,mi,mj in zip(self._pads, cm, dm)]
            nrows = tuple(e-s+1 for s,e in zip(self.codomain.starts, self.codomain.ends))
            indices = [np.zeros(np.product(nrows), dtype=int) for _ in range(2*len(nrows))]
            l = 0
            for xx in np.ndindex(*nrows):
                ii = [m*p+x for m,p,x in zip(self.domain.shifts, self.domain.pads, xx)]
                jj = [p+x+s-((x+s)//mi)*mj for (x,mi,mj,p,s) in zip(xx,cm,dm,pp,ss)]
                for k in range(len(nrows)):
                    indices[k][l] = ii[k]
                    indices[k+len(nrows)][l] = jj[k]
                l += 1
            self._diag_indices = tuple(indices)
        else:
            nrows   = tuple(e-s+1 for s,e in zip(self.codomain.starts, self.codomain.ends))

        return self._data[self._diag_indices].reshape(nrows)

    # ...
    def topetsc( self ):
        """ Convert to petsc data structure.
        """
        from psydac.linalg.topetsc import mat_topetsc
        mat = mat_topetsc( self )
        return mat

    #--------------------------------------
    # Private methods
    #--------------------------------------

    # ...
    def _getindex( self, key ):

        nd = self._ndim
        ii = key[:nd]
        kk = key[nd:]

        index = []

        for i,s,p,m in zip( ii, self._codomain.starts, self._codomain.pads, self._codomain.shifts ):
            x = self._shift_index( i, m*p-s )
            index.append( x )

        for k,p in zip( kk, self._pads ):
            l = self._shift_index( k, p )
            index.append( l )
        return tuple(index)

    # ...
    @staticmethod
    def _shift_index( index, shift ):
        if isinstance( index, slice ):
            start = None if index.start is None else index.start + shift
            stop  = None if index.stop  is None else index.stop  + shift
            return slice(start, stop, index.step)
        else:
            return index + shift

    def tocoo_local( self, order='C' ):

        # Shortcuts
        sc = self._codomain.starts
        ec = self._codomain.ends
        pc = self._codomain.pads

        sd = self._domain.starts
        ed = self._domain.ends
        pd = self._domain.pads

        nd = self._ndim

        nr = [e-s+1 +2*p for s,e,p in zip(sc, ec, pc)]
        nc = [e-s+1 +2*p for s,e,p in zip(sd, ed, pd)]

        ravel_multi_index = np.ravel_multi_index

        # COO storage
        rows = []
        cols = []
        data = []

        local = tuple( [slice(p,-p) for p in pc] + [slice(None)] * nd )

        dd = [pdi-ppi for pdi,ppi in zip(pd, self._pads)]

        for (index, value) in np.ndenumerate( self._data[local] ):

            # index = [i1-s1, i2-s2, ..., p1+j1-i1, p2+j2-i2, ...]

            xx = index[:nd]  # ii is local
            ll = index[nd:]  # l=p+k

            ii = [x+p for x,p in zip(xx, pc)]
            jj = [(l+i+d)%n for (i,l,d,n) in zip(xx,ll,dd,nc)]

            I = ravel_multi_index( ii, dims=nr,  order=order )
            J = ravel_multi_index( jj, dims=nc,  order=order )

            rows.append( I )
            cols.append( J )
            data.append( value )

        M = coo_matrix(
                (data,(rows,cols)),
                shape = [np.prod(nr),np.prod(nc)],
                dtype = self._domain.dtype
        )

        M.eliminate_zeros()

        return M
    #...
    def _tocoo_no_pads( self , order='C'):

        # Shortcuts
        nr    = self._codomain.npts
        nd    = self._ndim
        nc    = self._domain.npts
        ss    = self._codomain.starts
        cpads = self._codomain.pads
        dm    = self._domain.shifts
        cm    = self._codomain.shifts

        pp = [np.int64(compute_diag_len(p,mj,mi)-(p+1)) for p,mi,mj in zip(self._pads, cm, dm)]

        # Range of data owned by local process (no ghost regions)
        local = tuple( [slice(mi*p,-mi*p) for p,mi in zip(cpads, cm)] + [slice(None)] * nd )
        size  = self._data[local].size

        # COO storage
        rows = np.zeros(size, dtype='int64')
        cols = np.zeros(size, dtype='int64')
        data = np.zeros(size, dtype=self.dtype)
        nrl = [np.int64(e-s+1) for s,e in zip(self.codomain.starts, self.codomain.ends)]
        ncl = [np.int64(i) for i in self._data.shape[nd:]]
        ss = [np.int64(i) for i in ss]
        nr = [np.int64(i) for i in nr]
        nc = [np.int64(i) for i in nc]
        dm = [np.int64(i) for i in dm]
        cm = [np.int64(i) for i in cm]
        cpads = [np.int64(i) for i in cpads]
        pp = [np.int64(i) for i in pp]

        func        = 'stencil2coo_{dim}d_{order}'.format(dim=nd, order=order)
        stencil2coo = eval(func)

        ind = stencil2coo(self._data, data, rows, cols, *nrl, *ncl, *ss, *nr, *nc, *dm, *cm, *cpads, *pp)
        M = coo_matrix(
                (data[:ind],(rows[:ind],cols[:ind])),
                shape = [np.prod(nr),np.prod(nc)],
                dtype = self.dtype)
        return M

    #...
    def _tocoo_parallel_with_pads( self , order='C'):

        # If necessary, update ghost regions
        if not self.ghost_regions_in_sync:
            self.update_ghost_regions()

        # Shortcuts
        nr = self._codomain.npts
        nc = self._domain.npts
        nd = self._ndim

        ss = self._codomain.starts
        ee = self._codomain.ends
        pp = self._pads
        pc = self._codomain.pads
        pd = self._domain.pads
        cc = self._codomain.periods

        ravel_multi_index = np.ravel_multi_index

        # COO storage
        rows = []
        cols = []
        data = []

        # List of rows (to avoid duplicate updates)
        I_list = []

        # Shape of row and diagonal spaces
        xx_dims = self._data.shape[:nd]
        ll_dims = self._data.shape[nd:]

        # Cycle over rows (x = p + i - s)
        for xx in np.ndindex( *xx_dims ):

            # Compute row multi-index with simple shift
            ii = [s + x - p for (s, x, p) in zip(ss, xx, pc)]

            # Apply periodicity where appropriate
            ii = [i - n if (c and i >= n and i - n < s) else
                  i + n if (c and i <  0 and i + n > e) else i
                  for (i, s, e, n, c) in zip(ii, ss, ee, nr, cc)]

            # Compute row flat index
            # Exclude values outside global limits of matrix
            try:
                I = ravel_multi_index( ii, dims=nr,  order=order )
            except ValueError:
                continue

            # If I is a new row, append it to list of rows
            # DO NOT update same row twice!
            if I not in I_list:
                I_list.append( I )
            else:
                continue

            # Cycle over diagonals (l = p + k)
            for ll in np.ndindex( *ll_dims ):

                # Compute column multi-index (k = j - i)
                jj = [(i+l-p) % n for (i,l,n,p) in zip(ii,ll,nc,pp)]

                # Compute column flat index
                J = ravel_multi_index( jj, dims=nc,  order=order )

                # Extract matrix value
                value = self._data[(*xx, *ll)]

                # Append information to COO arrays
                rows.append( I )
                cols.append( J )
                data.append( value )

        # Create Scipy COO matrix
        M = coo_matrix(
                (data,(rows,cols)),
                shape = [np.prod(nr), np.prod(nc)],
                dtype = self._domain.dtype
        )

        M.eliminate_zeros()

        return M

    # ...
    @property
    def ghost_regions_in_sync( self ):
        return self._sync

    # ...
    # NOTE: this property must be set collectively
    @ghost_regions_in_sync.setter
    def ghost_regions_in_sync( self, value ):
        assert isinstance( value, bool )
        self._sync = value

    # ...
    def _update_ghost_regions_serial( self ):

        ndim     = self._codomain.ndim
        for direction in range( self._codomain.ndim ):

            periodic = self._codomain.periods[direction]
            p        = self._codomain.pads   [direction]

            idx_front = [slice(None)]*direction
            idx_back  = [slice(None)]*(ndim-direction-1 + ndim)

            if periodic:

                # Copy data from left to right
                idx_from = tuple( idx_front + [slice( p, 2*p)] + idx_back )
                idx_to   = tuple( idx_front + [slice(-p,None)] + idx_back )
                self._data[idx_to] = self._data[idx_from]

                # Copy data from right to left
                idx_from = tuple( idx_front + [slice(-2*p,-p)] + idx_back )
                idx_to   = tuple( idx_front + [slice(None, p)] + idx_back )
                self._data[idx_to] = self._data[idx_from]

            else:

                # Set left ghost region to zero
                idx_ghost = tuple( idx_front + [slice(None, p)] + idx_back )
                self._data[idx_ghost] = 0

                # Set right ghost region to zero
                idx_ghost = tuple( idx_front + [slice(-p,None)] + idx_back )
                self._data[idx_ghost] = 0

    # ...
    def _prepare_transpose_args(self):

        #prepare the arguments for the transpose method
        V     = self.domain
        W     = self.codomain
        ssc   = W.starts
        eec   = W.ends
        ssd   = V.starts
        eed   = V.ends
        pads    = self._pads
        gpads = V.pads

        dm    = V.shifts
        cm    = W.shifts

        # Number of rows in the transposed matrix (along each dimension)
        nrows       = [e-s+1 for s,e in zip(ssd, eed)]
        ncols       = [e-s+2*m*p+1 for s,e,m,p in zip(ssc, eec, cm, gpads)]

        pp = pads
        ndiags, starts = list(zip(*[compute_diag_len(p,mi,mj, return_padding=True) for p,mi,mj in zip(pp,cm,dm)]))
        ndiagsT, _     = list(zip(*[compute_diag_len(p,mj,mi, return_padding=True) for p,mi,mj in zip(pp,cm,dm)]))

        diff   = [gp-p for gp,p in zip(gpads, pp)]

        sl   = [(s if mi>mj else 0) + (s%mi+mi//mj if mi<mj else 0)+(s if mi==mj else 0)\
                 for s,p,mi,mj in zip(starts,pp,cm,dm)]

        si   = [(mi*p-mi*(int(np.ceil((p+1)/mj))-1) if mi>mj else 0)+\
                 (mi*p-mi*(p//mi)+ d*(mi-1) if mi<mj else 0)+\
                 (mj*p-mj*(p//mi)+ d*(mi-1) if mi==mj else 0)\
                  for mi,mj,p,d in zip(cm, dm, pp, diff)]

        sk   = [n-1\
                 + (-(p%mj) if mi>mj else 0)\
                 + (-p+mj*(p//mi) if mi<mj  else 0)\
                 + (-p+mj*(p//mi) if mi==mj else 0)\
                 for mi,mj,n,p in zip(cm, dm, ndiagsT, pp)]

        args = {}
        args['nrows']   = tuple(nrows)
        args['ncols']   = tuple(ncols)
        args['gpads']   = tuple(gpads)
        args['pads']    = tuple(pads)
        args['dm']      = tuple(dm)
        args['cm']      = tuple(cm)
        args['ndiags']  = tuple(ndiags)
        args['ndiagsT'] = tuple(ndiagsT)
        args['si']      = tuple(si)
        args['sk']      = tuple(sk)
        args['sl']      = tuple(sl)
        return args

    # ...
    def set_backend(self, backend):
        from psydac.api.ast.linalg import LinearOperatorDot, TransposeOperator
        self._backend         = backend
        self._args            = self._dotargs_null.copy()
        self._transpose_args  = self._transpose_args_null.copy()

        if self._backend is None:
            self._func           = self._dot
            self._transpose_func = self._transpose
        else:
            transpose = TransposeOperator(self._ndim, backend=frozenset(backend.items()))
            self._transpose_func = transpose.func

            nrows   = self._transpose_args.pop('nrows')
            ncols   = self._transpose_args.pop('ncols')
            gpads   = self._transpose_args.pop('gpads')
            pads    = self._transpose_args.pop('pads')
            dm      = self._transpose_args.pop('dm')
            cm      = self._transpose_args.pop('cm')
            ndiags  = self._transpose_args.pop('ndiags')
            ndiagsT = self._transpose_args.pop('ndiagsT')
            si      = self._transpose_args.pop('si')
            sk      = self._transpose_args.pop('sk')
            sl      = self._transpose_args.pop('sl')

            args = dict([('n{i}',nrows),('nc{i}', ncols),('gp{i}', gpads),('p{i}',pads ),
                                ('dm{i}', dm),('cm{i}', cm),('nd{i}', ndiags),
                                ('ndT{i}', ndiagsT),('si{i}', si),('sk{i}', sk),('sl{i}', sl)])

            for arg_name, arg_val in args.items():
                for i in range(len(nrows)):
                    self._transpose_args[arg_name.format(i=i+1)] = np.int64(arg_val[i]) if isinstance(arg_val[i], int) else arg_val[i]

            if self.domain.parallel:
                comm = self.codomain.cart.comm
                if self.domain == self.codomain:
                    # In this case nrows_extra[i] == 0 for all i
                    dot = LinearOperatorDot(self._ndim,
                                    block_shape = (1,1),
                                    keys = ((0,0),),
                                    comm = comm,
                                    backend=frozenset(backend.items()),
                                    nrows_extra = (self._args['nrows_extra'],),
                                    gpads=(self._args['gpads'],),
                                    pads=(self._args['pads'],),
                                    dm = (self._args['dm'],),
                                    cm = (self._args['cm'],),
                                    dtype=self.dtype)

                    starts = self._args.pop('starts')
                    nrows  = self._args.pop('nrows')

                    self._args.pop('nrows_extra')
                    self._args.pop('gpads')
                    self._args.pop('pads')
                    self._args.pop('dm')
                    self._args.pop('cm')

                    for i in range(len(nrows)):
                        self._args['s00_{i}'.format(i=i+1)] = np.int64(starts[i])

                    for i in range(len(nrows)):
                        self._args['n00_{i}'.format(i=i+1)] = np.int64(nrows[i])

                else:
                    dot = LinearOperatorDot(self._ndim,
                                            block_shape = (1,1),
                                            keys = ((0,0),),
                                            comm = comm,
                                            backend=frozenset(backend.items()),
                                            gpads=(self._args['gpads'],),
                                            pads=(self._args['pads'],),
                                            dm = (self._args['dm'],),
                                            cm = (self._args['cm'],),
                                            dtype=self.dtype)

                    starts      = self._args.pop('starts')
                    nrows       = self._args.pop('nrows')
                    nrows_extra = self._args.pop('nrows_extra')

                    self._args.pop('gpads')
                    self._args.pop('pads')
                    self._args.pop('dm')
                    self._args.pop('cm')

                    for i in range(len(nrows)):
                        self._args['s00_{i}'.format(i=i+1)] = np.int64(starts[i])

                    for i in range(len(nrows)):
                        self._args['n00_{i}'.format(i=i+1)] = np.int64(nrows[i])

                    for i in range(len(nrows)):
                        self._args['ne00_{i}'.format(i=i+1)] = np.int64(nrows_extra[i])

            else:
                dot = LinearOperatorDot(self._ndim,
                                        block_shape = (1,1),
                                        keys = ((0,0),),
                                        comm = None,
                                        backend=frozenset(backend.items()),
                                        starts = (tuple(self._args['starts']),),
                                        nrows=(tuple(self._args['nrows']),),
                                        nrows_extra=(self._args['nrows_extra'],),
                                        gpads=(self._args['gpads'],),
                                        pads=(self._args['pads'],),
                                        dm = (self._args['dm'],),
                                        cm = (self._args['cm'],),
                                        dtype=self.dtype)
                self._args.pop('nrows')
                self._args.pop('nrows_extra')
                self._args.pop('gpads')
                self._args.pop('pads')
                self._args.pop('starts')
                self._args.pop('dm')
                self._args.pop('cm')

            self._func = dot.func

#===============================================================================
# TODO [YG, 28.01.2021]:
# - Check if StencilMatrix should be subclassed
# - Reimplement magic methods (some are simply copied from StencilMatrix)
def flip_axis(index, n):
    s = n-index.start-1
    e = n-index.stop-1 if n>index.stop else None
    return slice(s,e,-1)

class StencilInterfaceMatrix(LinearOperator):
    """
    Matrix in n-dimensional stencil format for an interface.

    This is a linear operator that maps elements of stencil vector space V to
    elements of stencil vector space W.

    Parameters
    ----------
    V   : psydac.linalg.stencil.StencilVectorSpace
          Domain of the new linear operator.

    W   : psydac.linalg.stencil.StencilVectorSpace
          Codomain of the new linear operator.

    s_d : int
          The starting index of the domain.

    s_c : int
          The starting index of the codomain.

    d_axis : int
          The axis of the Interface of the domain.

    c_axis : int
          The axis of the Interface of the codomain.

    d_ext : int
          The extremity of the domain Interface space.
          the values must be 1 or -1.

    c_ext : int
          The extremity of the codomain Interface space.
          the values must be 1 or -1.

    dim : int
          The axis of the interface.

    pads: <list|tuple>
          Padding of the linear operator.

    """
    def __init__( self, V, W, s_d, s_c, d_axis, c_axis, d_ext, c_ext, *, flip=None, pads=None, backend=None ):

        assert isinstance( V, StencilVectorSpace )
        assert isinstance( W, StencilVectorSpace )
        assert W.pads == V.pads

        Vin = V.interfaces[d_axis, d_ext]

        if pads is not None:
            for p,vp in zip(pads, Vin.pads):
                assert p<=vp

        self._pads     = pads or tuple(Vin.pads)
        dims           = list(W.shape)

        if W.parent_ends[c_axis] is not None:
            diff = min(1, W.parent_ends[c_axis]-W.ends[c_axis])
        else:
            diff = 0

        dims[c_axis]   = W.pads[c_axis] + 1-diff + 2*W.shifts[c_axis]*W.pads[c_axis]
        diags          = [compute_diag_len(p, md, mc) for p,md,mc in zip(self._pads, Vin.shifts, W.shifts)]
        self._data     = np.zeros( dims+diags, dtype=W.dtype )

        # Parallel attributes
        if W.parallel and not isinstance(W.cart, InterfaceCartDecomposition):
            if W.cart.is_comm_null:return
            # Create data exchanger for ghost regions
            self._synchronizer = get_data_exchanger(
                cart        = W.cart,
                dtype       = W.dtype,
                coeff_shape = diags,
                assembly    = True,
                axis        = c_axis,
                shape       = self._data.shape
            )

        self._flip        = tuple([1]*len(dims) if flip is None else flip)
        self._permutation = list(range(len(dims)))
        self._permutation[d_axis], self._permutation[c_axis] = self._permutation[c_axis], self._permutation[d_axis]
        self._domain         = V
        self._codomain       = W
        self._domain_axis    = d_axis
        self._codomain_axis  = c_axis
        self._domain_ext     = d_ext
        self._codomain_ext   = c_ext
        self._domain_start   = s_d
        self._codomain_start = s_c
        self._ndim        = len( dims )
        self._backend     = None


        # Prepare the arguments for the dot product method
        nd  = [(ej-sj+2*gp*mj-mj*p-gp)//mj*mi+1 for sj,ej,mj,mi,p,gp in zip(Vin.starts, Vin.ends, Vin.shifts, W.shifts, self._pads, Vin.pads)]
        nc  = [ei-si+1 for si,ei,mj,p in zip(W.starts, W.ends, Vin.shifts, self._pads)]

        # Number of rows in matrix (along each dimension)
        nrows         = [min(ni,nj) for ni,nj  in zip(nc, nd)]
        nrows_extra   = [max(0,ni-nj) for ni,nj in zip(nc, nd)]
        nrows_extra[c_axis] = max(W.npts[c_axis]-Vin.npts[c_axis], 0)
        nrows[c_axis] = W.pads[c_axis] + 1-diff-nrows_extra[c_axis]


        args                 = {}
        args['starts']       = tuple(Vin.starts)
        args['nrows']        = tuple(nrows)
        args['nrows_extra']  = tuple(nrows_extra)
        args['gpads']        = tuple(Vin.pads)
        args['pads']         = tuple(self._pads)
        args['dm']           = tuple(Vin.shifts)
        args['cm']           = tuple(W.shifts)
        args['c_axis']       = c_axis
        args['d_start']      = self._domain_start
        args['c_start']      = self._codomain_start
        args['flip']         = self._flip
        args['permutation']  = self._permutation

        self._dotargs_null = args
        self._args         = args.copy()
        self._func         = self._dot

        self._transpose_args_null = self._prepare_transpose_args()
        self._transpose_args      = self._transpose_args_null.copy()
        self._transpose_func      = self._transpose

        if backend is None:
            backend = PSYDAC_BACKENDS.get(os.environ.get('PSYDAC_BACKEND'))

        if backend:
            self.set_backend(backend)

        # Flag ghost regions as not up-to-date (conservative choice)
        self._sync = False

    #--------------------------------------
    # Abstract interface
    #--------------------------------------
    @property
    def domain( self ):
        return self._domain

    # ...
    @property
    def codomain( self ):
        return self._codomain

    # ...
    @property
    def dtype( self ):
        return self.domain.dtype

    # ...
    def dot( self, v, out=None ):

        assert isinstance( v, StencilVector )
        assert v.space is self.domain

        # Necessary if vector space is distributed across processes

        if out is not None:
            assert isinstance( out, StencilVector )
            assert out.space is self.codomain
        else:
            out = StencilVector( self.codomain )

        self._func(self._data, v._interface_data[self._domain_axis, self._domain_ext], out._data, **self._args)
        # IMPORTANT: flag that ghost regions are not up-to-date
        out.ghost_regions_in_sync = False
        return out

    # ...
    @staticmethod
    def _dot(mat, v, out, starts, nrows, nrows_extra, gpads, pads, dm, cm, c_axis, d_start, c_start, flip, permutation):

        # Index for k=i-j
        nrows      = list(nrows)
        ndim       = len(v.shape)
        kk         = [slice(None)]*ndim
        diff       = [xp-p for xp,p in zip(gpads, pads)]

        ndiags, _ = list(zip(*[compute_diag_len(p,mj,mi, return_padding=True) for p,mi,mj in zip(pads,cm,dm)]))
        bb        = [p*m+p+1-n-s%m for p,m,n,s in zip(gpads, dm, ndiags, starts)]
        nn        = v.shape

        for xx in np.ndindex( *nrows ):
            ii    = [ mi*pi + x for mi,pi,x in zip(cm, gpads, xx) ]
            jj    = tuple( slice(b-d+(x+s%mj)//mi*mj,b-d+(x+s%mj)//mi*mj+n) for x,mi,mj,b,s,n,d in zip(xx,cm,dm,bb,starts,ndiags,diff) )
            jj    = [flip_axis(i,n) if f==-1 else i for i,f,n in zip(jj,flip,nn)]
            jj    = tuple(jj[i] for i in permutation)
            ii_kk = tuple( ii + kk )

            ii[c_axis] += c_start
            out[tuple(ii)] = np.dot( mat[ii_kk].flat, v[jj].flat )


        new_nrows = nrows.copy()
        for d,er in enumerate(nrows_extra):

            rows = new_nrows.copy()
            del rows[d]

            for n in range(er):
                for xx in np.ndindex(*rows):
                    xx = list(xx)
                    xx.insert(d, nrows[d]+n)

                    ii     = [mi*pi + x for mi,pi,x in zip(cm, gpads, xx)]
                    ee     = [max(x-l+1,0) for x,l in zip(xx, nrows)]
                    jj     = tuple( slice(b-d+(x+s%mj)//mi*mj, b-d+(x+s%mj)//mi*mj+n-e) for x,mi,mj,d,e,b,s,n in zip(xx, cm, dm, diff, ee, bb, starts, ndiags) )
                    jj     = [flip_axis(i,n) if f==-1 else i for i,f,n in zip(jj, flip, nn)]
                    jj     = tuple(jj[i] for i in permutation)
                    kk     = [slice(None,n-e) for n,e in zip(ndiags, ee)]
                    ii_kk  = tuple( ii + kk )
                    ii[c_axis] += c_start
                    out[tuple(ii)] = np.dot( mat[ii_kk].flat, v[jj].flat )

            new_nrows[d] += er

    def __truediv__(self, a):
        """ Divide by scalar. """
        return self * (1.0 / a)

    def __itruediv__(self, a):
        """ Divide by scalar, in place. """
        self *= 1.0 / a
        return self

    # ...
    def transpose( self , Mt=None):
        """ Create new StencilInterfaceMatrix Mt, where domain and codomain are swapped
            with respect to original matrix M, and Mt_{ij} = M_{ji}.
        """

        # For clarity rename self
        M = self

        if Mt is None:
            # Create new matrix where domain and codomain are swapped

            Mt = StencilInterfaceMatrix(M.codomain, M.domain, M.codomain_start, M.domain_start, M.codomain_axis, M.domain_axis, M.codomain_ext, M.domain_ext,
                                        flip=M.flip, pads=M.pads, backend=M.backend)

        # Call low-level '_transpose' function (works on Numpy arrays directly)
        M._transpose_func(M._data, Mt._data, **M._transpose_args)
        return Mt

    @staticmethod
    def _transpose( M, Mt, nrows, ncols, gpads, pads, dm, cm, ndiags, ndiagsT, si, sk, sl):

        # NOTE:
        #  . Array M  index by [i1, i2, ..., k1, k2, ...]
        #  . Array Mt index by [j1, j2, ..., l1, l2, ...]

        #M[i,j-i+p]
        #Mt[j,i-j+p]

        diff       = [gp-p for gp,p in zip(gpads, pads)]

        for xx in np.ndindex( *nrows ):
            jj = tuple(m*p + x for m,p,x in zip(dm, gpads, xx) )
            for ll in np.ndindex( *ndiags ):
                ii = tuple( s + mi*(x//mj) + l + d for mj,mi,x,l,d,s in zip(dm,cm, xx, ll, diff, si))
                kk = tuple( s + x%mj-mj*(l//mi) for mj,mi,l,x,s in zip(dm, cm, ll, xx, sk))
                ll = tuple(l+s for l,s in zip(ll, sl))

                if all(k<n  and k>-1 for k,n in zip(kk,ndiagsT)) and\
                   all(l<n for l,n in zip(ll, ndiags)) and\
                   all(i<n for i,n in zip(ii, ncols)):
                    Mt[(*jj, *ll)] = M[(*ii, *kk)]

    def _prepare_transpose_args(self):

        #prepare the arguments for the transpose method
        V     = self.domain
        W     = self.codomain
        ssc   = W.starts
        eec   = W.ends
        ssd   = V.interfaces[self._domain_axis, self._domain_ext].starts
        eed   = V.interfaces[self._domain_axis, self._domain_ext].ends
        pads  = self._pads
        gpads = V.pads
        dm    = V.shifts
        cm    = W.shifts
        dim   = self._codomain_axis

        # Number of rows in the transposed matrix (along each dimension)
        nrows       = [e-s+1 for s,e in zip(ssd, eed)]
        ncols       = [e-s+1+2*m*p for s,e,m,p in zip(ssc, eec, cm, gpads)]

        pp = pads
        ndiags, starts = list(zip(*[compute_diag_len(p,mi,mj, return_padding=True) for p,mi,mj in zip(pp,cm,dm)]))
        ndiagsT, _     = list(zip(*[compute_diag_len(p,mj,mi, return_padding=True) for p,mi,mj in zip(pp,cm,dm)]))

        diff   = [gp-p for gp,p in zip(gpads, pp)]

        sl   = [(s if mi>mj else 0) + (s%mi+mi//mj if mi<mj else 0)+(s if mi==mj else 0)\
                 for s,p,mi,mj in zip(starts,pp,cm,dm)]

        si   = [(mi*p-mi*(int(np.ceil((p+1)/mj))-1) if mi>mj else 0)+\
                 (mi*p-mi*(p//mi)+ d*(mi-1) if mi<mj else 0)+\
                 (mj*p-mj*(p//mi)+ d*(mi-1) if mi==mj else 0)\
                  for mi,mj,p,d in zip(cm, dm, pp, diff)]

        sk   = [n-1\
                 + (-(p%mj) if mi>mj else 0)\
                 + (-p+mj*(p//mi) if mi<mj  else 0)\
                 + (-p+mj*(p//mi) if mi==mj else 0)\
                 for mi,mj,n,p in zip(cm, dm, ndiagsT, pp)]


        if V.parent_ends[dim] is not None:
            diff_r = min(1,V.parent_ends[dim]-V.ends[dim])
        else:
            diff_r = 0

        if W.parent_ends[dim] is not None:
            diff_c = min(1,W.parent_ends[dim]-W.ends[dim])
        else:
            diff_c = 0

        nrows[dim]  = pads[dim] + 1 - diff_r
        ncols[dim]  = pads[dim] + 1 - diff_c + 2*cm[dim]*pads[dim]

        args = {}
        args['nrows']   = tuple(nrows)
        args['ncols']   = tuple(ncols)
        args['gpads']   = tuple(gpads)
        args['pads']    = tuple(pads)
        args['dm']      = tuple(dm)
        args['cm']      = tuple(cm)
        args['ndiags']  = tuple(ndiags)
        args['ndiagsT'] = tuple(ndiagsT)
        args['si']      = tuple(si)
        args['sk']      = tuple(sk)
        args['sl']      = tuple(sl)
        return args
    # ...
    def toarray( self, **kwargs ):

        order     = kwargs.pop('order', 'C')
        with_pads = kwargs.pop('with_pads', False)

        if self.codomain.parallel and with_pads:
            coo = self._tocoo_parallel_with_pads()
        else:
            coo = self._tocoo_no_pads()

        return coo.toarray()

    # ...
    def tosparse( self, **kwargs ):

        order     = kwargs.pop('order', 'C')
        with_pads = kwargs.pop('with_pads', False)

        if self.codomain.parallel and with_pads:
            coo = self._tocoo_parallel_with_pads()
        else:
            coo = self._tocoo_no_pads()

        return coo

    #...
    def copy( self ):
        M = StencilInterfaceMatrix( self._domain, self._codomain,
                                    self._domain_start, self._codomain_start,
                                    self._domain_axis, self._codomain_axis,
                                    self._domain_ext, self._codomain_ext,
                                    flip=self._flip, pads=self._pads,
                                    backend=self._backend )
        M._data[:] = self._data[:]
        return M

    # ...
    def __neg__(self):
        return self.__mul__(-1)

    #...
    def __mul__( self, a ):
        w = self.copy()
        w._data *= a
        w._sync = self._sync
        return w

    #...
    def __rmul__( self, a ):
        w = self.copy()
        w._data = a * w._data
        w._sync = self._sync
        return w

    #...
    def __add__(self, m):
        raise NotImplementedError('TODO: StencilInterfaceMatrix.__add__')

    #...
    def __sub__(self, m):
        raise NotImplementedError('TODO: StencilInterfaceMatrix.__sub__')

    #...
    def __imul__(self, a):
        raise NotImplementedError('TODO: StencilInterfaceMatrix.__imul__')

    #...
    def __iadd__(self, m):
        raise NotImplementedError('TODO: StencilInterfaceMatrix.__iadd__')

    #...
    def __isub__(self, m):
        raise NotImplementedError('TODO: StencilInterfaceMatrix.__isub__')

    #--------------------------------------
    # Other properties/methods
    #--------------------------------------

    # ...
    @property
    def domain_axis( self ):
        return self._domain_axis

    # ...
    @property
    def codomain_axis( self ):
        return self._codomain_axis

    # ...
    @property
    def domain_ext( self ):
        return self._domain_ext

    # ...
    @property
    def codomain_ext( self ):
        return self._codomain_ext

    # ...
    @property
    def domain_start( self ):
        return self._domain_start

    # ...
    @property
    def codomain_start( self ):
        return self._codomain_start

    # ...
    @property
    def dim( self ):
        return self._ndim

    # ...
    @property
    def flip( self ):
        return self._flip

    # ...
    @property
    def permutation( self ):
        return self._permutation

    # ...
    @property
    def pads( self ):
        return self._pads

    # ...
    @property
    def T(self):
        return self.transpose()

    # ...
    def __getitem__(self, key):
        index = self._getindex( key )
        return self._data[index]

    # ...
    def __setitem__(self, key, value):
        index = self._getindex( key )
        self._data[index] = value

    #...
    def max( self ):
        return self._data.max()

    # ...

    @property
    def backend( self ):
        return self._backend

    #--------------------------------------
    # Private methods
    #--------------------------------------
    def _getindex( self, key ):

        nd = self._ndim
        ii = key[:nd]
        kk = key[nd:]

        index = []

        for i,s,p in zip( ii, self._codomain.starts, self._codomain.pads ):
            x = self._shift_index( i, p-s )
            index.append( x )

        for k,p in zip( kk, self._pads ):
            l = self._shift_index( k, p )
            index.append( l )

        return tuple(index)

    # ...
    @staticmethod
    def _shift_index( index, shift ):
        if isinstance( index, slice ):
            start = None if index.start is None else index.start + shift
            stop  = None if index.stop  is None else index.stop  + shift
            return slice(start, stop, index.step)
        else:
            return index + shift
    #...
    def _tocoo_no_pads( self ):
        # Shortcuts
        nr  = self.codomain.npts
        nc  = self.domain.npts
        ss  = self.codomain.starts
        pp  = self.codomain.pads
        nd  = len(pp)

        dim = self._codomain_axis

        flip        = self.flip
        permutation = self.permutation
        c_start     = self.codomain_start
        d_start     = self.domain_start
        dm          = self.domain.shifts
        cm          = self.codomain.shifts

        ravel_multi_index = np.ravel_multi_index

        # COO storage
        rows = []
        cols = []
        data = []
        # Range of data owned by local process (no ghost regions)
        local = tuple( [slice(m*p,-m*p) for m,p in zip(cm, pp)] + [slice(None)] * nd )
        pp = [compute_diag_len(p,mj,mi)-(p+1) for p,mi,mj in zip(self._pads, cm, dm)]

        for (index,value) in np.ndenumerate( self._data[local] ):
            if value:
                # index = [i1, i2, ..., p1+j1-i1, p2+j2-i2, ...]

                xx = index[:nd]  # x=i-s
                ll = index[nd:]  # l=p+k

                ii = [s+x for s,x in zip(ss,xx)]
                di = [i//m for i,m in zip(ii,cm)]

                jj = [(i*m+l-p)%n for (i,m,l,n,p) in zip(di,dm,ll,nc,pp)]

                ii[dim] += c_start
                jj[dim] += d_start

                jj = [n-j-1 if f==-1 else j for j,f,n in zip(jj,flip,nc)]

                jj = [jj[i] for i in permutation]

                I = ravel_multi_index( ii, dims=nr, order='C' )
                J = ravel_multi_index( jj, dims=nc, order='C' )

                rows.append( I )
                cols.append( J )
                data.append( value )

        M = coo_matrix(
                    (data,(rows,cols)),
                    shape = [np.prod(nr),np.prod(nc)],
                    dtype = self.domain.dtype)

        return M

    # ...
    @property
    def ghost_regions_in_sync( self ):
        return self._sync

    # ...
    # NOTE: this property must be set collectively
    @ghost_regions_in_sync.setter
    def ghost_regions_in_sync( self, value ):
        assert isinstance( value, bool )
        self._sync = value

    # ...
    def _update_ghost_regions_serial( self, direction: int ):

        if direction is None:
            for d in range( self._codomain.ndim ):
                self._update_ghost_regions_serial( d )
            return

        ndim     = self._codomain.ndim
        periodic = self._codomain.periods[direction]
        p        = self._codomain.pads   [direction]

        idx_front = [slice(None)]*direction
        idx_back  = [slice(None)]*(ndim-direction-1 + ndim)

        if periodic:

            # Copy data from left to right
            idx_from = tuple( idx_front + [slice( p, 2*p)] + idx_back )
            idx_to   = tuple( idx_front + [slice(-p,None)] + idx_back )
            self._data[idx_to] = self._data[idx_from]

            # Copy data from right to left
            idx_from = tuple( idx_front + [slice(-2*p,-p)] + idx_back )
            idx_to   = tuple( idx_front + [slice(None, p)] + idx_back )
            self._data[idx_to] = self._data[idx_from]

        else:

            # Set left ghost region to zero
            idx_ghost = tuple( idx_front + [slice(None, p)] + idx_back )
            self._data[idx_ghost] = 0

            # Set right ghost region to zero
            idx_ghost = tuple( idx_front + [slice(-p,None)] + idx_back )
            self._data[idx_ghost] = 0

    # ...
    def exchange_assembly_data( self ):
        """
        Exchange assembly data.
        """
        ndim     = self._codomain.ndim
        parallel = self._codomain.parallel

        if self._codomain.parallel:
            # PARALLEL CASE: fill in ghost regions with data from neighbors
            self._synchronizer.start_exchange_assembly_data( self._data )
            self._synchronizer.end_exchange_assembly_data( self._data )
        else:
            # SERIAL CASE: fill in ghost regions along periodic directions, otherwise set to zero
            self._exchange_assembly_data_serial()

    # ...
    def _exchange_assembly_data_serial( self ):

        ndim     = self._codomain.ndim
        for direction in range(ndim):
            if direction == self._codomain_axis:continue
            periodic = self._codomain.periods[direction]
            p        = self._codomain.pads   [direction]
            m        = self._codomain.shifts[direction]

            if periodic:
                idx_front = [slice(None)]*direction
                idx_back  = [slice(None)]*(ndim-direction-1)

                # Copy data from left to right
                idx_to   = tuple( idx_front + [slice( m*p, m*p+p)] + idx_back )
                idx_from = tuple( idx_front + [ slice(-m*p,-m*p+p) if (-m*p+p)!=0 else slice(-m*p,None)] + idx_back )
                self._data[idx_to] += self._data[idx_from]


    def set_backend(self, backend):
        from psydac.api.ast.linalg import LinearOperatorDot, InterfaceTransposeOperator
        self._backend         = backend
        self._args            = self._dotargs_null.copy()
        self._transpose_args  = self._transpose_args_null.copy()

        if self._backend is None:
            self._func           = self._dot
            self._transpose_func = self._transpose
        else:
            transpose = InterfaceTransposeOperator(self._ndim, backend=frozenset(backend.items()))
            self._transpose_func = transpose.func

            nrows   = self._transpose_args.pop('nrows')
            ncols   = self._transpose_args.pop('ncols')
            gpads   = self._transpose_args.pop('gpads')
            pads    = self._transpose_args.pop('pads')
            dm      = self._transpose_args.pop('dm')
            cm      = self._transpose_args.pop('cm')
            ndiags  = self._transpose_args.pop('ndiags')
            ndiagsT = self._transpose_args.pop('ndiagsT')
            si      = self._transpose_args.pop('si')
            sk      = self._transpose_args.pop('sk')
            sl      = self._transpose_args.pop('sl')

            args = dict([('n{i}',nrows),('nc{i}', ncols),('gp{i}', gpads),('p{i}',pads ),
                          ('dm{i}', dm),('cm{i}', cm), ('nd{i}', ndiags),('ndT{i}', ndiagsT),('si{i}', si),
                          ('sk{i}', sk),('sl{i}', sl)])

            self._transpose_args            = {}
            for arg_name, arg_val in args.items():
                for i in range(len(nrows)):
                    self._transpose_args[arg_name.format(i=i+1)] =  np.int64(arg_val[i])

            if self.domain.parallel:

                comm = self.domain.interfaces[self._domain_axis, self._domain_ext].cart.local_comm

                if self.domain == self.codomain:
                    # In this case nrows_extra[i] == 0 for all i
                    dot = LinearOperatorDot(self._ndim,
                                    block_shape = (1,1),
                                    keys = ((0,0),),
                                    comm = comm,
                                    backend=frozenset(backend.items()),
                                    nrows_extra=(self._args['nrows_extra'],),
                                    gpads=(self._args['gpads'],),
                                    pads=(self._args['pads'],),
                                    dm = (self._args['dm'],),
                                    cm = (self._args['cm'],),
                                    interface=True,
                                    flip_axis=self._flip,
                                    interface_axis=self._codomain_axis,
                                    d_start=(self._domain_start,),
                                    c_start=(self._codomain_start,))

                    starts = self._args.pop('starts')
                    nrows  = self._args.pop('nrows')

                    self._args = {}
                    for i in range(len(nrows)):
                        self._args['s00_{i}'.format(i=i+1)] = np.int64(starts[i])

                    for i in range(len(nrows)):
                        self._args['n00_{i}'.format(i=i+1)] = np.int64(nrows[i])

                else:
                    dot = LinearOperatorDot(self._ndim,
                                            block_shape = (1,1),
                                            keys = ((0,0),),
                                            comm = comm,
                                            backend=frozenset(backend.items()),
                                            gpads=(self._args['gpads'],),
                                            pads=(self._args['pads'],),
                                            dm = (self._args['dm'],),
                                            cm = (self._args['cm'],),
                                            interface=True,
                                            flip_axis=self._flip,
                                            interface_axis=self._codomain_axis,
                                            d_start=(self._domain_start,),
                                            c_start=(self._codomain_start,))

                    starts      = self._args.pop('starts')
                    nrows       = self._args.pop('nrows')
                    nrows_extra = self._args.pop('nrows_extra')

                    self._args = {}

                    for i in range(len(nrows)):
                        self._args['s00_{i}'.format(i=i+1)] = np.int64(starts[i])

                    for i in range(len(nrows)):
                        self._args['n00_{i}'.format(i=i+1)] =  np.int64(nrows[i])

                    for i in range(len(nrows)):
                        self._args['ne00_{i}'.format(i=i+1)] =  np.int64(nrows_extra[i])

            else:
                dot = LinearOperatorDot(self._ndim,
                                        block_shape = (1,1),
                                        keys = ((0,0),),
                                        comm = None,
                                        backend=frozenset(backend.items()),
                                        starts = (tuple(self._args['starts']),),
                                        nrows=(self._args['nrows'],),
                                        nrows_extra=(self._args['nrows_extra'],),
                                        gpads=(self._args['gpads'],),
                                        pads=(self._args['pads'],),
                                        dm = (self._args['dm'],),
                                        cm = (self._args['cm'],),
                                        interface=True,
                                        flip_axis=self._flip,
                                        interface_axis=self._codomain_axis,
                                        d_start=(self._domain_start,),
                                        c_start=(self._codomain_start,))

                self._args = {}

            self._func = dot.func
#===============================================================================
from psydac.api.settings   import PSYDAC_BACKENDS
del VectorSpace, Vector<|MERGE_RESOLUTION|>--- conflicted
+++ resolved
@@ -960,8 +960,7 @@
                     out[ii] = np.dot( mat[ii_kk].flat, x[jj].flat )
 
             new_nrows[d] += er
-
-<<<<<<< HEAD
+            
     def conjugate( self, out=None):
         if out is not None:
             assert isinstance( out, StencilMatrix )
@@ -983,9 +982,7 @@
         """ Divide by scalar, in place. """
         self *= 1.0 / a
         return self
-
-=======
->>>>>>> e484711b
+        
     # ...
     def transpose( self ):
         """ Create new StencilMatrix Mt, where domain and codomain are swapped
