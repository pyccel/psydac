# coding: utf-8
#
# Copyright 2018 Yaman Güçlü, Jalal Lakhlili
# Copyright 2022 Yaman Güçlü, Said Hadjout, Julian Owezarek

from abc   import ABC, abstractmethod
from scipy.sparse import coo_matrix
import numpy as np

__all__ = ('VectorSpace', 'Vector', 'LinearOperator', 'ZeroOperator', 'IdentityOperator', 'ScaledLinearOperator',
           'SumLinearOperator', 'ComposedLinearOperator', 'PowerLinearOperator', 'InverseLinearOperator', 'LinearSolver')

#===============================================================================
class VectorSpace(ABC):
    """
    Finite-dimensional vector space V with a scalar (dot) product.

    """
    @property
    @abstractmethod
    def dimension(self):
        """
        The dimension of a vector space V is the cardinality
        (i.e. the number of vectors) of a basis of V over its base field.

        """

    @property
    @abstractmethod
    def dtype(self):
        """
        The data type of the field over which the space is built.

        """

    @abstractmethod
    def zeros(self):
        """
        Get a copy of the null element of the vector space V.

        Returns
        -------
        null : Vector
            A new vector object with all components equal to zero.

        """

#    @abstractmethod
    def dot(self, a, b):
        """
        Evaluate the scalar product between two vectors of the same space.

        """

    @abstractmethod
    def axpy(self, a, x, y):
        """
        Increment the vector y with the a-scaled vector x, i.e. y = a * x + y,
        provided that x and y belong to the same vector space V (self).
        The scalar value a may be real or complex, depending on the field of V.

        Parameters
        ----------
        a : scalar
            The scaling coefficient needed for the operation.

        x : Vector
            The vector which is not modified by this function.

        y : Vector
            The vector modified by this function (incremented by a * x).
        """

#===============================================================================
class Vector(ABC):
    """
    Element of a (normed) vector space V.

    """
    @property
    def shape(self):
        """ A tuple containing the dimension of the space. """
        return (self.space.dimension, )

    @property
    def dtype(self):
        return self.space.dtype

    def dot(self, other):
        """
        Evaluate the scalar product with another vector of the same space.

        """
        assert isinstance(other, Vector)
        assert self.space is other.space
        return self.space.dot(self, other)

    def mul_iadd(self, a, x):
        """
        Compute self += a * x, where x is another vector of the same space.

        Parameters
        ----------
        a : scalar
            Rescaling coefficient, which can be cast to the correct dtype.

        x : Vector
            Vector belonging to the same space as self.
        """
        self.space.axpy(a, x, self)

    #-------------------------------------
    # Deferred methods
    #-------------------------------------
    @property
    @abstractmethod
    def space(self):
        """ Vector space to which this vector belongs. """

    @abstractmethod
    def toarray(self, **kwargs):
        """ Convert to Numpy 1D array. """

    @abstractmethod
    def copy(self, out=None):
        """Ensure x.copy(out=x) returns x and not a new object."""
        pass

    @abstractmethod
    def __neg__(self):
        pass

    @abstractmethod
    def __mul__(self, a):
        pass

    @abstractmethod
    def __add__(self, v):
        pass

    @abstractmethod
    def __sub__(self, v):
        pass

    @abstractmethod
    def __imul__(self, a):
        pass

    @abstractmethod
    def __iadd__(self, v):
        pass

    @abstractmethod
    def __isub__(self, v):
        pass

    @abstractmethod
    def conjugate(self, out=None):
        """Compute the complex conjugate vector.

        If the field is real (i.e. `self.dtype in (np.float32, np.float64)`) this method is equivalent to `copy`.
        If the field is complex (i.e. `self.dtype in (np.complex64, np.complex128)`) this method returns
        the complex conjugate of `self`, element-wise.

        The behavior of this function is similar to `numpy.conjugate(self, out=None)`.
        """

    #-------------------------------------
    # Methods with default implementation
    #-------------------------------------
    def __rmul__(self, a):
        return self * a

    def __truediv__(self, a):
        return self * (1.0 / a)

    def __itruediv__(self, a):
        self *= 1.0 / a
        return self

    def conj(self, out=None):
        """Compute the complex conjugate vector.

        If the field is real (i.e. `self.dtype in (np.float32, np.float64)`) this method is equivalent to `copy`.
        If the field is complex (i.e. `self.dtype in (np.complex64, np.complex128)`) this method returns
        the complex conjugate of `self`, element-wise.

        The behavior of this function is similar to `numpy.conj(self, out=None)`.
        """
        return self.conjugate(out)

#===============================================================================
class LinearOperator(ABC):
    """
    Linear operator acting between two (normed) vector spaces V (domain)
    and W (codomain).

    """
    @property
    def shape(self):
        """ A tuple containing the dimension of the codomain and domain. """
        return (self.codomain.dimension, self.domain.dimension)

    #-------------------------------------
    # Deferred methods
    #-------------------------------------
    @property
    @abstractmethod
    def domain(self):
        """ The domain of the linear operator - an element of Vectorspace """
        pass

    @property
    @abstractmethod
    def codomain(self):
        """ The codomain of the linear operator - an element of Vectorspace """
        pass

    @property
    @abstractmethod
    def dtype(self):
        pass

    @abstractmethod
    def tosparse(self):
        pass

    @abstractmethod
    def toarray(self):
        pass

    @abstractmethod
    def dot(self, v, out=None):
        """ Apply linear operator to Vector v. Result is written to Vector out, if provided."""
        pass

    @abstractmethod
    def transpose(self, conjugate=False):
        """
        Transpose the LinearOperator .

        If conjugate is True, return the Hermitian transpose.
        """
        pass

    # TODO: check if we should add a copy method!!!

    #-------------------------------------
    # Magic methods
    #-------------------------------------
    def __neg__(self):
        return ScaledLinearOperator(self._domain, self._codomain, -1.0, self)

    def __mul__(self, c):
        """
        Scales a linear operator by c by creating an object of class :ref:`ScaledLinearOperator <scaledlinearoperator>`,
        unless c = 0 or c = 1, in which case either a :ref:`ZeroOperator <zerooperator>` or self is returned.

        """
        assert np.isscalar(c)
        if c==0:
            return ZeroOperator(self._domain, self._codomain)
        elif c == 1:
            return self
        else:
            return ScaledLinearOperator(self._domain, self._codomain, c, self)

    def __rmul__(self, c):
        """ Calls :ref:`__mul__ <mul>` instead. """
        return self * c

    def __matmul__(self, B):
        """ Creates an object of class :ref:`ComposedLinearOperator <composedlinearoperator>`. """
        assert isinstance(B, (LinearOperator, Vector))
        if isinstance(B, LinearOperator):
            assert self._domain == B.codomain
            if isinstance(B, ZeroOperator):
                return ZeroOperator(B.domain, self._codomain)
            elif isinstance(B, IdentityOperator):
                return self
            else:
                return ComposedLinearOperator(B.domain, self._codomain, self, B)
        else:
            return self.dot(B)

    def __add__(self, B):
        """ Creates an object of class :ref:`SumLinearOperator <sumlinearoperator>` unless B is a :ref:`ZeroOperator <zerooperator>` in which case self is returned. """
        assert isinstance(B, LinearOperator)
        if isinstance(B, ZeroOperator):
            return self
        else:
            return SumLinearOperator(self._domain, self._codomain, self, B)

    def __sub__(self, m):
        assert isinstance(m, LinearOperator)
        if isinstance(m, ZeroOperator):
            return self
        else:
            return SumLinearOperator(self._domain, self._codomain, self, -m)

    def __pow__(self, n):
        """ Creates an object of class :ref:`PowerLinearOperator <powerlinearoperator>`. """
        return PowerLinearOperator(self._domain, self._codomain, self, n)

    def __truediv__(self, c):
        """ Divide by scalar. """
        return self * (1.0 / c)

    def __itruediv__(self, c):
        """ Divide by scalar, in place. """
        self *= 1.0 / c
        return self

    #-------------------------------------
    # Methods with default implementation
    #-------------------------------------

    @property
    def T(self):
        return self.transpose()

    @property
    def H(self):
        return self.transpose(conjugate=True)

    def idot(self, v, out):
        """
        Implements out += self @ v with a temporary.
        Subclasses should provide an implementation without a temporary.

        """
        assert isinstance(v, Vector)
        assert v.space == self.domain
        assert isinstance(out, Vector)
        assert out.space == self.codomain
        out += self.dot(v)

#===============================================================================
class ZeroOperator(LinearOperator):

    def __new__(cls, domain, codomain=None):

        assert isinstance(domain, VectorSpace)
        assert isinstance(codomain, VectorSpace)

        from psydac.linalg.block import BlockVectorSpace, BlockLinearOperator
        if isinstance(domain, BlockVectorSpace) or isinstance(codomain, BlockVectorSpace):
            if isinstance(domain, BlockVectorSpace):
                domain_spaces = domain.spaces
            else:
                domain_spaces = (domain,)
            if isinstance(codomain, BlockVectorSpace):
                codomain_spaces = codomain.spaces
            else:
                codomain_spaces = (codomain,)
            blocks = {}
            for i, D in enumerate(domain_spaces):
                for j, C in enumerate(codomain_spaces):
                    blocks[j,i] = ZeroOperator(D,C)
            return BlockLinearOperator(domain, codomain, blocks)
        else:
            return super().__new__(cls)
    
    def __init__(self, domain, codomain):

        self._domain = domain
        self._codomain = codomain

    @property
    def domain(self):
        return self._domain

    @property
    def codomain(self):
        return self._codomain

    @property
    def dtype(self):
        return None

    def copy(self):
        return ZeroOperator(self._domain, self._codomain)

    def toarray(self):
        return np.zeros(self.shape, dtype=self.dtype) 

    def tosparse(self):
        from scipy.sparse import csr_matrix
        return csr_matrix(self.shape, dtype=self.dtype)

    def transpose(self, conjugate=False):
        return ZeroOperator(domain=self._codomain, codomain=self._domain)

    def dot(self, v, out=None):
        assert isinstance(v, Vector)
        assert v.space == self._domain
        if out is not None:
            assert isinstance(out, Vector)
            assert out.space == self._codomain
            out *= 0
        else:
            out = self._codomain.zeros()
        return out

    def __neg__(self):
        return self

    def __add__(self, B):
        assert isinstance(B, LinearOperator)
        assert self._domain == B.domain
        assert self._codomain == B.codomain
        return B

    def __sub__(self, B):
        assert isinstance(B, LinearOperator)
        assert self._domain == B.domain
        assert self._codomain == B.codomain
        return -B

    def __mul__(self, c):
        assert np.isscalar(c)
        return self

    def __matmul__(self, B):
        assert isinstance(B, (LinearOperator, Vector))
        if isinstance(B, LinearOperator):
            assert self._domain == B.codomain
            return ZeroOperator(domain=B.domain, codomain=self._codomain)
        else:
            return self.dot(B)

#===============================================================================
class IdentityOperator(LinearOperator):

    def __new__(cls, domain, codomain=None):

        assert isinstance(domain, VectorSpace)
        if codomain:
            assert isinstance(codomain, VectorSpace)
            assert domain == codomain

        from psydac.linalg.block import BlockVectorSpace, BlockLinearOperator
        if isinstance(domain, BlockVectorSpace):
            spaces = domain.spaces
            blocks = {}
            for i, V in enumerate(spaces):
                blocks[i,i] = IdentityOperator(V)
            return BlockLinearOperator(domain, domain, blocks)
        else:
            return super().__new__(cls)

    
    def __init__(self, domain, codomain=None):

        self._domain = domain
        self._codomain = domain

    @property
    def domain(self):
        return self._domain

    @property
    def codomain(self):
        return self._codomain

    @property
    def dtype(self):
        return None

    def copy(self):
        return IdentityOperator(self._domain, self._codomain)

    def toarray(self):
        return np.diag(np.ones(self._domain.dimension , dtype=self.dtype)) 

    def tosparse(self):
        from scipy.sparse import identity
        return identity(self._domain.dimension, dtype=self.dtype, format="csr")

    def transpose(self, conjugate=False):
        """ Could return self, but by convention returns new object. """
        return IdentityOperator(self._domain, self._codomain)

    def dot(self, v, out=None):
        assert isinstance(v, Vector)
        assert v.space == self._domain
        if out is not None:
            assert isinstance(out, Vector)
            assert out.space == self._codomain
            out *= 0
            out += v
            return out
        else:
            return v.copy()
        
    def idot(self, v, out):
        """
        Implements out += self @ v with a temporary.
        Subclasses should provide an implementation without a temporary.

        """
        assert isinstance(v, Vector)
        assert v.space == self.domain
        assert isinstance(out, Vector)
        assert out.space == self.codomain
        out += v

    def __matmul__(self, B):
        assert isinstance(B, (LinearOperator, Vector))
        if isinstance(B, LinearOperator):
            assert self._domain == B.codomain
            return B
        else:
            return self.dot(B)

#===============================================================================
class ScaledLinearOperator(LinearOperator):

    def __init__(self, domain, codomain, c, A):

        assert isinstance(domain, VectorSpace)
        assert isinstance(codomain, VectorSpace)
        assert np.isscalar(c)
        assert isinstance(A, LinearOperator)
        assert domain   == A.domain
        assert codomain == A.codomain

        if isinstance(A, ScaledLinearOperator):
            scalar = A.scalar * c
            operator = A.operator
        else:
            scalar = c
            operator = A

        self._operator = operator
        self._scalar   = scalar
        self._domain   = domain
        self._codomain = codomain
        self._tmp_idot = codomain.zeros()

    @property
    def domain(self):
        return self._domain

    @property
    def codomain(self):
        return self._codomain

    @property
    def scalar(self):
        return self._scalar

    @property
    def operator(self):
        return self._operator

    @property
    def dtype(self):
        return None

    def toarray(self):
        return self._scalar*self._operator.toarray() 

    def tosparse(self):
        from scipy.sparse import csr_matrix
        return self._scalar*csr_matrix(self._operator.toarray())

    def transpose(self, conjugate=False):
        return ScaledLinearOperator(domain=self._codomain, codomain=self._domain, c=self._scalar, A=self._operator.transpose(conjugate=conjugate))

    def __neg__(self):
        return ScaledLinearOperator(domain=self._domain, codomain=self._codomain, c=-1*self._scalar, A=self._operator)

    def dot(self, v, out=None):
        assert isinstance(v, Vector)
        assert v.space == self._domain
        if out is not None:
            assert isinstance(out, Vector)
            assert out.space == self._codomain
            self._operator.dot(v, out = out)
            out *= self._scalar
            return out
        else:
            out = self._operator.dot(v)
            out *= self._scalar
            return out
        
    def idot(self, v, out):
        assert isinstance(v, Vector)
        assert v.space == self._domain
        assert isinstance(out, Vector)
        assert out.space == self._codomain
        self._operator.dot(v, out = self._tmp_idot)
        self._tmp_idot *=self._scalar
        out += self._tmp_idot
        return out
        

#===============================================================================
class SumLinearOperator(LinearOperator):
    """
    A sum of linear operatos acting between the same (normed) vector spaces V (domain) and W (codomain).

    """
    def __new__(cls, domain, codomain, *args):

        if len(args) == 0:
            return ZeroOperator(domain,codomain)
        elif len(args) == 1:
            return args[0]
        else:
            return super().__new__(cls)

    def __init__(self, domain, codomain, *args):

        assert isinstance(domain, VectorSpace)
        assert isinstance(codomain, VectorSpace)
        for a in args:
            assert isinstance(a, LinearOperator)
            assert a.domain == domain
            assert a.codomain == codomain

        addends = ()
        for a in args:
            if isinstance(a, SumLinearOperator):
                addends = (*addends, *a.addends)
            else:
                addends = (*addends, a)

        addends = SumLinearOperator.simplify(addends)

        self._domain = domain
        self._codomain = codomain
        self._addends = addends

    @property
    def domain(self):
        """ The domain of the linear operator, element of class ``VectorSpace``. """
        return self._domain

    @property
    def codomain(self):
        """ The codomain of the linear operator, element of class ``VectorSpace``. """
        return self._codomain

    @property
    def addends(self):
        """ A tuple containing the addends of the linear operator, elements of class ``LinearOperator``. """
        return self._addends

    @property
    def dtype(self):
        """
        todo

        """
        return None

    def toarray(self):
        out = np.zeros(self.shape, dtype=self.dtype)
        for a in self._addends:
            out += a.toarray()
        return out

    def tosparse(self):
        from scipy.sparse import csr_matrix
        out = csr_matrix(self.shape, dtype=self.dtype)
        for a in self._addends:
            out += a.tosparse()
        return out

    def transpose(self, conjugate=False):
        t_addends = ()
        for a in self._addends:
            t_addends = (*t_addends, a.transpose(conjugate=conjugate))
        return SumLinearOperator(self._codomain, self._domain, *t_addends)

    @staticmethod
<<<<<<< HEAD
    def simplifiy(addends):
        class_list = [addends[i].__class__.__name__ for i in range(len(addends))]
        unique_list = list(set(class_list))
        unique_list.sort()
=======
    def simplify(addends):
        class_list  = [a.__class__ for a in addends]
        unique_list = [*{c: a for c, a in zip(class_list, addends)}]
>>>>>>> e3a9e272
        if len(unique_list) == 1:
            return addends
        out = ()
        for j in unique_list:
            indices = [k for k, l in enumerate(class_list) if l == j]
            if len(indices) == 1:
                out = (*out, addends[indices[0]])
            else:
                A = addends[indices[0]] + addends[indices[1]]
                for n in range(len(indices)-2):
                    A += addends[indices[n+2]]
                if isinstance(A, SumLinearOperator):
                    out = (*out, *A.addends)
                else:
                    out = (*out, A)
        return out

    def dot(self, v, out=None):
        """ Evaluates SumLinearOperator object at a vector v element of domain. """
        assert isinstance(v, Vector)
        assert v.space == self._domain
        if out is not None:
            assert isinstance(out, Vector)
            assert out.space == self._codomain
            out *= 0
            for a in self._addends:
                a.idot(v, out)
            return out
        else:
            out = self._codomain.zeros()
            for a in self._addends:
                a.idot(v, out=out)
            return out

#===============================================================================
class ComposedLinearOperator(LinearOperator):

    def __init__(self, domain, codomain, *args):

        assert isinstance(domain, VectorSpace)
        assert isinstance(codomain, VectorSpace)

        for a in args:
            assert isinstance(a, LinearOperator)
        assert args[0].codomain == codomain
        assert args[-1].domain == domain

        for i in range(len(args)-1):
            assert args[i].domain == args[i+1].codomain

        multiplicants = ()
        tmp_vectors = []
        for a in args[:-1]:
            if isinstance(a, ComposedLinearOperator):
                multiplicants = (*multiplicants, *a.multiplicants)
                tmp_vectors.extend(a.tmp_vectors)
                tmp_vectors.append(a.domain.zeros())
            else:
                multiplicants = (*multiplicants, a)
                tmp_vectors.append(a.domain.zeros())

        last = args[-1]
        if isinstance(last, ComposedLinearOperator):
            multiplicants = (*multiplicants, *last.multiplicants)
            tmp_vectors.extend(last.tmp_vectors)
        else:
            multiplicants = (*multiplicants, last)

        self._domain = domain
        self._codomain = codomain
        self._multiplicants = multiplicants
        self._tmp_vectors = tuple(tmp_vectors)

        self._tmp_idot = codomain.zeros()

    @property
    def tmp_vectors(self):
        return self._tmp_vectors

    @property
    def domain(self):
        return self._domain

    @property
    def codomain(self):
        return self._codomain

    @property
    def multiplicants(self):
        return self._multiplicants

    @property
    def dtype(self):
        return None

    def toarray(self):
        raise NotImplementedError('toarray() is not defined for ComposedLinearOperators.')

    def tosparse(self):
        mats = [M.tosparse() for M in self._multiplicants]
        M = mats[0]
        for Mi in mats[1:]:
            M = M @ Mi
        return coo_matrix(M)

    def transpose(self, conjugate=False):
        t_multiplicants = ()
        for a in self._multiplicants:
            t_multiplicants = (a.transpose(conjugate=conjugate), *t_multiplicants)
        new_dom = self._codomain
        new_cod = self._domain
        assert isinstance(new_dom, VectorSpace)
        assert isinstance(new_cod, VectorSpace)
        return ComposedLinearOperator(self._codomain, self._domain, *t_multiplicants)

    def dot(self, v, out=None):
        assert isinstance(v, Vector)
        assert v.space == self._domain
        from psydac.linalg.block import BlockVector

        if out is not None:
            assert isinstance(out, Vector)
            assert out.space == self._codomain
        x = v
        for i in range(len(self._tmp_vectors)):
            y = self._tmp_vectors[-1-i]
            A = self._multiplicants[-1-i]
            A.dot(x, out=y)
            x = y
            x.update_ghost_regions()

        A = self._multiplicants[0]
        if out is not None:

            A.dot(x, out=out)
        else:
            out = A.dot(x)
        out.update_ghost_regions()
        return out

    def idot(self, v, out):
        
        assert isinstance(v, Vector)
        assert v.space == self.domain
        assert isinstance(out, Vector)
        assert out.space == self.codomain
        self.dot(v, out=self._tmp_idot)
        self._tmp_idot.update_ghost_regions()
        out += self._tmp_idot

    def exchange_assembly_data( self ):
        for op in self._multiplicants:
            op.exchange_assembly_data()

    def set_backend(self, backend):
        for op in self._multiplicants:
            op.set_backend(backend)

#===============================================================================
class PowerLinearOperator(LinearOperator):

    def __new__(cls, domain, codomain, A, n):

        assert isinstance(n, int)
        assert n >= 0

        assert isinstance(A, LinearOperator)
        assert A.domain == domain
        assert A.codomain == codomain
        assert domain == codomain

        if n == 0:
            return IdentityOperator(domain, codomain)
        elif n == 1:
            return A
        else:
            return super().__new__(cls)

    def __init__(self, domain, codomain, A, n):

        if isinstance(A, PowerLinearOperator):
            self._operator = A.operator
            self._factorial = A.factorial*n
        else:
            self._operator = A
            self._factorial = n
        self._domain = domain
        self._codomain = codomain

    @property
    def domain(self):
        return self._domain

    @property
    def codomain(self):
        return self._codomain

    @property
    def dtype(self):
        return None

    @property
    def operator(self):
        return self._operator

    @property
    def factorial(self):
        return self._factorial

    def toarray(self):
        raise NotImplementedError('toarray() is not defined for PowerLinearOperators.')

    def tosparse(self):
        raise NotImplementedError('tosparse() is not defined for PowerLinearOperators.')

    def transpose(self, conjugate=False):
        return PowerLinearOperator(domain=self._codomain, codomain=self._domain, A=self._operator.transpose(conjugate=conjugate), n=self._factorial)

    def dot(self, v, out=None):
        assert isinstance(v, Vector)
        assert v.space == self._domain
        if out is not None:
            assert isinstance(out, Vector)
            assert out.space == self._codomain
            for i in range(self._factorial):
                self._operator.dot(v, out=out)
                v = out.copy()
        else:
            out = v.copy()
            for i in range(self._factorial):
                out = self._operator.dot(out)
        return out

#===============================================================================
class InverseLinearOperator(LinearOperator):
    """
    Iterative solver for square linear system Ax=b, where x and b belong to (normed)
    vector space V.

    """

    @property
    def space(self):
        return self._space

    @property
    def domain(self):
        return self._domain

    @property
    def codomain(self):
        return self._codomain

    @property
    def dtype(self):
        return None

    @property
    def linop(self):
        return self._A

    @property
    def options(self):
        return self._options

    def toarray(self):
        raise NotImplementedError('toarray() is not defined for InverseLinearOperators.')

    def tosparse(self):
        raise NotImplementedError('tosparse() is not defined for InverseLinearOperators.')

    def get_info(self):
        return self._info

    def get_options(self):
        return self._options.copy()

    def set_options(self, **kwargs):
        self._check_options(**kwargs)
        self._options.update(kwargs)

    @abstractmethod
    def _check_options(self, **kwargs):
        pass

    @abstractmethod
    def transpose(self, conjugate=False):
        pass

    @staticmethod
    def jacobi(A, b, out=None):
        """
        Jacobi preconditioner.

        A : psydac.linalg.stencil.StencilMatrix | psydac.linalg.block.BlockLinearOperator
            Left-hand-side matrix A of linear system.

        b : psydac.linalg.stencil.StencilVector | psydac.linalg.block.BlockVector
            Right-hand-side vector of linear system.

        Returns
        -------
        x : psydac.linalg.stencil.StencilVector | psydac.linalg.block.BlockVector
            Preconditioner solution

        """
        from psydac.linalg.block   import BlockLinearOperator, BlockVector
        from psydac.linalg.stencil import StencilMatrix, StencilVector

        # In case A is None we return a zero vector
        if A is None:
            return b.space.zeros()

        # Sanity checks
        assert isinstance(A, (StencilMatrix, BlockLinearOperator))
        assert isinstance(b, (StencilVector, BlockVector))
        assert A.codomain.dimension == A.domain.dimension
        assert A.codomain == b.space

        #-------------------------------------------------------------
        # Handle the case of a block linear system
        if isinstance(A, BlockLinearOperator):
            if out is not None:
                for i, bi in enumerate(b.blocks):
                    InverseLinearOperator.jacobi(A[i,i], bi, out=out[i])
                return out
            else:
                x = [InverseLinearOperator.jacobi(A[i, i], bi) for i, bi in enumerate(b.blocks)]
                y = BlockVector(b.space, blocks=x)
                return y
        #-------------------------------------------------------------

        V = b.space
        i = tuple(slice(s, e + 1) for s, e in zip(V.starts, V.ends))

        if out is not None:
            b.copy(out=out)
            out[i] /= A.diagonal()
            out.update_ghost_regions()
        else:
            out = b.copy()
            out[i] /= A.diagonal()
            out.update_ghost_regions()
            return out

#===============================================================================
class LinearSolver(ABC):
    """
    Solver for square linear system Ax=b, where x and b belong to (normed)
    vector space V.

    """
    @property
    def shape(self):
        return (self.space.dimension, self.space.dimension)

    #-------------------------------------
    # Deferred methods
    #-------------------------------------
    @property
    @abstractmethod
    def space(self):
        pass

    @abstractmethod
    def transpose(self):
        """Return the transpose of the LinearSolver."""
        pass

    @abstractmethod
    def solve(self, rhs, out=None):
        pass

    @property
    def T(self):
        return self.transpose()<|MERGE_RESOLUTION|>--- conflicted
+++ resolved
@@ -676,16 +676,9 @@
         return SumLinearOperator(self._codomain, self._domain, *t_addends)
 
     @staticmethod
-<<<<<<< HEAD
-    def simplifiy(addends):
-        class_list = [addends[i].__class__.__name__ for i in range(len(addends))]
-        unique_list = list(set(class_list))
-        unique_list.sort()
-=======
     def simplify(addends):
         class_list  = [a.__class__ for a in addends]
         unique_list = [*{c: a for c, a in zip(class_list, addends)}]
->>>>>>> e3a9e272
         if len(unique_list) == 1:
             return addends
         out = ()
