# -*- coding: UTF-8 -*-
#
import pytest
import numpy as np
import scipy.sparse as spa
from random import random, seed

from psydac.linalg.direct_solvers import SparseSolver
from psydac.linalg.stencil        import StencilVectorSpace, StencilVector, StencilMatrix
from psydac.linalg.block          import BlockVectorSpace, BlockVector
from psydac.linalg.block          import BlockLinearOperator, BlockDiagonalSolver, BlockMatrix
from psydac.linalg.utilities      import array_to_stencil
from psydac.linalg.kron           import KroneckerLinearSolver
from psydac.api.settings          import PSYDAC_BACKEND_GPYCCEL

#===============================================================================
# SERIAL TESTS
#===============================================================================
@pytest.mark.parametrize( 'n1', [8,16] )
@pytest.mark.parametrize( 'n2', [8,12] )
@pytest.mark.parametrize( 'p1', [1,2,3] )
@pytest.mark.parametrize( 'p2', [1,2,3] )
@pytest.mark.parametrize( 'P1', [True, False] )
@pytest.mark.parametrize( 'P2', [True, False] )

def test_block_linear_operator_serial_dot( n1, n2, p1, p2, P1, P2  ):
    # set seed for reproducibility
    seed(n1*n2*p1*p2)

    # Create vector spaces, stencil matrices, and stencil vectors
    V = StencilVectorSpace( [n1,n2], [p1,p2], [P1,P2] )
    M1 = StencilMatrix( V, V )
    M2 = StencilMatrix( V, V )
    M3 = StencilMatrix( V, V )
    x1 = StencilVector( V )
    x2 = StencilVector( V )

    # Fill in stencil matrices based on diagonal index
    for k1 in range(-p1,p1+1):
        for k2 in range(-p2,p2+1):
            M1[:,:,k1,k2] = 10*k1+k2
            M2[:,:,k1,k2] = 10*k1+k2+2.
            M3[:,:,k1,k2] = 10*k1+k2+5.
    M1.remove_spurious_entries()
    M2.remove_spurious_entries()
    M3.remove_spurious_entries()

    W = BlockVectorSpace(V, V)

    # Construct a BlockLinearOperator object containing M1, M2, M, using 3 ways
    #     |M1  M2|
    # L = |      |
    #     |M3  0 |

    dict_blocks = {(0,0):M1, (0,1):M2, (1,0):M3}
    list_blocks = [[M1, M2], [M3, None]]

    L1 = BlockLinearOperator( W, W, blocks=dict_blocks )
    L2 = BlockLinearOperator( W, W, blocks=list_blocks )

    L3 = BlockLinearOperator( W, W )
    L3[0,0] = M1
    L3[0,1] = M2
    L3[1,0] = M3

    # Fill in vector with random values, then update ghost regions
    for i1 in range(n1):
        for i2 in range(n2):
            x1[i1,i2] = 2.0*random() - 1.0
            x2[i1,i2] = 5.0*random() - 1.0
    x1.update_ghost_regions()
    x2.update_ghost_regions()

    # Construct a BlockVector object containing x1 and x2
    #     |x1|
    # X = |  |
    #     |x2|

    X = BlockVector(W)
    X[0] = x1
    X[1] = x2

    # Compute BlockLinearOperator product
    Y1 = L1.dot(X)
    Y2 = L2.dot(X)
    Y3 = L3.dot(X)

    # Compute matrix-vector products for each block
    y1 = M1.dot(x1) + M2.dot(x2)
    y2 = M3.dot(x1)

    # Check data in 1D array
    assert np.allclose( Y1.blocks[0].toarray(), y1.toarray(), rtol=1e-14, atol=1e-14 )
    assert np.allclose( Y1.blocks[1].toarray(), y2.toarray(), rtol=1e-14, atol=1e-14 )

    assert np.allclose( Y2.blocks[0].toarray(), y1.toarray(), rtol=1e-14, atol=1e-14 )
    assert np.allclose( Y2.blocks[1].toarray(), y2.toarray(), rtol=1e-14, atol=1e-14 )

    assert np.allclose( Y3.blocks[0].toarray(), y1.toarray(), rtol=1e-14, atol=1e-14 )
    assert np.allclose( Y3.blocks[1].toarray(), y2.toarray(), rtol=1e-14, atol=1e-14 )

#===============================================================================
@pytest.mark.parametrize( 'n1', [8,16] )
@pytest.mark.parametrize( 'n2', [8,12] )
@pytest.mark.parametrize( 'p1', [1,2,3] )
@pytest.mark.parametrize( 'p2', [1,2,3] )
@pytest.mark.parametrize( 'P1', [True, False] )
@pytest.mark.parametrize( 'P2', [True, False] )
def test_block_diagonal_solver_serial_dot( n1, n2, p1, p2, P1, P2  ):
    # set seed for reproducibility
    seed(n1*n2*p1*p2)

    # Create vector spaces, stencil matrices, and stencil vectors
    V = StencilVectorSpace( [n1,n2], [p1,p2], [P1,P2] )

    # Fill in stencil matrices based on diagonal index
    m11 = np.zeros((n1, n1))
    m12 = np.zeros((n2, n2))
    for j in range(n1):
        for i in range(-p1,p1+1):
            m11[j, max(0, min(n1-1, j+i))] = 10*j+i
    for j in range(n2):
        for i in range(-p2,p2+1):
            m12[j, max(0, min(n2-1, j+i))] = 20*j+5*i+2.
    
    m21 = np.zeros((n1, n1))
    m22 = np.zeros((n2, n2))
    for j in range(n1):
        for i in range(-p1,p1+1):
            m21[j, max(0, min(n1-1, j+i))] = 10*j**2+i**3
    for j in range(n2):
        for i in range(-p2,p2+1):
            m22[j, max(0, min(n2-1, j+i))] = 20*j**2+i**3+2.
    
    M11 = SparseSolver( spa.csc_matrix(m11) )
    M12 = SparseSolver( spa.csc_matrix(m12) )
    M21 = SparseSolver( spa.csc_matrix(m21) )
    M22 = SparseSolver( spa.csc_matrix(m22) )
    M1 = KroneckerLinearSolver(V, [M11,M12])
    M2 = KroneckerLinearSolver(V, [M21,M22])
    x1 = StencilVector( V )
    x2 = StencilVector( V )

    W = BlockVectorSpace(V, V)

    # Fill in vector with random values, then update ghost regions
    for i1 in range(n1):
        for i2 in range(n2):
            x1[i1,i2] = 2.0*random() - 1.0
            x2[i1,i2] = 5.0*random() - 1.0
    x1.update_ghost_regions()
    x2.update_ghost_regions()

    # Construct a BlockVector object containing x1 and x2
    #     |x1|
    # X = |  |
    #     |x2|

    X = BlockVector(W)
    X[0] = x1
    X[1] = x2

    # Construct a BlockDiagonalSolver object containing M1, M2 using 3 ways
    #     |M1  0 |
    # L = |      |
    #     |0   M2|

    dict_blocks = {0:M1, 1:M2}
    list_blocks = [M1, M2]

    L1 = BlockDiagonalSolver( W, blocks=dict_blocks )
    L2 = BlockDiagonalSolver( W, blocks=list_blocks )

    L3 = BlockDiagonalSolver( W )

    # Test for not allowing undefinedness
    errresult = False
    try:
        L3.solve(X)
    except NotImplementedError:
        errresult = True
    assert errresult

    L3[0] = M1
    L3[1] = M2

    # Compute BlockDiagonalSolver product
    Y1 = L1.solve(X)
    Y2 = L2.solve(X)
    Y3 = L3.solve(X)

    # Transposed
    Yt = L1.solve(X, transposed=True)

    # Test other in/out methods
    Y4a = W.zeros()
    Y4b = L1.solve(X, out=Y4a)
    assert Y4b is Y4a

    Y5a = W.zeros()
    Y5a[0] = x1.copy()
    Y5a[1] = x2.copy()
    Y5b = L1.solve(Y5a, out=Y5a)
    assert Y5b is Y5a

    # Solve linear equations for each block
    y1 = M1.solve(x1)
    y2 = M2.solve(x2)

    y1t = M1.solve(x1, transposed=True)
    y2t = M2.solve(x2, transposed=True)

    # Check data in 1D array
    assert np.allclose( Y1.blocks[0].toarray(), y1.toarray(), rtol=1e-14, atol=1e-14 )
    assert np.allclose( Y1.blocks[1].toarray(), y2.toarray(), rtol=1e-14, atol=1e-14 )

    assert np.allclose( Y2.blocks[0].toarray(), y1.toarray(), rtol=1e-14, atol=1e-14 )
    assert np.allclose( Y2.blocks[1].toarray(), y2.toarray(), rtol=1e-14, atol=1e-14 )

    assert np.allclose( Y3.blocks[0].toarray(), y1.toarray(), rtol=1e-14, atol=1e-14 )
    assert np.allclose( Y3.blocks[1].toarray(), y2.toarray(), rtol=1e-14, atol=1e-14 )

    assert np.allclose( Y4a.blocks[0].toarray(), y1.toarray(), rtol=1e-14, atol=1e-14 )
    assert np.allclose( Y4a.blocks[1].toarray(), y2.toarray(), rtol=1e-14, atol=1e-14 )

    assert np.allclose( Y5a.blocks[0].toarray(), y1.toarray(), rtol=1e-14, atol=1e-14 )
    assert np.allclose( Y5a.blocks[1].toarray(), y2.toarray(), rtol=1e-14, atol=1e-14 )

    assert np.allclose( Yt.blocks[0].toarray(), y1t.toarray(), rtol=1e-14, atol=1e-14 )
    assert np.allclose( Yt.blocks[1].toarray(), y2t.toarray(), rtol=1e-14, atol=1e-14 )

#===============================================================================
@pytest.mark.parametrize( 'n1', [8,16] )
@pytest.mark.parametrize( 'n2', [8,12] )
@pytest.mark.parametrize( 'p1', [1,2,3] )
@pytest.mark.parametrize( 'p2', [1,2,3] )
@pytest.mark.parametrize( 'P1', [True, False] )
@pytest.mark.parametrize( 'P2', [True, False] )

def test_block_matrix( n1, n2, p1, p2, P1, P2  ):
    # set seed for reproducibility
    seed(n1*n2*p1*p2)

    # Create vector spaces, stencil matrices, and stencil vectors
    V = StencilVectorSpace( [n1,n2], [p1,p2], [P1,P2] )
    M1 = StencilMatrix( V, V )
    M2 = StencilMatrix( V, V )
    M3 = StencilMatrix( V, V )
    M4 = StencilMatrix( V, V )
    x1 = StencilVector( V )
    x2 = StencilVector( V )

    # Fill in stencil matrices based on diagonal index
    for k1 in range(-p1,p1+1):
        for k2 in range(-p2,p2+1):
            M1[:,:,k1,k2] = 10*k1+k2+1.
            M2[:,:,k1,k2] = 10*k1+k2+2.
            M3[:,:,k1,k2] = 10*k1+k2+5.
            M4[:,:,k1,k2] = 10*k1+k2+7.
    M1.remove_spurious_entries()
    M2.remove_spurious_entries()
    M3.remove_spurious_entries()
    M4.remove_spurious_entries()

    W = BlockVectorSpace(V, V)
    # Construct a BlockMatrix object containing M1, M2, M3 and M4, using 3 ways
    #     |M1  M2|
    # L = |      |
    #     |M3  M4|
    dict_blocks = {(0,0):M1, (0,1):M2, (1,0):M3, (1,1):M4}
    list_blocks = ((M1,M2),(M3,M4))

    L1 = BlockMatrix( W, W, blocks=dict_blocks )
    L2 = BlockMatrix( W, W, blocks=list_blocks )

    L3 = BlockMatrix( W, W )
    L3[0,0] = M1
    L3[0,1] = M2
    L3[1,0] = M3
    L3[1,1] = M4

    # Convert L1, L2 and L3 to COO form
    coo1 = L1.tosparse().tocoo()
    coo2 = L2.tosparse().tocoo()
    coo3 = L3.tosparse().tocoo()

    assert np.array_equal( coo1.col , coo2.col  )
    assert np.array_equal( coo1.row , coo2.row  )
    assert np.array_equal( coo1.data, coo2.data )

    assert np.array_equal( coo1.col , coo3.col  )
    assert np.array_equal( coo1.row , coo3.row  )
    assert np.array_equal( coo1.data, coo3.data )

    # Fill in vector with random values, then update ghost regions
    for i1 in range(n1):
        for i2 in range(n2):
            x1[i1,i2] = 2.0*random() + 1.0
            x2[i1,i2] = 5.0*random() - 1.0
    x1.update_ghost_regions()
    x2.update_ghost_regions()

    # Compute dots and compare results
    y1 = M1.dot(x1) + M2.dot(x2)
    y2 = M3.dot(x1) + M4.dot(x2)
    yref = np.concatenate((y1.toarray(), y2.toarray()))

    x = np.concatenate((x1.toarray(), x2.toarray()))
    y = coo1.dot(x)

    assert np.allclose( y, yref, rtol=1e-12, atol=1e-12 )

#===============================================================================
@pytest.mark.parametrize( 'n1', [8,16] )
@pytest.mark.parametrize( 'n2', [8,12] )
@pytest.mark.parametrize( 'p1', [1,2,3] )
@pytest.mark.parametrize( 'p2', [1,2,3] )
@pytest.mark.parametrize( 'P1', [True, False] )
@pytest.mark.parametrize( 'P2', [True, False] )

def test_block_2d_array_to_stencil_1( n1, n2, p1, p2, P1, P2 ):
    # set seed for reproducibility
    seed(n1*n2*p1*p2)

    # Create vector spaces, and stencil vectors
    V1 = StencilVectorSpace( [n1,n2], [p1,p2], [P1,P2] )
    V2 = StencilVectorSpace( [n1,n2], [p1,p2], [P1,P2] )

    W = BlockVectorSpace(V1, V2)

    x = BlockVector(W)

    # Fill in vector with random values, then update ghost regions
    for i1 in range(n1):
        for i2 in range(n2):
            x[0][i1,i2] = 2.0*random() + 1.0
            x[1][i1,i2] = 5.0*random() - 1.0
    x.update_ghost_regions()

    xa = x.toarray()
    v  = array_to_stencil(xa, W)

    assert np.allclose( xa , v.toarray() )

#===============================================================================
@pytest.mark.parametrize( 'n1', [8,16] )
@pytest.mark.parametrize( 'n2', [8,12] )
@pytest.mark.parametrize( 'p1', [1,2,3] )
@pytest.mark.parametrize( 'p2', [1,2,3] )
@pytest.mark.parametrize( 'P1', [True, False] )
@pytest.mark.parametrize( 'P2', [True, False] )

def test_block_2d_array_to_stencil_2( n1, n2, p1, p2, P1, P2 ):
    # set seed for reproducibility
    seed(n1*n2*p1*p2)

    # Create vector spaces, and stencil vectors
    V1 = StencilVectorSpace( [n1,n2], [p1,p2], [P1,P2] )
    V2 = StencilVectorSpace( [n1,n2], [p1,p2], [P1,P2] )

    W = BlockVectorSpace(V1, V2)
    W = BlockVectorSpace(W, W)

    x = BlockVector(W)

    # Fill in vector with random values, then update ghost regions
    for i1 in range(n1):
        for i2 in range(n2):
            x[0][0][i1,i2] = 2.0*random() + 1.0
            x[0][1][i1,i2] = 5.0*random() - 1.0
            x[1][0][i1,i2] = 2.0*random() + 1.0
            x[1][1][i1,i2] = 5.0*random() - 1.0
    x.update_ghost_regions()

    xa = x.toarray()
    v  = array_to_stencil(xa, W)

    assert np.allclose( xa , v.toarray() )

#===============================================================================
@pytest.mark.parametrize( 'n1', [8,16] )
@pytest.mark.parametrize( 'n2', [8,32] )
@pytest.mark.parametrize( 'p1', [1,3] )
@pytest.mark.parametrize( 'p2', [1,2] )
@pytest.mark.parametrize( 'P1', [True, False] )
@pytest.mark.parametrize( 'P2', [True, False] )

def test_block_matrix_operator_dot_backend( n1, n2, p1, p2, P1, P2 ):

    # Create vector space, stencil matrix, and stencil vector
<<<<<<< HEAD
    V = StencilVectorSpace( npts = [n1,n2], pads = [p1,p2], periods = [P1,P2])
=======
    V = StencilVectorSpace( [n1,n2], [p1,p2], [P1,P2])
>>>>>>> e5660122

    M1 = StencilMatrix( V, V , backend=PSYDAC_BACKEND_GPYCCEL)
    M2 = StencilMatrix( V, V , backend=PSYDAC_BACKEND_GPYCCEL)
    M3 = StencilMatrix( V, V , backend=PSYDAC_BACKEND_GPYCCEL)
    M4 = StencilMatrix( V, V , backend=PSYDAC_BACKEND_GPYCCEL)
    x1 = StencilVector( V )
    x2 = StencilVector( V )

    s1,s2 = V.starts
    e1,e2 = V.ends

    # Fill in stencil matrix values based on diagonal index (periodic!)
    for k1 in range(-p1,p1+1):
        for k2 in range(-p2,p2+1):
            M1[:,:,k1,k2] = k1+k2+10.
            M2[:,:,k1,k2] = 2.*k1+k2
            M3[:,:,k1,k2] = 5*k1+k2
            M4[:,:,k1,k2] = 10*k1+k2

    # If any dimension is not periodic, set corresponding periodic corners to zero
    M1.remove_spurious_entries()
    M2.remove_spurious_entries()
    M3.remove_spurious_entries()
    M4.remove_spurious_entries()

    # Fill in vector with random values, then update ghost regions
    for i1 in range(s1,e1+1):
        for i2 in range(s2,e2+1):
            x1[i1,i2] = 2.0*random() + 1.0
            x2[i1,i2] = 5.0*random() - 1.0
    x1.update_ghost_regions()
    x2.update_ghost_regions()

    # Create and Fill Block objects
    W = BlockVectorSpace(V, V)
    L = BlockMatrix( W, W )
    L[0,0] = M1
    L[0,1] = M2
    L[1,0] = M3
    L[1,1] = M4

    L.set_backend(PSYDAC_BACKEND_GPYCCEL)

    X = BlockVector(W)
    X[0] = x1
    X[1] = x2

    # Compute Block-vector product
    Y = L.dot(X)

    # Compute matrix-vector products for each block
    y1 = M1.dot(x1) + M2.dot(x2)
    y2 = M3.dot(x1) + M4.dot(x2)

    # Check data in 1D array
    assert np.allclose( Y.blocks[0].toarray(), y1.toarray(), rtol=1e-13, atol=1e-13 )
    assert np.allclose( Y.blocks[1].toarray(), y2.toarray(), rtol=1e-13, atol=1e-13 )

#===============================================================================
# PARALLEL TESTS
#===============================================================================
@pytest.mark.parametrize( 'n1', [8,16] )
@pytest.mark.parametrize( 'n2', [8,32] )
@pytest.mark.parametrize( 'p1', [1,3] )
@pytest.mark.parametrize( 'p2', [1,2] )
@pytest.mark.parametrize( 'P1', [True, False] )
@pytest.mark.parametrize( 'P2', [True, False] )
@pytest.mark.parametrize( 'reorder', [True, False] )
@pytest.mark.parallel

def test_block_linear_operator_parallel_dot( n1, n2, p1, p2, P1, P2, reorder ):
    # set seed for reproducibility
    seed(n1*n2*p1*p2)

    from mpi4py       import MPI
    from psydac.ddm.cart import CartDecomposition

    comm = MPI.COMM_WORLD
    cart = CartDecomposition(
        npts    = [n1,n2],
        pads    = [p1,p2],
        periods = [P1,P2],
        reorder = reorder,
        comm    = comm
    )

    # Create vector space, stencil matrix, and stencil vector
    V = StencilVectorSpace( cart )
    M1 = StencilMatrix( V, V )
    M2 = StencilMatrix( V, V )
    M3 = StencilMatrix( V, V )
    M4 = StencilMatrix( V, V )
    x1 = StencilVector( V )
    x2 = StencilVector( V )

    s1,s2 = V.starts
    e1,e2 = V.ends

    # Fill in stencil matrix values based on diagonal index (periodic!)
    for k1 in range(-p1,p1+1):
        for k2 in range(-p2,p2+1):
            M1[:,:,k1,k2] = k1+k2+10.
            M2[:,:,k1,k2] = 2.*k1+k2
            M3[:,:,k1,k2] = 5*k1+k2
            M4[:,:,k1,k2] = 10*k1+k2

    # If any dimension is not periodic, set corresponding periodic corners to zero
    M1.remove_spurious_entries()
    M2.remove_spurious_entries()
    M3.remove_spurious_entries()
    M4.remove_spurious_entries()

    # Fill in vector with random values, then update ghost regions
    for i1 in range(s1,e1+1):
        for i2 in range(s2,e2+1):
            x1[i1,i2] = 2.0*random() + 1.0
            x2[i1,i2] = 5.0*random() - 1.0
    x1.update_ghost_regions()
    x2.update_ghost_regions()

    # Create and Fill Block objects
    W = BlockVectorSpace(V, V)
    L = BlockLinearOperator( W, W )
    L[0,0] = M1
    L[0,1] = M2
    L[1,0] = M3
    L[1,1] = M4

    X = BlockVector(W)
    X[0] = x1
    X[1] = x2

    # Compute Block-vector product
    Y = L.dot(X)

    # Compute matrix-vector products for each block
    y1 = M1.dot(x1) + M2.dot(x2)
    y2 = M3.dot(x1) + M4.dot(x2)

    # Check data in 1D array
    assert np.allclose( Y.blocks[0].toarray(), y1.toarray(), rtol=1e-14, atol=1e-14 )
    assert np.allclose( Y.blocks[1].toarray(), y2.toarray(), rtol=1e-14, atol=1e-14 )

#===============================================================================
@pytest.mark.parametrize( 'n1', [8,16] )
@pytest.mark.parametrize( 'n2', [8,32] )
@pytest.mark.parametrize( 'p1', [1,3] )
@pytest.mark.parametrize( 'p2', [1,2] )
@pytest.mark.parametrize( 'P1', [True, False] )
@pytest.mark.parametrize( 'P2', [True, False] )
@pytest.mark.parametrize( 'reorder', [True, False] )
@pytest.mark.parallel
def test_block_diagonal_solver_parallel_dot( n1, n2, p1, p2, P1, P2, reorder  ):
    # set seed for reproducibility
    seed(n1*n2*p1*p2)

    from mpi4py       import MPI
    from psydac.ddm.cart import CartDecomposition

    comm = MPI.COMM_WORLD
    cart = CartDecomposition(
        npts    = [n1,n2],
        pads    = [p1,p2],
        periods = [P1,P2],
        reorder = reorder,
        comm    = comm
    )

    # Create vector spaces, stencil matrices, and stencil vectors
    V = StencilVectorSpace( cart )

    s1,s2 = V.starts
    e1,e2 = V.ends

    # Fill in stencil matrices based on diagonal index
    m11 = np.zeros((n1, n1))
    m12 = np.zeros((n2, n2))
    for j in range(n1):
        for i in range(-p1,p1+1):
            m11[j, max(0, min(n1-1, j+i))] = 10*j+i
    for j in range(n2):
        for i in range(-p2,p2+1):
            m12[j, max(0, min(n2-1, j+i))] = 20*j+5*i+2.
    
    m21 = np.zeros((n1, n1))
    m22 = np.zeros((n2, n2))
    for j in range(n1):
        for i in range(-p1,p1+1):
            m21[j, max(0, min(n1-1, j+i))] = 10*j**2+i**3
    for j in range(n2):
        for i in range(-p2,p2+1):
            m22[j, max(0, min(n2-1, j+i))] = 20*j**2+i**3+2.
    
    M11 = SparseSolver( spa.csc_matrix(m11) )
    M12 = SparseSolver( spa.csc_matrix(m12) )
    M21 = SparseSolver( spa.csc_matrix(m21) )
    M22 = SparseSolver( spa.csc_matrix(m22) )
    M1 = KroneckerLinearSolver(V, [M11,M12])
    M2 = KroneckerLinearSolver(V, [M21,M22])
    x1 = StencilVector( V )
    x2 = StencilVector( V )

    W = BlockVectorSpace(V, V)

    # Fill in vector with random values, then update ghost regions
    for i1 in range(s1,e1+1):
        for i2 in range(s2,e2+1):
            x1[i1,i2] = 2.0*random() - 1.0
            x2[i1,i2] = 5.0*random() - 1.0
    x1.update_ghost_regions()
    x2.update_ghost_regions()

    # Construct a BlockVector object containing x1 and x2
    #     |x1|
    # X = |  |
    #     |x2|

    X = BlockVector(W)
    X[0] = x1
    X[1] = x2

    # Construct a BlockDiagonalSolver object containing M1, M2 using 3 ways
    #     |M1  0 |
    # L = |      |
    #     |0   M2|

    dict_blocks = {0:M1, 1:M2}
    list_blocks = [M1, M2]

    L1 = BlockDiagonalSolver( W, blocks=dict_blocks )
    L2 = BlockDiagonalSolver( W, blocks=list_blocks )

    L3 = BlockDiagonalSolver( W )

    # Test for not allowing undefinedness
    errresult = False
    try:
        L3.solve(X)
    except NotImplementedError:
        errresult = True
    assert errresult

    L3[0] = M1
    L3[1] = M2

    # Compute BlockDiagonalSolver product
    Y1 = L1.solve(X)
    Y2 = L2.solve(X)
    Y3 = L3.solve(X)

    # Transposed
    Yt = L1.solve(X, transposed=True)

    # Test other in/out methods
    Y4a = W.zeros()
    Y4b = L1.solve(X, out=Y4a)
    assert Y4b is Y4a

    Y5a = W.zeros()
    Y5a[0] = x1.copy()
    Y5a[1] = x2.copy()
    Y5b = L1.solve(Y5a, out=Y5a)
    assert Y5b is Y5a

    # Solve linear equations for each block
    y1 = M1.solve(x1)
    y2 = M2.solve(x2)

    y1t = M1.solve(x1, transposed=True)
    y2t = M2.solve(x2, transposed=True)

    # Check data in 1D array
    assert np.allclose( Y1.blocks[0].toarray(), y1.toarray(), rtol=1e-14, atol=1e-14 )
    assert np.allclose( Y1.blocks[1].toarray(), y2.toarray(), rtol=1e-14, atol=1e-14 )

    assert np.allclose( Y2.blocks[0].toarray(), y1.toarray(), rtol=1e-14, atol=1e-14 )
    assert np.allclose( Y2.blocks[1].toarray(), y2.toarray(), rtol=1e-14, atol=1e-14 )

    assert np.allclose( Y3.blocks[0].toarray(), y1.toarray(), rtol=1e-14, atol=1e-14 )
    assert np.allclose( Y3.blocks[1].toarray(), y2.toarray(), rtol=1e-14, atol=1e-14 )

    assert np.allclose( Y4a.blocks[0].toarray(), y1.toarray(), rtol=1e-14, atol=1e-14 )
    assert np.allclose( Y4a.blocks[1].toarray(), y2.toarray(), rtol=1e-14, atol=1e-14 )

    assert np.allclose( Y5a.blocks[0].toarray(), y1.toarray(), rtol=1e-14, atol=1e-14 )
    assert np.allclose( Y5a.blocks[1].toarray(), y2.toarray(), rtol=1e-14, atol=1e-14 )

    assert np.allclose( Yt.blocks[0].toarray(), y1t.toarray(), rtol=1e-14, atol=1e-14 )
    assert np.allclose( Yt.blocks[1].toarray(), y2t.toarray(), rtol=1e-14, atol=1e-14 )

@pytest.mark.parametrize( 'n1', [8,16] )
@pytest.mark.parametrize( 'n2', [8,32] )
@pytest.mark.parametrize( 'p1', [1,3] )
@pytest.mark.parametrize( 'p2', [1,2] )
@pytest.mark.parametrize( 'P1', [True, False] )
@pytest.mark.parametrize( 'P2', [True, False] )
@pytest.mark.parametrize( 'reorder', [True, False] )
@pytest.mark.parallel

def test_block_matrix_operator_parallel_dot_backend( n1, n2, p1, p2, P1, P2, reorder ):
    # set seed for reproducibility

    from mpi4py       import MPI
    from psydac.ddm.cart import CartDecomposition
    import time

    comm = MPI.COMM_WORLD
    cart = CartDecomposition(
        npts    = [n1,n2],
        pads    = [p1,p2],
        periods = [P1,P2],
        reorder = reorder,
        comm    = comm
    )

    # Create vector space, stencil matrix, and stencil vector
    V = StencilVectorSpace( cart )
    M1 = StencilMatrix( V, V , backend=PSYDAC_BACKEND_GPYCCEL)
    M2 = StencilMatrix( V, V , backend=PSYDAC_BACKEND_GPYCCEL)
    M3 = StencilMatrix( V, V , backend=PSYDAC_BACKEND_GPYCCEL)
    M4 = StencilMatrix( V, V , backend=PSYDAC_BACKEND_GPYCCEL)
    x1 = StencilVector( V )
    x2 = StencilVector( V )

    s1,s2 = V.starts
    e1,e2 = V.ends

    # Fill in stencil matrix values based on diagonal index (periodic!)
    for k1 in range(-p1,p1+1):
        for k2 in range(-p2,p2+1):
            M1[:,:,k1,k2] = k1+k2+10.
            M2[:,:,k1,k2] = 2.*k1+k2
            M3[:,:,k1,k2] = 5*k1+k2
            M4[:,:,k1,k2] = 10*k1+k2

    # If any dimension is not periodic, set corresponding periodic corners to zero
    M1.remove_spurious_entries()
    M2.remove_spurious_entries()
    M3.remove_spurious_entries()
    M4.remove_spurious_entries()

    # Fill in vector with random values, then update ghost regions
    for i1 in range(s1,e1+1):
        for i2 in range(s2,e2+1):
            x1[i1,i2] = 2.0*random() + 1.0
            x2[i1,i2] = 5.0*random() - 1.0
    x1.update_ghost_regions()
    x2.update_ghost_regions()

    # Create and Fill Block objects
    W = BlockVectorSpace(V, V)
    L = BlockMatrix( W, W )
    L[0,0] = M1
    L[0,1] = M2
    L[1,0] = M3
    L[1,1] = M4

    L.set_backend(PSYDAC_BACKEND_GPYCCEL)

    X = BlockVector(W)
    X[0] = x1
    X[1] = x2

    # Compute Block-vector product
    Y = L.dot(X)

    # Compute matrix-vector products for each block
    y1 = M1.dot(x1) + M2.dot(x2)
    y2 = M3.dot(x1) + M4.dot(x2)

    # Check data in 1D array
    assert np.allclose( Y.blocks[0].toarray(), y1.toarray(), rtol=1e-13, atol=1e-13 )
    assert np.allclose( Y.blocks[1].toarray(), y2.toarray(), rtol=1e-13, atol=1e-13 )

#===============================================================================
# SCRIPT FUNCTIONALITY
#===============================================================================
if __name__ == "__main__":
    import sys
    pytest.main( sys.argv )<|MERGE_RESOLUTION|>--- conflicted
+++ resolved
@@ -388,11 +388,8 @@
 def test_block_matrix_operator_dot_backend( n1, n2, p1, p2, P1, P2 ):
 
     # Create vector space, stencil matrix, and stencil vector
-<<<<<<< HEAD
-    V = StencilVectorSpace( npts = [n1,n2], pads = [p1,p2], periods = [P1,P2])
-=======
+
     V = StencilVectorSpace( [n1,n2], [p1,p2], [P1,P2])
->>>>>>> e5660122
 
     M1 = StencilMatrix( V, V , backend=PSYDAC_BACKEND_GPYCCEL)
     M2 = StencilMatrix( V, V , backend=PSYDAC_BACKEND_GPYCCEL)
