--- conflicted
+++ resolved
@@ -696,17 +696,6 @@
 
     # ...
     def transpose(self, conjugate=False, out=None):
-<<<<<<< HEAD
-        if out is not None :
-            assert isinstance(out,BlockLinearOperator)
-            assert out.domain==self.codomain
-            assert out.codomain == self.domain
-            #should probably have more asserts
-            for i, line in enumerate(self.blocks):
-                for j, b in enumerate(line) :
-                    b.transpose(conjugate=conjugate, out=out._blocks[(j,i)])
-        else :
-=======
         """"
         Return the transposed BlockLinearOperator, or the Hermitian Transpose if conjugate==True
 
@@ -728,15 +717,11 @@
                 else:
                     Lij.transpose(conjugate=conjugate, out=out[j,i])
         else:
->>>>>>> 8ac3eb5b
             blocks, blocks_T = self.compute_interface_matrices_transpose()
             blocks = {(j, i): b.transpose(conjugate=conjugate) for (i, j), b in blocks.items()}
             blocks.update(blocks_T)
             out = BlockLinearOperator(self.codomain, self.domain, blocks=blocks)
-<<<<<<< HEAD
-=======
-
->>>>>>> 8ac3eb5b
+
         out.set_backend(self._backend)
         return out
 
@@ -924,24 +909,6 @@
 
     # ...
     def copy(self, out=None):
-<<<<<<< HEAD
-        if out is not None:
-            assert isinstance(out, BlockLinearOperator)
-            assert out.domain==self.domain
-            assert out.codomain == self.codomain
-            for i, line in enumerate(self.blocks):
-                for j, b in enumerate(line) :
-                    b.copy(out=out._blocks[(i,j)])
-        else :
-            blocks = {ij: Bij.copy() for ij, Bij in self._blocks.items()}
-            out = BlockLinearOperator(self.domain, self.codomain, blocks=blocks)
-        if self._backend is not None:
-            out._func = self._func
-            out._args = self._args
-            out._blocks_as_args = [out._blocks[key]._data for key in self._blocks]
-            out._backend = self._backend
-        return out
-=======
         """
         Create a copy of self, that can potentially be stored in a given BlockLinearOperator.
 
@@ -965,7 +932,6 @@
 
         out.set_backend(self._backend)
         
->>>>>>> 8ac3eb5b
 
     # ...
     def __imul__(self, a):
