# -*- coding: UTF-8 -*-

import pytest
import time
import numpy as np
from mpi4py             import MPI


from scipy.sparse               import csc_matrix, dia_matrix, kron
from scipy.sparse.linalg        import splu

from sympde.calculus import dot
from sympde.expr     import BilinearForm, integral
from sympde.topology import Line
<<<<<<< HEAD
from sympde.topology import Cube
=======
from sympde.topology import Cube, Square
>>>>>>> 4c53ac34
from sympde.topology import Derham
from sympde.topology import elements_of

from psydac.api.discretization     import discretize
from psydac.ddm.cart               import DomainDecomposition, CartDecomposition
from psydac.linalg.block           import BlockLinearOperator
from psydac.linalg.direct_solvers  import SparseSolver, BandedSolver
from psydac.linalg.kron            import KroneckerLinearSolver
from psydac.linalg.solvers         import inverse
from psydac.linalg.stencil         import StencilVectorSpace, StencilVector, StencilMatrix

#===============================================================================
def compute_global_starts_ends(domain_decomposition, npts):
    ndims         = len(npts)
    global_starts = [None]*ndims
    global_ends   = [None]*ndims

    for axis in range(ndims):
        es = domain_decomposition.global_element_starts[axis]
        ee = domain_decomposition.global_element_ends  [axis]

        global_ends  [axis]     = ee.copy()
        global_ends  [axis][-1] = npts[axis]-1
        global_starts[axis]     = np.array([0] + (global_ends[axis][:-1]+1).tolist())

    return global_starts, global_ends

# ... solve AX==Y on the conventional way, where A=\bigotimes_i A_i
def kron_solve_seq_ref(Y, A, transposed):

    # ...
    assert len(A) > 0
    preC = A[0].tosparse().tocsr()
    for i in range(1, len(A)):
        preC = kron(preC, A[i].tosparse().tocsr())
    if transposed:
        preC = preC.T
    C = csc_matrix(preC)

    C_op  = splu(C)
    X = C_op.solve(Y.flatten())

    return X.reshape(Y.shape)
# ...

# ... convert a 1D stencil matrix to band matrix
def to_bnd(A):

    dmat = dia_matrix(A.toarray(), dtype=A.dtype)
    la   = abs(dmat.offsets.min())
    ua   = dmat.offsets.max()
    cmat = dmat.tocsr()

    A_bnd = np.zeros((1+ua+2*la, cmat.shape[1]), A.dtype)

    for i,j in zip(*cmat.nonzero()):
        A_bnd[la+ua+i-j, j] = cmat[i,j]

    return A_bnd, la, ua
# ...

def matrix_to_bandsolver(A):
    A.remove_spurious_entries()
    A_bnd, la, ua = to_bnd(A)
    return BandedSolver(ua, la, A_bnd)

def matrix_to_sparse(A):
    A.remove_spurious_entries()
    return SparseSolver(A.tosparse())

def random_matrix(seed, domain, codomain):
    A = StencilMatrix(domain, codomain)
    p = domain.pads[0] # by definition of the StencilMatrix, domain.pads == codomain.pads
    dtype = domain.dtype # by definition of the StencilMatrix, domain.dtype == codomain.dtype

    # for now, take matrices like this (as in the other tests)
    if dtype==complex:
        factor=1j
    else:
        factor=1
    A[:,-p:0   ] = 1
    A[:, 0 :1   ] = (seed*factor+10)*p
    A[:, 1 :p+1] = -1

    return A

def random_vectordata(seed, npts, dtype):
    #define our factor to choose our data type
    if dtype==complex:
        factor=1j
    else:
        factor=1
    # for now, take vectors like this (as in the other tests)
    return np.fromfunction(lambda *point: sum([10**i*d+factor*seed for i,d in enumerate(point)]), npts, dtype=dtype)

def compare_solve(seed, comm, npts, pads, periods, direct_solver, dtype=float, transposed=False, verbose=False):
    if comm is None:
        rank = -1
    else:
        rank = comm.Get_rank()

    if verbose:
        print(f'[{rank}] Test start', flush=True)

    # vector spaces
    comm = MPI.COMM_WORLD
    D = DomainDecomposition(npts, periods=periods, comm=comm)
    D2 = DomainDecomposition(npts, periods=periods, comm=comm)

    # Partition the points
    global_starts, global_ends = compute_global_starts_ends(D, npts)
    global_starts2, global_ends2 = compute_global_starts_ends(D2, npts)

    cart = CartDecomposition(D, npts, global_starts, global_ends, pads=pads, shifts=[1]*len(pads))
    cart2 = CartDecomposition(D2, npts, global_starts2, global_ends2, pads=pads, shifts=[1]*len(pads))

    V = StencilVectorSpace(cart, dtype=dtype)
    W = StencilVectorSpace(cart2, dtype=dtype)

    Ds    = [DomainDecomposition([n], periods=[P]) for n,P in zip(npts, periods)]
    carts = [CartDecomposition(Di, [n],  *compute_global_starts_ends(Di, [n]), pads=[p], shifts=[1]) for Di,n,p in zip(Ds, npts, pads)]
    Vs = [StencilVectorSpace(carti, dtype=dtype) for carti in carts]
    Ds2    = [DomainDecomposition([n], periods=[P]) for n,P in zip(npts, periods)]
    carts2 = [CartDecomposition(Di, [n],  *compute_global_starts_ends(Di, [n]), pads=[p], shifts=[1]) for Di,n,p in zip(Ds2, npts, pads)]
    Ws = [StencilVectorSpace(carti, dtype=dtype) for carti in carts2]
    localslice = tuple([slice(s, e+1) for s, e in zip(V.starts, V.ends)])

    if verbose:
        print(f'[{rank}] Vector spaces built', flush=True)

    # bulid matrices (A)
    A = [random_matrix(seed+i+1, Vi, Wi) for i,(Vi, Wi) in enumerate(zip(Vs, Ws))]
    solvers = [direct_solver(Ai) for Ai in A]

    if verbose:
        print(f'[{rank}] Matrices built', flush=True)

    # vector to solve for (Y)
    if transposed:
        Y = StencilVector(W)
    else:
        Y = StencilVector(V)
    Y_glob = random_vectordata(seed, npts, dtype=dtype)
    Y[localslice] = Y_glob[localslice]
    Y.update_ghost_regions()

    if verbose:
        print(f'[{rank}] RHS vector built', flush=True)

    # solve in two different ways
    X_glob = kron_solve_seq_ref(Y_glob, A, transposed)
<<<<<<< HEAD
    Xout = StencilVector(W)

    X = KroneckerLinearSolver(V, W, solvers).solve(Y, out=Xout, transposed=transposed)
=======
    if transposed:
        Xout = StencilVector(V)
    else:
        Xout = StencilVector(W)

    solver = KroneckerLinearSolver(V, W, solvers)
    if transposed:
        solver = solver.T
    
    X = solver.solve(Y, out=Xout)
>>>>>>> 4c53ac34
    assert X is Xout

    if verbose:
        print(f'[{rank}] Systems solved', flush=True)

    # debug output
    if verbose and comm is not None:
        for i in range(comm.Get_size()):
            if rank == i:
                print(f'[{rank}] Output for rank {rank}')
                print(f'[{rank}] X_glob  = {X_glob}')
                print(f'[{rank}] X  = {X.toarray().reshape(npts)}', )
                print(f'[{rank}]', flush=True)
            comm.Barrier()

    # compare for equality
    assert np.allclose( X[localslice], X_glob[localslice], rtol=1e-8, atol=1e-8 )

def get_M1_block_kron_solver(V1, ncells, degree, periodic):
    """
    Given a 3D DeRham sequenece (V0 = H(grad) --grad--> V1 = H(curl) --curl--> V2 = H(div) --div--> V3 = L2)
<<<<<<< HEAD
    discreticed using ncells, degree and periodic,
=======
    discretized using ncells, degree and periodic,
>>>>>>> 4c53ac34

        domain = Cube('C', bounds1=(0, 1), bounds2=(0, 1), bounds3=(0, 1))
        derham = Derham(domain)
        domain_h = discretize(domain, ncells=ncells, periodic=periodic, comm=comm)
        derham_h = discretize(derham, domain_h, degree=degree),

    returns the inverse of the mass matrix M1 as a BlockLinearOperator consisting of three KroneckerLinearSolvers on the diagonal.
    """
    # assert 3D
    assert len(ncells) == 3
    assert len(degree) == 3
    assert len(periodic) == 3

    # 1D domain to be discreticed using the respective values of ncells, degree, periodic
    domain_1d = Line('L', bounds=(0,1))
    derham_1d = Derham(domain_1d)

    # storage for the 1D mass matrices
    M0_matrices = []
    M1_matrices = []

    # assembly of the 1D mass matrices
    for (n, p, P) in zip(ncells, degree, periodic):

        domain_1d_h = discretize(domain_1d, ncells=[n], periodic=[P])
        derham_1d_h = discretize(derham_1d, domain_1d_h, degree=[p])

        u_1d_0, v_1d_0 = elements_of(derham_1d.V0, names='u_1d_0, v_1d_0')
        u_1d_1, v_1d_1 = elements_of(derham_1d.V1, names='u_1d_1, v_1d_1')

        a_1d_0 = BilinearForm((u_1d_0, v_1d_0), integral(domain_1d, u_1d_0 * v_1d_0))
        a_1d_1 = BilinearForm((u_1d_1, v_1d_1), integral(domain_1d, u_1d_1 * v_1d_1))

        a_1d_0_h = discretize(a_1d_0, domain_1d_h, (derham_1d_h.V0, derham_1d_h.V0))
        a_1d_1_h = discretize(a_1d_1, domain_1d_h, (derham_1d_h.V1, derham_1d_h.V1))

        M_1d_0 = a_1d_0_h.assemble()
        M_1d_1 = a_1d_1_h.assemble()

        M0_matrices.append(M_1d_0)
        M1_matrices.append(M_1d_1)

    V1_1 = V1[0]
    V1_2 = V1[1]
    V1_3 = V1[2]

    B1_mat = [M1_matrices[0], M0_matrices[1], M0_matrices[2]]
    B2_mat = [M0_matrices[0], M1_matrices[1], M0_matrices[2]]
    B3_mat = [M0_matrices[0], M0_matrices[1], M1_matrices[2]]

    B1_solvers = [matrix_to_bandsolver(Ai) for Ai in B1_mat]
    B2_solvers = [matrix_to_bandsolver(Ai) for Ai in B2_mat]
    B3_solvers = [matrix_to_bandsolver(Ai) for Ai in B3_mat]

    B1_kron_inv = KroneckerLinearSolver(V1_1, V1_1, B1_solvers)
    B2_kron_inv = KroneckerLinearSolver(V1_2, V1_2, B2_solvers)
    B3_kron_inv = KroneckerLinearSolver(V1_3, V1_3, B3_solvers)

    M1_block_kron_solver = BlockLinearOperator(V1, V1, ((B1_kron_inv, None, None), 
<<<<<<< HEAD
                                                              (None, B2_kron_inv, None), 
                                                              (None, None, B3_kron_inv)))

    return M1_block_kron_solver

=======
                                                        (None, B2_kron_inv, None), 
                                                        (None, None, B3_kron_inv)))

    return M1_block_kron_solver



def get_inverse_mass_matrices(derham_h, domain_h):
    """
    Given a 2D DeRham sequence (V0 = H(grad) --curl--> V1 = H(div) --div--> V2 = L2)
    and its discrete domain, which shall be rectangular,
    returns the inverse of the mass matrices for all three spaces using kronecker solvers.
    """
    # assert 2D
    # Maybe should add more assert regarding the types and the domain form in case this get used in general context.
    
    V0h   = derham_h.V0.vector_space
    V1h   = derham_h.V1.vector_space
    V2h   = derham_h.V2.vector_space
    
    bounds1 = domain_h.domain.bounds1
    bounds2 = domain_h.domain.bounds2
        
    ncells = domain_h.ncells[domain_h.domain.name]
    degree = derham_h.V0.degree
    periodic = domain_h.periodic[domain_h.domain.name]
    
    assert len(ncells) == 2
    assert len(degree) == 2
    assert len(periodic) == 2

    # 1D domain to be discreticed using the respective values of ncells, degree, periodic
    list_domain_1d = [Line('L1', bounds=bounds1), Line('L2', bounds=bounds2)]
    list_derham_1d = [Derham(domain_1d) for domain_1d in list_domain_1d]

    # storage for the 1D mass matrices
    M0_matrices = []
    M1_matrices = []

    # assembly of the 1D mass matrices
    for (n, p, P, domain_1d, derham_1d) in zip(ncells, degree, periodic, list_domain_1d, list_derham_1d):

        domain_1d_h = discretize(domain_1d, ncells=[n], periodic=[P])
        derham_1d_h = discretize(derham_1d, domain_1d_h, degree=[p])

        u_1d_0, v_1d_0 = elements_of(derham_1d.V0, names='u_1d_0, v_1d_0')
        u_1d_1, v_1d_1 = elements_of(derham_1d.V1, names='u_1d_1, v_1d_1')

        a_1d_0 = BilinearForm((u_1d_0, v_1d_0), integral(domain_1d, u_1d_0 * v_1d_0))
        a_1d_1 = BilinearForm((u_1d_1, v_1d_1), integral(domain_1d, u_1d_1 * v_1d_1))

        a_1d_0_h = discretize(a_1d_0, domain_1d_h, (derham_1d_h.V0, derham_1d_h.V0))
        a_1d_1_h = discretize(a_1d_1, domain_1d_h, (derham_1d_h.V1, derham_1d_h.V1))

        M_1d_0 = a_1d_0_h.assemble()
        M_1d_1 = a_1d_1_h.assemble()

        M0_matrices.append(M_1d_0)
        M1_matrices.append(M_1d_1)

    #V0 H1 space
    
    B_mat_V0 = [M0_matrices[0], M0_matrices[1]]
    
    B_solvers_V0 = [matrix_to_bandsolver(Ai) for Ai in B_mat_V0]
    
    M0_kron_solver = KroneckerLinearSolver(V0h, V0h, B_solvers_V0)


    #V1 Hdiv space
    V1_1 = V1h[0]
    V1_2 = V1h[1]

    B1_mat_V1 = [M0_matrices[0], M1_matrices[1]]
    B2_mat_V1 = [M1_matrices[0], M0_matrices[1]]

    B1_solvers_V1 = [matrix_to_bandsolver(Ai) for Ai in B1_mat_V1]
    B2_solvers_V1 = [matrix_to_bandsolver(Ai) for Ai in B2_mat_V1]

    B1_kron_inv_V1 = KroneckerLinearSolver(V1_1, V1_1, B1_solvers_V1)
    B2_kron_inv_V1 = KroneckerLinearSolver(V1_2, V1_2, B2_solvers_V1)

    M1_block_kron_solver = BlockLinearOperator(V1h, V1h, ((B1_kron_inv_V1, None), 
                                                          (None, B2_kron_inv_V1)))
    
    #V2 L2 space
    
    B_mat_V2 = [M1_matrices[0], M1_matrices[1]]
    
    B_solvers_V2 = [matrix_to_bandsolver(Ai) for Ai in B_mat_V2]
    
    M2_kron_solver = KroneckerLinearSolver(V2h, V2h, B_solvers_V2)
    
    
    return M0_kron_solver, M1_block_kron_solver, M2_kron_solver

>>>>>>> 4c53ac34
#===============================================================================
# tests of the direct solvers
@pytest.mark.parametrize( 'dtype', [float, complex] )
@pytest.mark.parametrize( 'seed', [0, 2, 10] )
@pytest.mark.parametrize( 'n', [8, 64] )
@pytest.mark.parametrize( 'p', [1, 3] )
@pytest.mark.parametrize( 'P', [True, False] )
@pytest.mark.parametrize( 'nrhs', [1, 3] )
@pytest.mark.parametrize( 'direct_solver', [matrix_to_bandsolver, matrix_to_sparse] )
@pytest.mark.parametrize( 'transposed', [True, False] )
def test_direct_solvers(dtype, seed, n, p, P, nrhs, direct_solver, transposed):

    D    = DomainDecomposition([n], periods=[P])
    cart = CartDecomposition(D, [n],  *compute_global_starts_ends(D, [n]), pads=[p], shifts=[1])

    # domain V and codomain W
    V = StencilVectorSpace( cart, dtype=dtype )

    # bulid matrices (A)
    A = random_matrix(seed+1, V, V)
    solver = direct_solver(A)
    if transposed:
        solver = solver.T

    # vector to solve for (Y)
    Y_glob = np.stack([random_vectordata(seed + i, [n], dtype) for i in range(nrhs)], axis=0)

    # ref solve
    preC = A.tosparse().tocsc()
    if transposed:
        preC = preC.T
    C = csc_matrix(preC)

    C_op  = splu(C)

    X_glob = C_op.solve(Y_glob.T).T

    # new vector allocation
    X_glob2 = solver.solve(Y_glob)

    # solve with out vector
    X_glob3 = Y_glob.copy()
    X_glob4 = solver.solve(Y_glob, out=X_glob3)

    # solve in-place
    X_glob5 = Y_glob.copy()
    X_glob6 = solver.solve(X_glob5, out=X_glob5)

    # compare results
    assert X_glob4 is X_glob3
    assert X_glob6 is X_glob5

    assert np.allclose( X_glob, X_glob2, rtol=1e-8, atol=1e-8 )
    assert np.allclose( X_glob, X_glob3, rtol=1e-8, atol=1e-8 )
    assert np.allclose( X_glob, X_glob5, rtol=1e-8, atol=1e-8 )

# right now, the maximum tested number for MPI_COMM_WORLD.size is 4; some test sizes failed with size 8 for now.

#===============================================================================
# tests without MPI
@pytest.mark.parametrize( 'dtype', [float, complex] )
@pytest.mark.parametrize( 'seed', [0, 2] )
@pytest.mark.parametrize( 'params', [([8], [2], [False]), ([8,9], [2,3], [False,True])] )
@pytest.mark.parametrize( 'direct_solver', [matrix_to_bandsolver, matrix_to_sparse] )
def test_kron_solver_nompi(seed, params, direct_solver, dtype):
    compare_solve(seed, None, params[0], params[1], params[2], direct_solver, dtype=dtype, transposed=False, verbose=False)


#===============================================================================
# SERIAL TESTS
#===============================================================================

# low-dimensional tests

@pytest.mark.parametrize( 'dtype', [float, complex] )
@pytest.mark.parametrize( 'seed', [0, 2] )
@pytest.mark.parametrize( 'n1', [8, 17] )
@pytest.mark.parametrize( 'p1', [1, 2, 3] )
@pytest.mark.parametrize( 'P1', [True, False] )
@pytest.mark.parametrize( 'direct_solver', [matrix_to_bandsolver, matrix_to_sparse] )
def test_kron_solver_1d_ser(dtype, seed, n1, p1, P1, direct_solver):
    compare_solve(seed, MPI.COMM_SELF, [n1], [p1], [P1], direct_solver, dtype=dtype, transposed=False, verbose=False)
#===============================================================================


@pytest.mark.parametrize( 'dtype', [float, complex] )
@pytest.mark.parametrize( 'seed', [0, 2] )
@pytest.mark.parametrize( 'n1', [5, 17] )
@pytest.mark.parametrize( 'n2', [4, 9] )
@pytest.mark.parametrize( 'p1', [1, 2] )
@pytest.mark.parametrize( 'p2', [1, 2] )
@pytest.mark.parametrize( 'P1', [True, False] )
@pytest.mark.parametrize( 'P2', [True, False] )
@pytest.mark.parametrize( 'direct_solver', [matrix_to_bandsolver, matrix_to_sparse] )
def test_kron_solver_2d_ser(dtype, seed, n1, n2, p1, p2, P1, P2, direct_solver):
    compare_solve(seed, MPI.COMM_SELF, [n1,n2], [p1,p2], [P1,P2], direct_solver, dtype=dtype, transposed=False, verbose=False)
#===============================================================================

@pytest.mark.parametrize( 'dtype', [float, complex] )
@pytest.mark.parametrize( 'seed', [0, 2] )
@pytest.mark.parametrize( 'n1', [5, 17] )
@pytest.mark.parametrize( 'n2', [4, 9] )
@pytest.mark.parametrize( 'p1', [1, 2] )
@pytest.mark.parametrize( 'p2', [1, 2] )
@pytest.mark.parametrize( 'P1', [True, False] )
@pytest.mark.parametrize( 'P2', [True, False] )
@pytest.mark.parametrize( 'direct_solver', [matrix_to_bandsolver, matrix_to_sparse] )
def test_kron_solver_2d_transposed_ser(seed, n1, n2, p1, p2, P1, P2, direct_solver, dtype):
    compare_solve(seed, MPI.COMM_SELF, [n1,n2], [p1,p2], [P1,P2], direct_solver, dtype=dtype, transposed=True, verbose=False)
#===============================================================================

@pytest.mark.parametrize( 'dtype', [float, complex] )
@pytest.mark.parametrize( 'seed', [0, 2] )
@pytest.mark.parametrize( 'n1', [5, 17] )
@pytest.mark.parametrize( 'n2', [4, 9] )
@pytest.mark.parametrize( 'n3', [4, 5] )
@pytest.mark.parametrize( 'p1', [1, 2] )
@pytest.mark.parametrize( 'p2', [1, 2] )
@pytest.mark.parametrize( 'p3', [1, 2] )
def test_kron_solver_3d_ser(seed, n1, n2, n3, p1, p2, p3, dtype, P1=False, P2=True, P3=False, direct_solver=matrix_to_sparse):
    compare_solve(seed, MPI.COMM_SELF, [n1,n2,n3], [p1,p2,p3], [P1,P2,P3], direct_solver, dtype=dtype, transposed=False, verbose=False)
#===============================================================================

# higher-dimensional tests

@pytest.mark.parametrize( 'dtype', [float, complex] )
@pytest.mark.parametrize( 'seed', [0, 2] )
@pytest.mark.parametrize( 'dim', [4, 10] )
def test_kron_solver_nd_ser(seed, dim, dtype):
    if dim < 5:
        npts_base = 4
    else:
        npts_base = 2
    compare_solve(seed, MPI.COMM_SELF, [npts_base]*dim, [1]*dim, [False]*dim, matrix_to_sparse,dtype=dtype, transposed=False, verbose=False)
#===============================================================================
# PARALLEL TESTS
#===============================================================================

# low-dimensional tests
@pytest.mark.parametrize( 'dtype', [float, complex] )
@pytest.mark.parametrize( 'seed', [0, 2] )
@pytest.mark.parametrize( 'n1', [8, 17] )
@pytest.mark.parametrize( 'p1', [1, 2, 3] )
@pytest.mark.parametrize( 'P1', [True, False] )
@pytest.mark.parametrize( 'direct_solver', [matrix_to_bandsolver, matrix_to_sparse] )
@pytest.mark.parallel
def test_kron_solver_1d_par(seed, n1, p1, P1, direct_solver, dtype):
    # we take n1*p1 here to prevent MPI topology problems
    compare_solve(seed, MPI.COMM_WORLD, [n1*p1], [p1], [P1], direct_solver, dtype=dtype, transposed=False, verbose=False)
#===============================================================================

@pytest.mark.parametrize( 'dtype', [float, complex] )
@pytest.mark.parametrize( 'seed', [0, 2] )
@pytest.mark.parametrize( 'n1', [8, 17] )
@pytest.mark.parametrize( 'n2', [8, 12] )
@pytest.mark.parametrize( 'p1', [1, 2] )
@pytest.mark.parametrize( 'p2', [1, 2] )
@pytest.mark.parametrize( 'P1', [True, False] )
@pytest.mark.parametrize( 'P2', [True, False] )
@pytest.mark.parametrize( 'direct_solver', [matrix_to_bandsolver, matrix_to_sparse] )
@pytest.mark.parallel
def test_kron_solver_2d_par(seed, n1, n2, p1, p2, P1, P2, direct_solver, dtype):
    compare_solve(seed, MPI.COMM_WORLD, [n1,n2], [p1,p2], [P1,P2], direct_solver, dtype=dtype, transposed=False, verbose=False)
#===============================================================================

@pytest.mark.parametrize( 'dtype', [float, complex] )
@pytest.mark.parametrize( 'seed', [0, 2] )
@pytest.mark.parametrize( 'n1', [8, 17] )
@pytest.mark.parametrize( 'n2', [8, 12] )
@pytest.mark.parametrize( 'p1', [1, 2] )
@pytest.mark.parametrize( 'p2', [1, 2] )
@pytest.mark.parametrize( 'P1', [True, False] )
@pytest.mark.parametrize( 'P2', [True, False] )
@pytest.mark.parametrize( 'direct_solver', [matrix_to_bandsolver, matrix_to_sparse] )
@pytest.mark.parallel
def test_kron_solver_2d_transposed_par(seed, n1, n2, p1, p2, P1, P2, direct_solver, dtype):
    compare_solve(seed, MPI.COMM_WORLD, [n1,n2], [p1,p2], [P1,P2], direct_solver, dtype=dtype, transposed=True, verbose=False)
#===============================================================================

@pytest.mark.parametrize( 'dtype', [float, complex] )
@pytest.mark.parametrize( 'seed', [0, 2] )
@pytest.mark.parametrize( 'n1', [6, 17] )
@pytest.mark.parametrize( 'n2', [8, 12] )
@pytest.mark.parametrize( 'n3', [8, 12] )
@pytest.mark.parametrize( 'p1', [1, 2] )
@pytest.mark.parametrize( 'p2', [1, 2] )
@pytest.mark.parametrize( 'p3', [1, 2] )
@pytest.mark.parallel
def test_kron_solver_3d_par(seed, n1, n2, n3, p1, p2, p3, dtype, P1=False, P2=True, P3=False, direct_solver=matrix_to_sparse):
    compare_solve(seed, MPI.COMM_WORLD, [n1,n2,n3], [p1,p2,p3], [P1,P2,P3], direct_solver, dtype=dtype, transposed=False, verbose=False)
#===============================================================================

# higher-dimensional tests

@pytest.mark.parametrize( 'dtype', [float, complex] )
@pytest.mark.parametrize( 'seed', [0, 2] )
@pytest.mark.parametrize( 'dim', [4, 6] )
@pytest.mark.parallel
def test_kron_solver_nd_par(seed, dim, dtype):
    # for now, avoid too high dim's, since we solve the matrix completely on each rank as well...

    npts_base = 4
    compare_solve(seed, MPI.COMM_WORLD, [npts_base]*dim, [1]*dim, [False]*dim, matrix_to_sparse, dtype=dtype, transposed=False, verbose=False)

#===============================================================================

# test Kronecker solver of the M1 mass matrix of our 3D DeRham sequence, as described in the get_M1_block_kron_solver method
<<<<<<< HEAD

=======
>>>>>>> 4c53ac34
@pytest.mark.parametrize( 'ncells', [[8, 8, 8], [8, 16, 8]] )
@pytest.mark.parametrize( 'degree', [[2, 2, 2]] )
@pytest.mark.parametrize( 'periodic', [[True, True, True]] )
@pytest.mark.parallel
def test_3d_m1_solver(ncells, degree, periodic):

    comm = MPI.COMM_WORLD
    domain = Cube('C', bounds1=(0, 1), bounds2=(0, 1), bounds3=(0, 1))
    derham = Derham(domain)
    domain_h = discretize(domain, ncells=ncells, periodic=periodic, comm=comm)
    derham_h = discretize(derham, domain_h, degree=degree)
    V1 = derham_h.V1.vector_space
    P0, P1, P2, P3  = derham_h.projectors()

    # obtain an iterative M1 solver the usual way
    u1, v1 = elements_of(derham.V1, names='u1, v1')
    a1 = BilinearForm((u1, v1), integral(domain, dot(u1, v1)))
    a1_h = discretize(a1, domain_h, (derham_h.V1, derham_h.V1))
    M1 = a1_h.assemble()
    tol = 1e-12
    maxiter = 1000
    M1_iterative_solver = inverse(M1, 'cg', tol = tol, maxiter=maxiter)

    # obtain a direct M1 solver utilizing the Block-Kronecker structure of M1
    M1_direct_solver = get_M1_block_kron_solver(V1, ncells, degree, periodic)

    # obtain x and rhs = M1 @ x, both elements of derham_h.V1
    def get_A_fun(n=1, m=1, A0=1e04):
        """Get the tuple A = (A1, A2, A3), where each entry is a function taking x,y,z as input."""

        mu_tilde = np.sqrt(m**2 + n**2)  

        eta = lambda x, y, z: x**2 * (1-x)**2 * y**2 * (1-y)**2 * z**2 * (1-z)**2

        u1  = lambda x, y, z:  A0 * (n/mu_tilde) * np.sin(np.pi * m * x) * np.cos(np.pi * n * y)
        u2  = lambda x, y, z: -A0 * (m/mu_tilde) * np.cos(np.pi * m * x) * np.sin(np.pi * n * y)
        u3  = lambda x, y, z:  A0 * np.sin(np.pi * m * x) * np.sin(np.pi * n * y)

        A1 = lambda x, y, z: eta(x, y, z) * u1(x, y, z)
        A2 = lambda x, y, z: eta(x, y, z) * u2(x, y, z)
        A3 = lambda x, y, z: eta(x, y, z) * u3(x, y, z)

        A = (A1, A2, A3)
        return A
    x = P1(get_A_fun()).coeffs
    rhs = M1 @ x

    # solve M1 @ x = rhs for x two ways
    # pass -s to see timings
    # on my local machine, executing 
    # mpirun -n 4 python -m pytest test_kron_direct_solver.py::test_3d_m1_solver -s
    # I can report the following data:

    ### 4 processes, test case 1 (ncells=[8, 8, 8]):

    # Solving for x using the iterative solver: 23.73982548713684 seconds
    # Solving for x using the iterative solver: 23.820897102355957 seconds
    # Solving for x using the iterative solver: 23.783425092697144 seconds
    # Solving for x using the iterative solver: 23.71373987197876 seconds
    # Solving for x using the direct solver: 0.3333120346069336 seconds
    # Solving for x using the direct solver: 0.3369138240814209 seconds
    # Solving for x using the direct solver: 0.33652329444885254 seconds
    # Solving for x using the direct solver: 0.34088802337646484 seconds

    ###4 processes, test case 2 (ncells=[8, 16, 8]):
    # Solving for x using the iterative solver: 82.10541296005249 seconds
    # Solving for x using the iterative solver: 81.88263297080994 seconds
    # Solving for x using the iterative solver: 82.07102465629578 seconds
    # Solving for x using the iterative solver: 82.00282955169678 seconds
    # Solving for x using the direct solver: 0.1675126552581787 seconds
    # Solving for x using the direct solver: 0.17473626136779785 seconds
    # Solving for x using the direct solver: 0.15992450714111328 seconds
    # Solving for x using the direct solver: 0.17931437492370605 seconds

    # Note that on consecutive solves, with only a slightly changing rhs and recycle=True, the iterative solver won't perform as bad anymore.

    start = time.time()
    x_iterative = M1_iterative_solver @ rhs
    stop = time.time()
    print(f"Solving for x using the iterative solver: {stop-start} seconds")

    start = time.time()
    x_direct = M1_direct_solver @ rhs
    stop = time.time()
    print(f"Solving for x using the direct solver: {stop-start} seconds")

    # assert rhs_iterative is within the tolerance close to rhs, and so is rhs_direct
    rhs_iterative = M1 @ x_iterative
    rhs_direct = M1 @ x_direct
    assert np.linalg.norm((rhs-rhs_iterative).toarray()) < tol
    assert np.linalg.norm((rhs-rhs_direct).toarray()) < tol
<<<<<<< HEAD
=======
    
    
#===============================================================================

# test Kronecker solver of the mass matrices of our 2D (H1,Hdiv,L2) DeRham sequence, using get_inverse_mass_matrices function

@pytest.mark.parametrize( 'ncells', [[8, 8], [8, 16]] )
@pytest.mark.parametrize( 'degree', [[2, 2], [2,3]] )
@pytest.mark.parametrize( 'bounds', [[(0,1), (0,1)], [(0,0.5), (0,2.)]] )
@pytest.mark.parametrize( 'periodic', [[True, True], [False,False]] )
@pytest.mark.parallel
def test_2d_mass_solver(ncells, degree, bounds, periodic):

    comm = MPI.COMM_WORLD
    domain = Square('Omega', bounds1=bounds[0], bounds2=bounds[1])
    derham = Derham(domain, ["H1", "Hdiv", "L2"])
    domain_h = discretize(domain, ncells=ncells, periodic=periodic, comm=comm)
    derham_h = discretize(derham, domain_h, degree=degree)

    P0, P1, P2 = derham_h.projectors()
    
    # obtain an iterative M0 solver the usual way
    u0, v0 = elements_of(derham.V0, names='u0, v0')
    a0 = BilinearForm((u0, v0), integral(domain, u0*v0))
    a0_h = discretize(a0, domain_h, (derham_h.V0, derham_h.V0))
    M0 = a0_h.assemble()
    tol = 1e-10
    maxiter = 1000
    M0_iterative_solver = inverse(M0, 'cg', tol = tol, maxiter=maxiter)

    # obtain an iterative M1 solver the usual way
    u1, v1 = elements_of(derham.V1, names='u1, v1')
    a1 = BilinearForm((u1, v1), integral(domain, dot(u1, v1)))
    a1_h = discretize(a1, domain_h, (derham_h.V1, derham_h.V1))
    M1 = a1_h.assemble()
    tol = 1e-10
    maxiter = 1000
    M1_iterative_solver = inverse(M1, 'cg', tol = tol, maxiter=maxiter)
    
    # obtain an iterative M2 solver the usual way
    u2, v2 = elements_of(derham.V2, names='u0, v0')
    a2 = BilinearForm((u2, v2), integral(domain, u2*v2))
    a2_h = discretize(a2, domain_h, (derham_h.V2, derham_h.V2))
    M2 = a2_h.assemble()
    tol = 1e-10
    maxiter = 1000
    M2_iterative_solver = inverse(M2, 'cg', tol = tol, maxiter=maxiter)

    # obtain a direct M1 solver utilizing the Block-Kronecker structure of M1
    M0_direct_solver, M1_direct_solver, M2_direct_solver = get_inverse_mass_matrices(derham_h, domain_h)

    # obtain x and rhs = M1 @ x, both elements of derham_h.V1
    def get_A_fun_vec(n=1, m=1, A0=1e04):
        """Get the tuple A = (A1, A2), where each entry is a function taking x,y,z as input."""

        mu_tilde = np.sqrt(m**2 + n**2)  

        eta = lambda x, y: x**2 * (1-x)**2 * y**2 * (1-y)**2

        u1  = lambda x, y:  A0 * (n/mu_tilde) * np.sin(np.pi * m * x) * np.cos(np.pi * n * y)
        u2  = lambda x, y: -A0 * (m/mu_tilde) * np.cos(np.pi * m * x) * np.sin(np.pi * n * y)

        A1 = lambda x, y: eta(x, y) * u1(x, y)
        A2 = lambda x, y: eta(x, y) * u2(x, y)

        A = (A1, A2)
        return A
    
    def get_A_fun_scalar(n=1, m=1, A0=1e04):
        """Get the tuple A = (A1, A2), where each entry is a function taking x,y,z as input."""

        mu_tilde = np.sqrt(m**2 + n**2)  

        eta = lambda x, y: x**2 * (1-x)**2 * y**2 * (1-y)**2

        u  = lambda x, y:  A0 * (n/mu_tilde) * np.sin(np.pi * m * x) * np.cos(np.pi * n * y)

        A = lambda x, y: eta(x, y) * u(x, y)
        return A
    
    
    x0 = P0(get_A_fun_scalar()).coeffs
    rhs = M0 @ x0

    # solve M0 @ x9 = rhs for x two ways
    x_iterative = M0_iterative_solver @ rhs
    x_direct = M0_direct_solver @ rhs

    # assert rhs_iterative is within the tolerance close to rhs, and so is rhs_direct
    rhs_iterative = M0 @ x_iterative
    rhs_direct = M0 @ x_direct
    assert np.linalg.norm((rhs-rhs_iterative).toarray()) < tol
    assert np.linalg.norm((rhs-rhs_direct).toarray()) < tol
    
    x1 = P1(get_A_fun_vec()).coeffs
    rhs = M1 @ x1

    # solve M1 @ x = rhs for x two ways
    x_iterative = M1_iterative_solver @ rhs
    x_direct = M1_direct_solver @ rhs

    # assert rhs_iterative is within the tolerance close to rhs, and so is rhs_direct
    rhs_iterative = M1 @ x_iterative
    rhs_direct = M1 @ x_direct
    assert np.linalg.norm((rhs-rhs_iterative).toarray()) < tol
    assert np.linalg.norm((rhs-rhs_direct).toarray()) < tol
    
    x2 = P2(get_A_fun_scalar()).coeffs
    rhs = M2 @ x2

    # solve M2 @ x = rhs for x two ways
    x_iterative = M2_iterative_solver @ rhs
    x_direct = M2_direct_solver @ rhs

    # assert rhs_iterative is within the tolerance close to rhs, and so is rhs_direct
    rhs_iterative = M2 @ x_iterative
    rhs_direct = M2 @ x_direct
    assert np.linalg.norm((rhs-rhs_iterative).toarray()) < tol
    assert np.linalg.norm((rhs-rhs_direct).toarray()) < tol
    
>>>>>>> 4c53ac34
#===============================================================================

if __name__ == '__main__':
    # showcase testcase
    compare_solve(0, MPI.COMM_WORLD, [4,4,5], [1,2,3], [False,True,False], matrix_to_bandsolver, dtype=[float, complex], transposed=False, verbose=True)
    #compare_solve(0, MPI.COMM_WORLD, [2]*10, [1]*10, [False]*10, matrix_to_sparse, verbose=True)<|MERGE_RESOLUTION|>--- conflicted
+++ resolved
@@ -12,11 +12,8 @@
 from sympde.calculus import dot
 from sympde.expr     import BilinearForm, integral
 from sympde.topology import Line
-<<<<<<< HEAD
-from sympde.topology import Cube
-=======
+
 from sympde.topology import Cube, Square
->>>>>>> 4c53ac34
 from sympde.topology import Derham
 from sympde.topology import elements_of
 
@@ -168,11 +165,7 @@
 
     # solve in two different ways
     X_glob = kron_solve_seq_ref(Y_glob, A, transposed)
-<<<<<<< HEAD
-    Xout = StencilVector(W)
-
-    X = KroneckerLinearSolver(V, W, solvers).solve(Y, out=Xout, transposed=transposed)
-=======
+
     if transposed:
         Xout = StencilVector(V)
     else:
@@ -183,7 +176,6 @@
         solver = solver.T
     
     X = solver.solve(Y, out=Xout)
->>>>>>> 4c53ac34
     assert X is Xout
 
     if verbose:
@@ -205,11 +197,7 @@
 def get_M1_block_kron_solver(V1, ncells, degree, periodic):
     """
     Given a 3D DeRham sequenece (V0 = H(grad) --grad--> V1 = H(curl) --curl--> V2 = H(div) --div--> V3 = L2)
-<<<<<<< HEAD
-    discreticed using ncells, degree and periodic,
-=======
     discretized using ncells, degree and periodic,
->>>>>>> 4c53ac34
 
         domain = Cube('C', bounds1=(0, 1), bounds2=(0, 1), bounds3=(0, 1))
         derham = Derham(domain)
@@ -269,13 +257,6 @@
     B3_kron_inv = KroneckerLinearSolver(V1_3, V1_3, B3_solvers)
 
     M1_block_kron_solver = BlockLinearOperator(V1, V1, ((B1_kron_inv, None, None), 
-<<<<<<< HEAD
-                                                              (None, B2_kron_inv, None), 
-                                                              (None, None, B3_kron_inv)))
-
-    return M1_block_kron_solver
-
-=======
                                                         (None, B2_kron_inv, None), 
                                                         (None, None, B3_kron_inv)))
 
@@ -372,7 +353,6 @@
     
     return M0_kron_solver, M1_block_kron_solver, M2_kron_solver
 
->>>>>>> 4c53ac34
 #===============================================================================
 # tests of the direct solvers
 @pytest.mark.parametrize( 'dtype', [float, complex] )
@@ -580,10 +560,7 @@
 #===============================================================================
 
 # test Kronecker solver of the M1 mass matrix of our 3D DeRham sequence, as described in the get_M1_block_kron_solver method
-<<<<<<< HEAD
-
-=======
->>>>>>> 4c53ac34
+
 @pytest.mark.parametrize( 'ncells', [[8, 8, 8], [8, 16, 8]] )
 @pytest.mark.parametrize( 'degree', [[2, 2, 2]] )
 @pytest.mark.parametrize( 'periodic', [[True, True, True]] )
@@ -675,9 +652,7 @@
     rhs_direct = M1 @ x_direct
     assert np.linalg.norm((rhs-rhs_iterative).toarray()) < tol
     assert np.linalg.norm((rhs-rhs_direct).toarray()) < tol
-<<<<<<< HEAD
-=======
-    
+
     
 #===============================================================================
 
@@ -797,7 +772,6 @@
     assert np.linalg.norm((rhs-rhs_iterative).toarray()) < tol
     assert np.linalg.norm((rhs-rhs_direct).toarray()) < tol
     
->>>>>>> 4c53ac34
 #===============================================================================
 
 if __name__ == '__main__':
