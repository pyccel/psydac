
import numpy as np
import pytest
from psydac.linalg.solvers import inverse
from psydac.linalg.stencil import StencilVectorSpace, StencilMatrix, StencilVector
from psydac.linalg.basic import LinearSolver
from psydac.ddm.cart import DomainDecomposition, CartDecomposition


def define_data_hermitian(n, p, dtype=float):
    domain_decomposition = DomainDecomposition([n - p], [False])
    cart = CartDecomposition(domain_decomposition, [n], [np.array([0])], [np.array([n - 1])], [p], [1])
    # ... Vector Spaces
    V = StencilVectorSpace(cart,dtype=dtype)
    e = V.ends[0]
    s = V.starts[0]

    # Build banded matrix with 2p+1 diagonals: must be symmetric and positive definite
    # Here we assign value 2*p on main diagonal and -1 on other diagonals
    if dtype==complex:
        factor=1+1j
    else:
        factor=1
    A = StencilMatrix(V, V)
    A[:, -p:0] = 1-1*factor
    A[:, 0:1] = 2 * p
    A[:, 1:p + 1] = 1-1*factor.conjugate()
    A.remove_spurious_entries()

    # Build exact solution
    xe = StencilVector(V)
    xe[s:e + 1] = factor*np.random.random(e + 1 - s)
    return(V, A, xe)

def define_data(n, p, matrix_data, dtype=float):
    domain_decomposition = DomainDecomposition([n - p], [False])
    cart = CartDecomposition(domain_decomposition, [n], [np.array([0])], [np.array([n - 1])], [p], [1])
    # ... Vector Spaces
    V = StencilVectorSpace(cart, dtype=dtype)
    e = V.ends[0]
    s = V.starts[0]

    # Build banded matrix with 2p+1 diagonals: must be symmetric and positive definite
    # Here we assign value 2*p on main diagonal and -1 on other diagonals

    A = StencilMatrix(V, V)
    A[:, -p:0] = -matrix_data[0]
    A[:, 0:1] = matrix_data[1]
    A[:, 1:p + 1] = matrix_data[2]
    A.remove_spurious_entries()

    # Build exact solution
    xe = StencilVector(V)
    xe[s:e + 1] = np.random.random(e + 1 - s)
    return(V, A, xe)


#===============================================================================
@pytest.mark.parametrize( 'n', [5, 10, 13] )
@pytest.mark.parametrize('p', [2, 3])
@pytest.mark.parametrize('dtype', [float, complex])
@pytest.mark.parametrize('solver', ['cg', 'pcg', 'bicg', 'bicgstab', 'minres', 'lsmr', 'gmres'])

def test_solver_tridiagonal(n, p, dtype, solver, verbose=False):

    #---------------------------------------------------------------------------
    # PARAMETERS
    #---------------------------------------------------------------------------

    if solver in ['bicg', 'bicgstab', 'lsmr']:
        if dtype==complex:
            diagonals = [1-10j,6+9j,3+5j]
        else:
            diagonals = [1,6,3]
    elif solver == 'gmres':
        if dtype==complex:
            diagonals = [-7-2j,-6-2j,-1-10j]
        else:
            diagonals = [-7,-1,-3]

    if solver in ['cg', 'pcg', 'minres']:
        # pcg runs with Jacobi preconditioner
        V, A, xe = define_data_hermitian(n, p, dtype=dtype)
        if solver == 'minres' and dtype == complex:
            # minres only works for real matrices
            return
    else:
        V, A, xe = define_data(n, p, diagonals, dtype=dtype)

    # Tolerance for success: 2-norm of error in solution
    tol = 1e-8

    #---------------------------------------------------------------------------
    # TEST
    #---------------------------------------------------------------------------
    if verbose:
        # Title
        print()
        print( "="*80 )
        print( f"SERIAL TEST: solve linear system A*x = b using {solver}")
        print( "="*80 )
        print()

    #Create the solvers
    solv  = inverse(A, solver, tol=tol, verbose=False, recycle=True)
    solvt = solv.transpose()
    solvh = solv.H
    solv2 = inverse(A@A, solver, tol=1e-13, verbose=True, recycle=True) # Test solver of composition of operators

    # Manufacture right-hand-side vector from exact solution
    be  = A @ xe
    be2 = A @ be # Test solver with consecutive solves
    bet = A.T @ xe
    beh = A.H @ xe

    # Solve linear system
    # Assert x0 got updated correctly and is not the same object as the previous solution, but just a copy
    x = solv @ be
    info = solv.get_info()
    solv_x0 = solv._options["x0"]
    assert np.array_equal(x.toarray(), solv_x0.toarray())
    assert x is not solv_x0

    x2 = solv @ be2
    solv_x0 = solv._options["x0"]
    assert np.array_equal(x2.toarray(), solv_x0.toarray())
    assert x2 is not solv_x0

    xt = solvt.solve(bet)
    solvt_x0 = solvt._options["x0"]
    assert np.array_equal(xt.toarray(), solvt_x0.toarray())
    assert xt is not solvt_x0

    xh = solvh.dot(beh)
    solvh_x0 = solvh._options["x0"]
    assert np.array_equal(xh.toarray(), solvh_x0.toarray())
    assert xh is not solvh_x0
<<<<<<< HEAD
=======

    if solver != 'pcg':
        # PCG only works with operators with diagonal
        xc = solv2 @ be2
        solv2_x0 = solv2._options["x0"]
        assert np.array_equal(xc.toarray(), solv2_x0.toarray())
        assert xc is not solv2_x0

>>>>>>> 2cfacf3d

    # Verify correctness of calculation: 2-norm of error
    b = A @ x
    b2 = A @ x2
    bt = A.T @ xt
    bh = A.H @ xh
<<<<<<< HEAD
=======
    if solver != 'pcg':
        bc = A @ A @ xc
>>>>>>> 2cfacf3d

    
    err = b - be
    err_norm = np.linalg.norm( err.toarray() )
    err2 = b2 - be2
    err2_norm = np.linalg.norm( err2.toarray() )
    errt = bt - bet
    errt_norm = np.linalg.norm( errt.toarray() )
    errh = bh - beh
    errh_norm = np.linalg.norm( errh.toarray() )

    if solver != 'pcg': 
        errc = bc - be2
        errc_norm = np.linalg.norm( errc.toarray() )

    #---------------------------------------------------------------------------
    # TERMINAL OUTPUT
    #---------------------------------------------------------------------------
    if verbose:
        print()
        print( 'A  =', A, sep='\n' )
        print( 'b  =', b )
        print( 'x  =', x )
        print( 'xe =', xe )
        print( 'info =', info )
        print()

        print( "-"*40 )
        print( f"2-norm of error in solution = {err_norm:.2e}" )
        if err_norm < tol:
            print( "PASSED" )
        else:
            print( "FAIL" )
        print( "-"*40 )

    #---------------------------------------------------------------------------
    # PYTEST
    #---------------------------------------------------------------------------
    # The lsmr solver does not consistently produce outputs x whose error ||Ax - b|| is less than tol.
    if solver != 'lsmr':
        assert err_norm < tol
        assert err2_norm < tol
        assert errt_norm < tol
        assert errh_norm < tol
<<<<<<< HEAD

=======
        assert solver == 'pcg' or errc_norm < tol
>>>>>>> 2cfacf3d

# ===============================================================================
# SCRIPT FUNCTIONALITY
#===============================================================================

if __name__ == "__main__":
    import sys
    pytest.main( sys.argv )<|MERGE_RESOLUTION|>--- conflicted
+++ resolved
@@ -135,8 +135,6 @@
     solvh_x0 = solvh._options["x0"]
     assert np.array_equal(xh.toarray(), solvh_x0.toarray())
     assert xh is not solvh_x0
-<<<<<<< HEAD
-=======
 
     if solver != 'pcg':
         # PCG only works with operators with diagonal
@@ -145,18 +143,14 @@
         assert np.array_equal(xc.toarray(), solv2_x0.toarray())
         assert xc is not solv2_x0
 
->>>>>>> 2cfacf3d
 
     # Verify correctness of calculation: 2-norm of error
     b = A @ x
     b2 = A @ x2
     bt = A.T @ xt
     bh = A.H @ xh
-<<<<<<< HEAD
-=======
     if solver != 'pcg':
         bc = A @ A @ xc
->>>>>>> 2cfacf3d
 
     
     err = b - be
@@ -201,11 +195,7 @@
         assert err2_norm < tol
         assert errt_norm < tol
         assert errh_norm < tol
-<<<<<<< HEAD
-
-=======
         assert solver == 'pcg' or errc_norm < tol
->>>>>>> 2cfacf3d
 
 # ===============================================================================
 # SCRIPT FUNCTIONALITY
