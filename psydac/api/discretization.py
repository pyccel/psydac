# coding: utf-8

# TODO: - init_fem is called whenever we call discretize. we should check that
#         nderiv has not been changed. shall we add quad_order too?

from collections import namedtuple
from collections import OrderedDict

from sympy import Expr as sym_Expr
import numpy as np

from sympde.expr     import BasicForm as sym_BasicForm
from sympde.expr     import BilinearForm as sym_BilinearForm
from sympde.expr     import LinearForm as sym_LinearForm
from sympde.expr     import Functional as sym_Functional
from sympde.expr     import Integral
from sympde.expr     import Equation as sym_Equation
from sympde.expr     import Norm as sym_Norm
from sympde.expr     import TerminalExpr
from sympde.topology import Domain, Interface
from sympde.topology import Line, Square, Cube
from sympde.topology import BasicFunctionSpace
from sympde.topology import ScalarFunctionSpace, VectorFunctionSpace, Derham
from sympde.topology import ProductSpace
from sympde.topology import Mapping, IdentityMapping, LogicalExpr
from sympde.topology import H1SpaceType, HcurlSpaceType, HdivSpaceType, L2SpaceType, UndefinedSpaceType
from sympde.topology.basic import Union

from gelato.expr import GltExpr as sym_GltExpr

from psydac.api.basic                import BasicDiscrete
from psydac.api.fem                  import DiscreteBilinearForm
from psydac.api.fem                  import DiscreteLinearForm
from psydac.api.fem                  import DiscreteFunctional
from psydac.api.fem                  import DiscreteSumForm
from psydac.api.feec                 import DiscreteDerham
from psydac.api.glt                  import DiscreteGltExpr
from psydac.api.expr                 import DiscreteExpr
from psydac.api.essential_bc         import apply_essential_bc
from psydac.api.utilities            import flatten
from psydac.linalg.iterative_solvers import cg
from psydac.fem.basic                import FemField
from psydac.fem.splines              import SplineSpace
from psydac.fem.tensor               import TensorFemSpace
from psydac.fem.vector               import ProductFemSpace
from psydac.cad.geometry             import Geometry
from psydac.mapping.discrete         import NurbsMapping

__all__ = ('discretize',)

#==============================================================================
LinearSystem = namedtuple('LinearSystem', ['lhs', 'rhs'])

#==============================================================================
_default_solver = {'solver':'cg', 'tol':1e-9, 'maxiter':3000, 'verbose':False}

def driver_solve(L, **kwargs):
    if not isinstance(L, LinearSystem):
        raise TypeError('> Expecting a LinearSystem object')

    M = L.lhs
    rhs = L.rhs

    name        = kwargs.pop('solver')
    return_info = kwargs.pop('info', False)
    if name == 'cg':
        x, info = cg( M, rhs, **kwargs )
        if return_info:
            return x, info
        else:
            return x
    else:
        raise NotImplementedError('Only cg solver is available')


#==============================================================================
class DiscreteEquation(BasicDiscrete):

    def __init__(self, expr, *args, **kwargs):
        if not isinstance(expr, sym_Equation):
            raise TypeError('> Expecting a symbolic Equation')

        # ...
        bc = expr.bc
        # ...

        self._expr = expr
        # since lhs and rhs are calls, we need to take their expr

        # ...
        domain      = args[0]
        trial_test  = args[1]
        trial_space = trial_test[0]
        test_space  = trial_test[1]
        # ...

        # ...
        boundaries_lhs = expr.lhs.atoms(Integral)
        boundaries_lhs = [a.domain for a in boundaries_lhs if a.is_boundary_integral]

        boundaries_rhs = expr.rhs.atoms(Integral)
        boundaries_rhs = [a.domain for a in boundaries_rhs if a.is_boundary_integral]
        # ...

        # ...

        kwargs['boundary'] = []
        if boundaries_lhs:
            kwargs['boundary'] = boundaries_lhs

        newargs = list(args)
        newargs[1] = trial_test

        self._lhs = discretize(expr.lhs, *newargs, **kwargs)
        # ...

        # ...
        kwargs['boundary'] = []
        if boundaries_rhs:
            kwargs['boundary'] = boundaries_rhs
        
        newargs = list(args)
        newargs[1] = test_space
        self._rhs = discretize(expr.rhs, *newargs, **kwargs)
        # ...

        self._bc = bc
        self._linear_system = None
        self._domain        = domain
        self._trial_space   = trial_space
        self._test_space    = test_space

    @property
    def expr(self):
        return self._expr

    @property
    def lhs(self):
        return self._lhs

    @property
    def rhs(self):
        return self._rhs

    @property
    def domain(self):
        return self._domain

    @property
    def trial_space(self):
        return self._trial_space

    @property
    def test_space(self):
        return self._test_space

    @property
    def bc(self):
        return self._bc

    @property
    def linear_system(self):
        return self._linear_system

    def assemble(self, **kwargs):
        assemble_lhs = kwargs.pop('assemble_lhs', True)
        assemble_rhs = kwargs.pop('assemble_rhs', True)
        if assemble_lhs:
            M = self.lhs.assemble(**kwargs)
            if self.bc:
<<<<<<< HEAD
                # TODO change it: now apply_bc can be called on a list/tuple
                for bc in self.bc:
                    apply_essential_bc(self.test_space, M, bc)
=======
                apply_essential_bc(M, *self.bc)
>>>>>>> 79392da8
        else:
            M = self.linear_system.lhs

        if assemble_rhs:
            rhs = self.rhs.assemble(**kwargs)
            if self.bc:
<<<<<<< HEAD
                # TODO change it: now apply_bc can be called on a list/tuple
                for bc in self.bc:
                    apply_essential_bc(self.test_space, rhs, bc)
=======
                apply_essential_bc(rhs, *self.bc)
>>>>>>> 79392da8

        else:
            rhs = self.linear_system.rhs

        self._linear_system = LinearSystem(M, rhs)

    def solve(self, **kwargs):

        rhs = kwargs.pop('rhs', None)
        if rhs:
            kwargs['assemble_rhs'] = False

        self.assemble(**kwargs)

        free_args = set(self.lhs.free_args + self.rhs.free_args)
        for e in free_args: kwargs.pop(e, None)

        if rhs:
            L = self.linear_system
            L = LinearSystem(L.lhs, rhs)
            self._linear_system = L

        settings = {k:kwargs[k] if k in kwargs else it for k,it in _default_solver.items()}
        settings.update({it[0]:it[1] for it in kwargs.items() if it[0] not in settings})

        #----------------------------------------------------------------------
        # [YG, 18/11/2019]
        #
        # Impose inhomogeneous Dirichlet boundary conditions through
        # L2 projection on the boundary. This requires setting up a
        # new variational formulation and solving the resulting linear
        # system to obtain a solution that does not live in the space
        # of homogeneous solutions. Such a solution is then used as
        # initial guess when the model equation is to be solved by an
        # iterative method. Our current method of solution does not
        # modify the initial guess at the boundary.

        if self.bc:

            # Inhomogeneous Dirichlet boundary conditions
            idbcs = [i for i in self.bc if i.rhs != 0]

            if idbcs:

                from sympde.expr import integral
                from sympde.expr import find
                from sympde.topology import element_of #, ScalarFunction

                # Extract trial functions from model equation
                u = self.expr.trial_functions

                # Create test functions in same space of trial functions
                # TODO: check if we should generate random names
                V = ProductSpace(*[ui.space for ui in u])
                v = element_of(V, name='v:{}'.format(len(u)))

                # In a system, each essential boundary condition is applied to
                # only one component (bc.variable) of the state vector. Hence
                # we will select the correct test function using a dictionary.
                test_dict = dict(zip(u, v))

                # TODO: use dot product for vector quantities
#                product  = lambda f, g: (f * g if isinstance(g, ScalarFunction) else dot(f, g))
                product  = lambda f, g: f * g

                # Construct variational formulation that performs L2 projection
                # of boundary conditions onto the correct space
                factor   = lambda bc : bc.lhs.xreplace(test_dict)
                lhs_expr = sum(integral(i.boundary, product(i.lhs, factor(i))) for i in idbcs)
                rhs_expr = sum(integral(i.boundary, product(i.rhs, factor(i))) for i in idbcs)
                equation = find(u, forall=v, lhs=lhs_expr, rhs=rhs_expr)

                # Discretize weak form
                domain_h   = self.domain
                Vh         = self.trial_space
                equation_h = discretize(equation, domain_h, [Vh, Vh])

                # Find inhomogeneous solution (use CG as system is symmetric)
                loc_settings = settings.copy()
                loc_settings['solver'] = 'cg'
                loc_settings.pop('info',False)
                uh = equation_h.solve(**loc_settings)

                # Use inhomogeneous solution as initial guess to solver
                settings['x0'] = uh.coeffs

        #----------------------------------------------------------------------

        X = driver_solve(self.linear_system, **settings)

        return FemField(self.trial_space, coeffs=X)

#==============================================================================           
def discretize_derham(derham, domain_h, *args, **kwargs):

    ldim     = derham.shape
    mapping  = derham.spaces[0].domain.mapping

    bases  = ['B'] + ldim * ['M']
    spaces = [discretize_space(V, domain_h, *args, basis=basis, **kwargs) \
            for V, basis in zip(derham.spaces, bases)]

    return DiscreteDerham(mapping, *spaces)

#==============================================================================
def reduce_space_degrees(V, Vh, basis='B'):

    if isinstance(V.kind, HcurlSpaceType):
        if V.ldim == 2:
            spaces = [Vh.reduce_degree(axes=[0], basis=basis),
                      Vh.reduce_degree(axes=[1], basis=basis)]
        elif V.ldim == 3:
            spaces = [Vh.reduce_degree(axes=[0], basis=basis),
                      Vh.reduce_degree(axes=[1], basis=basis),
                      Vh.reduce_degree(axes=[2], basis=basis)]
        else:
            raise NotImplementedError('TODO')

        Vh = ProductFemSpace(*spaces)
    elif isinstance(V.kind, HdivSpaceType):

        if V.ldim == 2:
            spaces = [Vh.reduce_degree(axes=[1], basis=basis),
                      Vh.reduce_degree(axes=[0], basis=basis)]
        elif V.ldim == 3:
            spaces = [Vh.reduce_degree(axes=[1,2], basis=basis),
                      Vh.reduce_degree(axes=[0,2], basis=basis),
                      Vh.reduce_degree(axes=[0,1], basis=basis)]
        else:
            raise NotImplementedError('TODO')

        Vh = ProductFemSpace(*spaces)

    elif isinstance(V.kind, L2SpaceType):
        if V.ldim == 1:
            Vh = Vh.reduce_degree(axes=[0], basis=basis)
        elif V.ldim == 2:
            Vh = Vh.reduce_degree(axes=[0,1], basis=basis)
        elif V.ldim == 3:
            Vh = Vh.reduce_degree(axes=[0,1,2], basis=basis)

    elif not isinstance(V.kind,  (H1SpaceType, UndefinedSpaceType)):
        raise NotImplementedError('TODO')

    if isinstance(V, VectorFunctionSpace):
        if isinstance(V.kind, (H1SpaceType, L2SpaceType, UndefinedSpaceType)):
            Vh = ProductFemSpace(*[Vh]*V.ldim)

    return Vh

#==============================================================================
# TODO knots
def discretize_space(V, domain_h, *args, **kwargs):

    degree              = kwargs.pop('degree', None)
    comm                = domain_h.comm
    ldim                = V.ldim
    periodic            = kwargs.pop('periodic', [False]*ldim)
    basis               = kwargs.pop('basis', 'B')
    is_rational_mapping = False

    # from a discrete geoemtry
    # TODO improve condition on mappings
    # TODO how to give a name to the mapping?

    g_spaces = OrderedDict()
    if isinstance(domain_h, Geometry) and all(domain_h.mappings.values()):
        if len(domain_h.mappings.values()) > 1:
            raise NotImplementedError('Multipatch not yet available')

        interiors = [domain_h.domain.interior]
        mappings  = [domain_h.mappings[inter.name] for inter in interiors]
        spaces    = [m.space for m in mappings]
        g_spaces  = OrderedDict(zip(interiors, spaces))

        is_rational_mapping = all(isinstance( mapping, NurbsMapping ) for mapping in mappings)
        symbolic_mapping    = Mapping('M', domain_h.pdim)

        if not( comm is None ) and ldim == 1:
            raise NotImplementedError('must create a TensorFemSpace in 1d')

    elif not( degree is None ):

        assert(hasattr(domain_h, 'ncells'))
        interiors = domain_h.domain.interior
        if isinstance(interiors, Union):
            interiors = interiors.args
            interfaces = domain_h.domain.interfaces

            if isinstance(interfaces, Interface):
                interfaces = [interfaces]
            elif isinstance(interfaces, Union):
                interfaces = interfaces.args
            else:
                interfaces = []
        else:
            interiors = [interiors]

        if domain_h.domain.mapping is None:
            if len(interiors) == 1:
                symbolic_mapping = IdentityMapping('M_{}'.format(interiors[0].name), ldim)
            else:
                symbolic_mapping = {D:IdentityMapping('M_{}'.format(D.name), ldim) for D in interiors}
        else:
            if len(interiors) == 1:
                symbolic_mapping = domain_h.domain.mapping
            else:
                symbolic_mapping = domain_h.domain.mapping.mappings


        for i,interior in enumerate(interiors):
            ncells     = domain_h.ncells
            min_coords = interior.min_coords
            max_coords = interior.max_coords

            assert(isinstance( degree, (list, tuple) ))
            assert( len(degree) == ldim )

            # Create uniform grid
            grids = [np.linspace(xmin, xmax, num=ne + 1)
                     for xmin, xmax, ne in zip(min_coords, max_coords, ncells)]

            # Create 1D finite element spaces and precompute quadrature data
            spaces = [SplineSpace( p, grid=grid , periodic=P) for p,grid, P in zip(degree, grids, periodic)]
            Vh     = None
            if i>0:
                for e in interfaces:
                    plus = e.plus.domain
                    minus = e.minus.domain
                    if plus == interior:
                        index = interiors.index(minus)
                    elif minus == interior:
                        index = interiors.index(plus)
                    else:
                        continue
                    if index<i:
                        nprocs = None
                        if comm is not None:
                            nprocs = g_spaces[interiors[index]].vector_space.cart.nprocs
                        Vh = TensorFemSpace( *spaces, comm=comm, nprocs=nprocs, reverse_axis=e.axis)
                        break
                else:
                    Vh = TensorFemSpace( *spaces, comm=comm)
            else:
                Vh = TensorFemSpace( *spaces, comm=comm)

            if Vh is None:
                raise ValueError('Unable to discretize the space')

            g_spaces[interior] = Vh

    for inter in g_spaces:
        Vh = g_spaces[inter]
        if isinstance(V, ProductSpace):
            spaces = [reduce_space_degrees(Vi, Vh, basis=basis) for Vi in V.spaces]
            spaces = [Vh.spaces if isinstance(Vh, ProductFemSpace) else Vh for Vh in spaces]
            spaces = flatten(spaces)
            Vh     = ProductFemSpace(*spaces)
        else:
            Vh = reduce_space_degrees(V, Vh, basis=basis)

        setattr(Vh, 'symbolic_domain', inter)
        setattr(Vh, 'symbolic_space', V)
        g_spaces[inter] = Vh

    Vh = ProductFemSpace(*g_spaces.values())
    # add symbolic_mapping as a member to the space object
    setattr(Vh, 'symbolic_mapping', symbolic_mapping)
    setattr(Vh, 'is_rational_mapping', is_rational_mapping)
    setattr(Vh, 'symbolic_space', V)
    setattr(Vh, 'symbolic_domain', domain_h.domain)

    return Vh

#==============================================================================
def discretize_domain(domain, *, filename=None, ncells=None, comm=None):

    if not (filename or ncells):
        raise ValueError("Must provide either 'filename' or 'ncells'")

    elif filename and ncells:
        raise ValueError("Cannot provide both 'filename' and 'ncells'")

    elif filename:
        return Geometry(filename=filename, comm=comm)

    elif ncells:
        return Geometry.from_topological_domain(domain, ncells, comm)

#==============================================================================
def discretize(a, *args, **kwargs):

    if isinstance(a, sym_BasicForm):
        domain_h = args[0]
        assert( isinstance(domain_h, Geometry) )
        mapping     = domain_h.domain.mapping

        if isinstance(a, sym_Norm):
            kernel_expr = TerminalExpr(a)
            if not mapping is None:
                kernel_expr = tuple(LogicalExpr(i) for i in kernel_expr)
        else:
            if not mapping is None:
                a       = LogicalExpr (a)
            kernel_expr = TerminalExpr(a)

        if len(kernel_expr) > 1:
            return DiscreteSumForm(a, kernel_expr, *args, **kwargs)

    if isinstance(a, sym_BilinearForm):
        return DiscreteBilinearForm(a, kernel_expr, *args, **kwargs)

    elif isinstance(a, sym_LinearForm):
        return DiscreteLinearForm(a, kernel_expr, *args, **kwargs)

    elif isinstance(a, sym_Functional):
        return DiscreteFunctional(a, kernel_expr, *args, **kwargs)

    elif isinstance(a, sym_Equation):
        return DiscreteEquation(a, *args, **kwargs)

    elif isinstance(a, BasicFunctionSpace):
        return discretize_space(a, *args, **kwargs)
        
    elif isinstance(a, Derham):
        return discretize_derham(a, *args, **kwargs)

    elif isinstance(a, Domain):
        return discretize_domain(a, *args, **kwargs)

    elif isinstance(a, sym_GltExpr):
        return DiscreteGltExpr(a, *args, **kwargs)
        
    elif isinstance(a, sym_Expr):
        return DiscreteExpr(a, *args, **kwargs)

    else:
        raise NotImplementedError('given {}'.format(type(a)))<|MERGE_RESOLUTION|>--- conflicted
+++ resolved
@@ -168,26 +168,14 @@
         if assemble_lhs:
             M = self.lhs.assemble(**kwargs)
             if self.bc:
-<<<<<<< HEAD
-                # TODO change it: now apply_bc can be called on a list/tuple
-                for bc in self.bc:
-                    apply_essential_bc(self.test_space, M, bc)
-=======
                 apply_essential_bc(M, *self.bc)
->>>>>>> 79392da8
         else:
             M = self.linear_system.lhs
 
         if assemble_rhs:
             rhs = self.rhs.assemble(**kwargs)
             if self.bc:
-<<<<<<< HEAD
-                # TODO change it: now apply_bc can be called on a list/tuple
-                for bc in self.bc:
-                    apply_essential_bc(self.test_space, rhs, bc)
-=======
                 apply_essential_bc(rhs, *self.bc)
->>>>>>> 79392da8
 
         else:
             rhs = self.linear_system.rhs
