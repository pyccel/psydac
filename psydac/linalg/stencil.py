--- conflicted
+++ resolved
@@ -466,14 +466,6 @@
             return inner_func(*inner_args)
 
     #...
-<<<<<<< HEAD
-    @staticmethod
-    def _dot(v1, v2, pads, shifts):
-        index = tuple( slice(m*p,-m*p) for p,m in zip(pads, shifts))
-        return np.vdot(v1[index], v2[index])
-
-=======
->>>>>>> 56c9d4ec
     def conjugate(self, out=None):
         if out is not None:
             assert isinstance(out, StencilVector)
