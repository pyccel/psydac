--- conflicted
+++ resolved
@@ -72,11 +72,9 @@
 
     """
 
-<<<<<<< HEAD
+
     def __init__(self, domain_decomposition, *spaces, vector_space=None, cart=None, quad_order=None, dtype=float):
-=======
-    def __init__( self, domain_decomposition, *spaces, vector_space=None, cart=None, nquads=None ):
->>>>>>> 9a10e76e
+
         """."""
         assert isinstance(domain_decomposition, DomainDecomposition)
         assert all( isinstance( s, SplineSpace ) for s in spaces )
@@ -950,11 +948,9 @@
                 global_starts[axis][0] = 0
 
         cart = v._cart.reduce_grid(global_starts, global_ends)
-<<<<<<< HEAD
+
         V    = TensorFemSpace(*spaces, cart=cart, quad_order=self._quad_order, dtype=v.dtype)
-=======
-        V    = TensorFemSpace(*spaces, cart=cart, nquads=self._nquads)
->>>>>>> 9a10e76e
+
         return V
 
     # ...
@@ -1077,11 +1073,8 @@
         red_cart   = v.cart.reduce_npts(npts, global_starts, global_ends, shifts=multiplicity)
 
         # create new TensorFemSpace
-<<<<<<< HEAD
+
         tensor_vec = TensorFemSpace(self._domain_decomposition, *spaces, cart=red_cart, quad_order=self._quad_order, dtype=v.dtype)
-=======
-        tensor_vec = TensorFemSpace(self._domain_decomposition, *spaces, cart=red_cart, nquads=self._nquads)
->>>>>>> 9a10e76e
 
         tensor_vec._interpolation_ready = False
 
@@ -1125,11 +1118,9 @@
 
         domain = domain.refine(ncells, new_global_starts, new_global_ends)
 
-<<<<<<< HEAD
+
         FS     = TensorFemSpace(domain, *spaces, quad_order=self.quad_order, dtype=self._vector_space.dtype)
-=======
-        FS     = TensorFemSpace(domain, *spaces, nquads=self.nquads)
->>>>>>> 9a10e76e
+
         self.set_refined_space(ncells, FS)
 
     # ...
@@ -1159,12 +1150,10 @@
         nquads       = self.nquads
 
         vector_space.set_interface(axis, ext, cart)
-<<<<<<< HEAD
+
         space = TensorFemSpace( self._domain_decomposition, *spaces, vector_space=vector_space.interfaces[axis, ext],
                                 quad_order=self.quad_order, dtype=vector_space.dtype)
-=======
-        space = TensorFemSpace( self._domain_decomposition, *spaces, vector_space=vector_space.interfaces[axis, ext], nquads=self.nquads)
->>>>>>> 9a10e76e
+
         self._interfaces[axis, ext] = space
 
     def get_refined_space(self, ncells):
