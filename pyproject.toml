--- conflicted
+++ resolved
@@ -32,13 +32,8 @@
     'pyevtk',
 
     # Our packages from PyPi
-<<<<<<< HEAD
     'sympde == 0.18.1',
-    'pyccel >= 1.8.1',
-=======
-    'sympde == 0.18.0',
     'pyccel == 1.8.1',
->>>>>>> a623184c
     'gelato == 0.12',
 
     # Alternative backend to Pyccel is Numba
