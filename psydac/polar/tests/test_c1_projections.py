# coding: utf-8

import numpy as np
import pytest
from mpi4py import MPI

from sympde.topology.analytical_mapping import PolarMapping

from psydac.polar.c1_projections import C1Projector
from psydac.mapping.discrete     import SplineMapping
from psydac.linalg.stencil       import StencilVector, StencilMatrix
from psydac.fem.splines          import SplineSpace
from psydac.fem.tensor           import TensorFemSpace
from psydac.ddm.cart             import DomainDecomposition

#==============================================================================
@pytest.mark.parametrize('degrees', [(2, 2), (2, 3), (3,2), (3, 3)])
@pytest.mark.parametrize('ncells' , [(9, 11), (10, 12), (12, 14)])

def test_c1_projections(degrees, ncells, verbose=False):

    if verbose:
        np.set_printoptions(precision=2, linewidth=200)

    #--------------------------------------------
    # Setup
    #--------------------------------------------

    # Geometry: logical domain and mapping
    lims_1       = (0, 1)
    lims_2       = (0, 2*np.pi)
    period_1     = False
    period_2     = True
    map_analytic = PolarMapping('M', dim=2, rmin=0, rmax=1, c1=0.0, c2=0.0)

    # Discretization: number of elements and polynomial degree
    ne1, ne2 = ncells
    p1 , p2  = degrees

    #--------------------------------------------
    # Spline space and C1 projector
    #--------------------------------------------

    # Uniform grid in logical space
    grid_1 = np.linspace(*lims_1, num=ne1+1)
    grid_2 = np.linspace(*lims_2, num=ne2+1)

    # 1D finite element spaces
    V1 = SplineSpace(p1, grid=grid_1, periodic=period_1)
    V2 = SplineSpace(p2, grid=grid_2, periodic=period_2)

    domain_decomposition = DomainDecomposition(ncells, periods=[period_1, period_2], comm=MPI.COMM_WORLD)

    # 2D tensor-product space
    V = TensorFemSpace(domain_decomposition, V1, V2)

    # Spline mapping
    map_discrete = SplineMapping.from_mapping(V, map_analytic.get_callable_mapping())

    # C1 projector
    proj = C1Projector(map_discrete)

    #--------------------------------------------
    # Linear algebra objects
    #--------------------------------------------

    # Matrix and vector in tensor-product basis
    A = StencilMatrix(V.vector_space, V.vector_space)
    b = StencilVector(V.vector_space)

    # Set values of matrix
    A[:, :, 0, 0] =  4
    A[:, :, 0,-1] = -1
    A[:, :, 0,+1] = -1
    A[:, :,-1, 0] = -2
    A[:, :,+1, 0] = -2

    # Add (symmetric) random perturbation to matrix
    s1, s2 = V.vector_space.starts
    e1, e2 = V.vector_space.ends
    n1, n2 = A.domain.npts
    perturbation = 0.1 * np.random.random((e1-s1+1, e2-s2+1, p1, p2))
    for i1 in range(s1, e1+1):
        for i2 in range(s2, e2+1):
            for k1 in range(1, p1):
                for k2 in range(1, p2):
                    j1 = (i1+k1) % n1
                    j2 = (i2+k2) % n2
                    eps = perturbation[i1-s1, i2-s2, k1, k2]
                    A[i1,i2, k1, k2] += eps
                    A[j1,j2,-k1,-k2] += eps

    A.remove_spurious_entries()

    if verbose:
        print("A:")
        print(A.toarray())
        print()

    # Set values of vector
    s1, s2 = b.starts
    e1, e2 = b.ends
    b[s1:e1+1, s2:e2+1] = np.random.random((e1-s1+1, e2-s2+1))
    b.update_ghost_regions()

    if verbose:
        print("b:")
        print(b.toarray().reshape(b.space.npts))
        print()

    #--------------------------------------------
    # Test all methods of C1 projector
    #--------------------------------------------

    # Compute A' = E^T A E
    # Compute b' = E b
    Ap = proj.change_matrix_basis(A)
    bp = proj.change_rhs_basis   (b)

    # Compute (E^T A E) b' = A' b'
    Ap_bp = Ap.dot(bp)

    # Compute E^T (A (E b')) = A' b'
    E_bp      = proj.convert_to_tensor_basis(bp)
    A_E_bp    = A.dot(E_bp)
    Et_A_E_bp = proj.change_rhs_basis(A_E_bp)

    if verbose:
        print("(E^T A E) b' :")
        print(Ap_bp[0].toarray())
        print(Ap_bp[1].toarray().reshape(Ap_bp[1].space.npts))
        print()
        print("E^T (A (E b')) :" )
        print(Et_A_E_bp[0].toarray() )
        print(Et_A_E_bp[1].toarray().reshape(Et_A_E_bp[1].space.npts))
        print()

    # Verity that two results are identical
    kwargs = {'rtol': 1e-10, 'atol': 1e-10}
    assert np.allclose(Ap_bp[0].toarray(), Et_A_E_bp[0].toarray(), **kwargs)
    assert np.allclose(Ap_bp[1].toarray(), Et_A_E_bp[1].toarray(), **kwargs)

    if verbose:
<<<<<<< HEAD
        print("PASSED")

    return locals()

#==============================================================================
if __name__ == "__main__":
    namespace = test_c1_projections(degrees=(2, 2), ncells=(4, 5), verbose=True)
=======
        print( "PASSED" )
        return locals()

#==============================================================================
if __name__ == "__main__":
    namespace = test_c1_projections( degrees=(2,2), ncells=(4,5), verbose=False )
>>>>>>> e484711b
<|MERGE_RESOLUTION|>--- conflicted
+++ resolved
@@ -141,19 +141,9 @@
     assert np.allclose(Ap_bp[1].toarray(), Et_A_E_bp[1].toarray(), **kwargs)
 
     if verbose:
-<<<<<<< HEAD
         print("PASSED")
-
-    return locals()
-
-#==============================================================================
-if __name__ == "__main__":
-    namespace = test_c1_projections(degrees=(2, 2), ncells=(4, 5), verbose=True)
-=======
-        print( "PASSED" )
         return locals()
 
 #==============================================================================
 if __name__ == "__main__":
-    namespace = test_c1_projections( degrees=(2,2), ncells=(4,5), verbose=False )
->>>>>>> e484711b
+    namespace = test_c1_projections(degrees=(2, 2), ncells=(4, 5), verbose=True)