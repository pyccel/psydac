--- conflicted
+++ resolved
@@ -7,14 +7,8 @@
 from types import MappingProxyType
 from scipy.sparse import bmat, lil_matrix
 
-<<<<<<< HEAD
-from psydac.linalg.basic    import VectorSpace, Vector, LinearOperator, LinearSolver
-from psydac.linalg.stencil  import StencilMatrix
-from psydac.linalg.kron     import KroneckerLinearSolver
-=======
 from psydac.linalg.basic    import VectorSpace, Vector, LinearOperator
 from psydac.linalg.stencil  import StencilMatrix
->>>>>>> 4c53ac34
 from psydac.ddm.cart        import InterfaceCartDecomposition
 from psydac.ddm.utilities   import get_data_exchanger
 
@@ -1366,148 +1360,4 @@
                 dot(*blocks, *vs, *outs, **args)
 
         self._func    = func
-<<<<<<< HEAD
         self._backend = backend
-
-#===============================================================================
-class BlockDiagonalSolver( LinearSolver ):
-    """
-    A LinearSolver that can be written as blocks of other (Kronecker-)LinearSolvers,
-    i.e. it can be seen as a solver for linear equations with block-diagonal matrices.
-
-    The space of this solver has to be of the type BlockVectorSpace.
-
-    Parameters
-    ----------
-    V : psydac.linalg.block.BlockVectorSpace
-        Space of the new blocked linear solver.
-
-    blocks : dict | list | tuple
-        (Kronecker-)LinearSolver objects (optional).
-
-        a) 'blocks' can be dictionary with
-            . key   = integer i >= 0
-            . value = corresponding (Kronecker-)LinearSolver Lii
-
-        b) 'blocks' can be list of (Kronecker-)LinearSolvers (or tuple of these) where blocks[i]
-            is the (Kronecker-)LinearSolver Lii (if None, we assume null operator)
-
-    """
-    def __init__( self, V, blocks=None ):
-
-        assert isinstance( V, BlockVectorSpace )
-
-        self._space   = V
-        self._nblocks = V.n_blocks
-
-        # Store blocks in list (hence, they can be manually changed later)
-        self._blocks   = [None] * self._nblocks
-
-        if blocks:
-
-            if isinstance( blocks, dict ):
-                for i, L in blocks.items():
-                    self[i] = L
-
-            elif isinstance( blocks, (list, tuple) ):
-                for i, L in enumerate( blocks ):
-                    self[i] = L
-
-            else:
-                raise ValueError( "Blocks can only be given as dict or 1D list/tuple." )
-
-    #--------------------------------------
-    # Abstract interface
-    #--------------------------------------
-    @property
-    def space( self ):
-        """
-        The space this BlockDiagonalSolver works on.
-        """
-        return self._space
-
-    # ...
-    def solve( self, rhs, out=None, transposed=False ):
-        """
-        Solves the linear system for the given right-hand side rhs.
-        An out vector can be supplied, otherwise a new vector will be allocated.
-
-        This operation supports in-place operations, given that the underlying solvers
-        do as well.
-
-        Parameters
-        ----------
-        rhs : BlockVector
-            The input right-hand side.
-        
-        out : BlockVector | NoneType
-            The output vector, or None.
-        
-        transposed : Bool
-            If true, and supported by the underlying solvers,
-            rhs is solved against the transposed right-hand sides.
-        
-        Returns
-        -------
-        out : BlockVector
-            Either `out`, if given as input parameter, or a newly-allocated vector.
-            In all cases, it holds the result of the computation.
-        """
-        assert isinstance(rhs, BlockVector)
-        assert rhs.space is self.space
-        if out is None:
-            out = self.space.zeros()
-        
-        assert isinstance(out, BlockVector)
-        assert out.space is self.space
-
-        rhs.update_ghost_regions()
-
-        for i, L in enumerate(self._blocks):
-            if L is None:
-                raise NotImplementedError('All solvers have to be defined.')
-            L.solve(rhs[i], out=out[i], transposed=transposed)
-
-        return out
-
-    #--------------------------------------
-    # Other properties/methods
-    #--------------------------------------
-    @property
-    def blocks( self ):
-        """ Immutable 1D view (tuple) of the linear solvers,
-            including the empty blocks as 'None' objects.
-        """
-        return tuple(self._blocks)
-    # ...
-    @property
-    def n_blocks( self ):
-        """
-        The number of blocks in the matrix.
-        """
-        return self._nblocks
-
-    # ...
-    def __getitem__( self, key ):
-        assert 0 <= key < self._nblocks
-
-        return self._blocks.get( key, None )
-
-    # ...
-    def __setitem__( self, key, value ):
-        assert 0 <= key < self._nblocks
-
-        assert isinstance( value, (LinearSolver, KroneckerLinearSolver) )
-
-        # Check domain of rhs
-        if isinstance(value, LinearSolver):
-            assert value.space is self.space[key]
-        else:
-            # restrictive, eventually to be removed assumption, that space = domain = codomain
-            assert value.domain is self.space[key]
-            assert value.codomain is self.space[key]
-
-        self._blocks[key] = value
-=======
-        self._backend = backend
->>>>>>> 4c53ac34
