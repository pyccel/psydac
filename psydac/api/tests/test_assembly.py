import pytest
import numpy as np
from sympy import pi, sin, cos, tan, atan, atan2
from sympy import exp, sinh, cosh, tanh, atanh, Tuple


from sympde.topology import Line, Square
from sympde.topology import ScalarFunctionSpace, VectorFunctionSpace
from sympde.topology import element_of, Derham
from sympde.core     import Constant
from sympde.expr     import LinearForm, BilinearForm, Functional
from sympde.expr     import integral

from psydac.linalg.solvers     import inverse
from psydac.api.discretization import discretize
from psydac.fem.basic          import FemField
from psydac.api.settings       import PSYDAC_BACKENDS
from psydac.linalg.utilities   import array_to_psydac

#==============================================================================
@pytest.fixture(params=[None, 'numba', 'pyccel-gcc'])
def backend(request):
    return request.param

#==============================================================================
def test_field_and_constant(backend):

    # If 'backend' is specified, accelerate Python code by passing **kwargs
    # to discretization of bilinear forms, linear forms and functionals.
    kwargs = {'backend': PSYDAC_BACKENDS[backend]} if backend else {}

    domain = Square()
    V = ScalarFunctionSpace('V', domain)
    u = element_of(V, name='u')
    v = element_of(V, name='v')
    f = element_of(V, name='f')
    c = Constant(name='c')

    g = c * f**2
    a = BilinearForm((u, v), integral(domain, u * v * g))
    l = LinearForm(v, integral(domain, g * v))

    ncells = (5, 5)
    degree = (3, 3)
    domain_h = discretize(domain, ncells=ncells)
    Vh = discretize(V, domain_h, degree=degree)
    ah = discretize(a, domain_h, [Vh, Vh], **kwargs)
    lh = discretize(l, domain_h,      Vh , **kwargs)

    fh = FemField(Vh)
    fh.coeffs[:] = 1

    # Assembly call should not crash if correct arguments are used
    A = ah.assemble(c=1.0, f=fh)
    b = lh.assemble(f=fh, c=1.0)

    # Test matrix A
    x = fh.coeffs
    assert abs(A.dot(x).dot(x) - 1) < 1e-12

    # Test vector b
    assert abs(b.toarray().sum() - 1) < 1e-12

    print("PASSED")

#==============================================================================
def test_multiple_fields(backend):

    # If 'backend' is specified, accelerate Python code by passing **kwargs
    # to discretization of bilinear forms, linear forms and functionals.
    kwargs = {'backend': PSYDAC_BACKENDS[backend]} if backend else {}

    domain = Line()
    V = ScalarFunctionSpace('V', domain)
    u = element_of(V, name='u')
    v = element_of(V, name='v')

    f1 = element_of(V, name='f1')
    f2 = element_of(V, name='f2')

    g = 0.5 * (f1**2 + f2)
    a = BilinearForm((u, v), integral(domain, u * v * g))
    l = LinearForm(v, integral(domain, g * v))

    ncells = (5,)
    degree = (3,)
    domain_h = discretize(domain, ncells=ncells)
    Vh = discretize(V, domain_h, degree=degree)
    ah = discretize(a, domain_h, [Vh, Vh], **kwargs)
    lh = discretize(l, domain_h,      Vh , **kwargs)

    fh = FemField(Vh)
    fh.coeffs[:] = 1

    # Assembly call should not crash if correct arguments are used
    A = ah.assemble(f1=fh, f2=fh)
    b = lh.assemble(f1=fh, f2=fh)

    # Test matrix A
    x = fh.coeffs
    assert abs(A.dot(x).dot(x) - 1) < 1e-12

    # Test vector b
    assert abs(b.toarray().sum() - 1) < 1e-12

    print("PASSED")

#==============================================================================
def test_math_imports(backend):

    # If 'backend' is specified, accelerate Python code by passing **kwargs
    # to discretization of bilinear forms, linear forms and functionals.
    kwargs = {'backend': PSYDAC_BACKENDS[backend]} if backend else {}

    domain = Square()
    (x, y) = domain.coordinates

    V = ScalarFunctionSpace('V', domain)
    u = element_of(V, name='u')
    v = element_of(V, name='v')

    k_a = sin(pi * x) + cos(pi * y) + tan(pi/2 * y/x) + atan(y/x) + atan2(x, y)
    k_l = exp(x + y) + sinh(x) + cosh(y) + tanh(x - y) + atanh(x - y)

    a = BilinearForm((u, v), integral(domain, k_a * u * v))
    l = LinearForm(v, integral(domain, k_l * v))

    ncells = (4, 4)
    degree = (2, 2)
    domain_h = discretize(domain, ncells=ncells)
    Vh = discretize(V, domain_h, degree=degree)

    # Python code generation works if printer recognizes all Sympy functions
    ah = discretize(a, domain_h, [Vh, Vh], **kwargs)
    lh = discretize(l, domain_h,      Vh , **kwargs)

    # Assembly works if math functions' imports are compatible with calls
    A = ah.assemble()
    b = lh.assemble()

    # TODO: add meaningful assert statement
    print("PASSED")

#==============================================================================
def test_non_symmetric_BilinearForm(backend):

    kwargs = {'backend': PSYDAC_BACKENDS[backend]} if backend else {}

    domain = Square()
    V1 = ScalarFunctionSpace('V1', domain)
    V2 = VectorFunctionSpace('V2', domain)

    u = element_of(V2, name='u')
    v = element_of(V1, name='v')

    a = BilinearForm((u, v), integral(domain, u[0] * v))

    ncells = (5, 5)
    degree = (3, 3)
    domain_h = discretize(domain, ncells=ncells)
    Vh1 = discretize(V1, domain_h, degree=degree)
    Vh2 = discretize(V2, domain_h, degree=degree)
    ah = discretize(a, domain_h, [Vh2, Vh1], **kwargs)

    A = ah.assemble()

    print("PASSED")

#==============================================================================
def test_assembly_no_synchr_args(backend):

    kwargs = {'backend': PSYDAC_BACKENDS[backend]} if backend else {}

    nc       = 5
    ncells   = (nc,)
    degree   = (2,)
    periodic = (True,)

    domain   = Line()
    domain_h = discretize(domain, ncells=ncells, periodic=periodic)

    derham   = Derham(domain)
    derham_h = discretize(derham, domain_h, degree=degree)

    #spaces
    V0h = derham_h.V0
    V1h = derham_h.V1

    #differential operator
    div, = derham_h.derivatives_as_matrices

    rho  = element_of(V1h.symbolic_space, name='rho')
    g    = element_of(V1h.symbolic_space, name='g')
    h    = element_of(V1h.symbolic_space, name='h')

    #L2 proj rho u -> V1
    expr = g*h*rho
    weight_int_prod = BilinearForm((g,h), integral(domain, expr))
    weight_int_prod_h = discretize(weight_int_prod, domain_h, (V1h,V1h), **kwargs)

    expr = g*rho
    int_prod = LinearForm(g, integral(domain, expr))
    int_prod_h = discretize(int_prod, domain_h, V1h, **kwargs)

    func  = Functional(rho, domain)
    func_h = discretize(func, domain_h, V1h, **kwargs)

    uh      = array_to_psydac(np.array([i for i in range(nc)]), V0h.vector_space)
    const_1 = array_to_psydac(np.array([1/nc]*nc), V1h.vector_space)

    rhoh1 = div.dot(uh)
    rhof1 = FemField(V1h, rhoh1)
    rhoh2 = div.dot(uh)
<<<<<<< HEAD
    rhof2  = FemField(V1h, rhoh2)
    rhoh3 = div.dot(uh)
    rhof3  = FemField(V1h, rhoh3)
=======
    rhof2 = FemField(V1h, rhoh2)

>>>>>>> 46b54d16
    weight_mass_matrix = weight_int_prod_h.assemble(rho=rhof1)
    inte_bilin = const_1.dot(weight_mass_matrix.dot(const_1))

    int_prod_rho = int_prod_h.assemble(rho=rhof2)
    inte_lin = int_prod_rho.dot(const_1)

<<<<<<< HEAD
    inte_norm = func_h.assemble(rho=rhof3)

    assert( abs(inte_bilin) < 1.e-12)    
    assert( abs(inte_lin) < 1.e-12)
    assert( abs(inte_norm) < 1.e-12)

#==============================================================================
if __name__ == '__main__':
    #test_field_and_constant(None)
    #test_multiple_fields(None)
    #test_math_imports(None)
    #test_non_symmetric_BilinearForm(None)
    test_assembly_no_synchr_args(None)
=======
    assert abs(inte_bilin) < 1.0e-12
    assert abs(inte_lin)   < 1.0e-12

#==============================================================================
if __name__ == '__main__':
    test_field_and_constant(None)
    test_multiple_fields(None)
    test_math_imports(None)
    test_non_symmetric_BilinearForm(None)
    test_assembly_no_synchr_args(None)
>>>>>>> 46b54d16
<|MERGE_RESOLUTION|>--- conflicted
+++ resolved
@@ -211,21 +211,15 @@
     rhoh1 = div.dot(uh)
     rhof1 = FemField(V1h, rhoh1)
     rhoh2 = div.dot(uh)
-<<<<<<< HEAD
     rhof2  = FemField(V1h, rhoh2)
     rhoh3 = div.dot(uh)
     rhof3  = FemField(V1h, rhoh3)
-=======
-    rhof2 = FemField(V1h, rhoh2)
-
->>>>>>> 46b54d16
     weight_mass_matrix = weight_int_prod_h.assemble(rho=rhof1)
     inte_bilin = const_1.dot(weight_mass_matrix.dot(const_1))
 
     int_prod_rho = int_prod_h.assemble(rho=rhof2)
     inte_lin = int_prod_rho.dot(const_1)
 
-<<<<<<< HEAD
     inte_norm = func_h.assemble(rho=rhof3)
 
     assert( abs(inte_bilin) < 1.e-12)    
@@ -238,16 +232,4 @@
     #test_multiple_fields(None)
     #test_math_imports(None)
     #test_non_symmetric_BilinearForm(None)
-    test_assembly_no_synchr_args(None)
-=======
-    assert abs(inte_bilin) < 1.0e-12
-    assert abs(inte_lin)   < 1.0e-12
-
-#==============================================================================
-if __name__ == '__main__':
-    test_field_and_constant(None)
-    test_multiple_fields(None)
-    test_math_imports(None)
-    test_non_symmetric_BilinearForm(None)
-    test_assembly_no_synchr_args(None)
->>>>>>> 46b54d16
+    test_assembly_no_synchr_args(None)