# coding: utf-8
#
# a Geometry class contains the list of patches and additional information about
# the topology i.e. connectivity, boundaries
# For the moment, it is used as a container, that can be loaded from a file
# (hdf5)
from itertools import product
from collections import abc
import numpy as np
import string
import random
import h5py
import yaml
import os
import string
import random


from mpi4py import MPI

from psydac.fem.splines        import SplineSpace
from psydac.fem.tensor         import TensorFemSpace
from psydac.fem.partitioning   import create_cart, construct_connectivity, construct_interface_spaces
from psydac.mapping.discrete   import SplineMapping, NurbsMapping
from psydac.linalg.block       import BlockVectorSpace, BlockVector
from psydac.ddm.cart           import DomainDecomposition, MultiPatchDomainDecomposition


from sympde.topology       import Domain, Interface, Line, Square, Cube, NCubeInterior, Mapping
from sympde.topology.basic import Union

#==============================================================================
class Geometry( object ):
    """
    Distributed discrete geometry that works for single and multiple patches.
    The Geometry object can be created in two ways:
    - case 1 : through a geometry file whos name can be given to the constructor
    - case 2 : provide the ncells, the periodicity and the mapping objects of each patch.

    Parameters
    ----------
    domain : Sympde.topology.Domain
        The symbolic domain to be discretized.

    ncells : list | tuple | dict
        The number of cells of the discretized topological domain in each direction.

    periodic : list | tuple | dict
        The periodicity of the topological domain in each direction.

    mappings : dict
        The Mapping of each patch.

    filename: str
       The path to the geometry file.

    comm: MPI.Comm
        MPI intra-communicator.
        
    mpi_dims_mask: list of bool
        True if the dimension is to be used in the domain decomposition (=default for each dimension). 
        If mpi_dims_mask[i]=False, the i-th dimension will not be decomposed.
  
    """
    _ldim     = None
    _pdim     = None
    _patches  = []
    _topology = None

    #--------------------------------------------------------------------------
    # Option [1]: from a (domain, mappings) or a file
    #--------------------------------------------------------------------------
    def __init__(self, domain=None, ncells=None, periodic=None, mappings=None,
                 filename=None, comm=None, mpi_dims_mask=None):

        # ... read the geometry if the filename is given
        if filename is not None:
            self.read(filename, comm=comm)

        elif domain is not None:
            assert isinstance(domain, Domain) 
            assert isinstance(ncells, dict)
            assert isinstance(mappings, dict)
            if periodic is not None:
                assert isinstance(periodic, dict)

            # ... check sanity
<<<<<<< HEAD
            interior_names = sorted(domain.interior_names) if domain.logical_domain is None else sorted(domain.logical_domain.interior_names)
=======
            interior_names = domain.interior_names
>>>>>>> c35395c8
            mappings_keys  = sorted(list(mappings.keys()))

            assert sorted(interior_names) == mappings_keys
            # ...

            if periodic is None:
                periodic = {patch: [False]*len(ncells_i) for patch, ncells_i in ncells.items()}

            self._domain   = domain
            self._ldim     = domain.dim
            self._pdim     = domain.dim # TODO must be given => only dim is defined for a Domain
            self._ncells   = ncells
            self._periodic = periodic
            self._mappings = mappings
            self._cart     = None
            self._is_parallel = comm is not None

            if len(domain) == 1:
                #name = domain.name
                name = interior_names[0]
                self._ddm = DomainDecomposition(ncells[name], periodic[name], comm=comm, mpi_dims_mask=mpi_dims_mask)
            else:
                ncells    = [ncells[itr] for itr in interior_names]
                periodic  = [periodic[itr] for itr in interior_names]
                self._ddm = MultiPatchDomainDecomposition(ncells, periodic, comm=comm)

        else:
            raise ValueError('Wrong input')
        # ...

        self._comm = comm

    #--------------------------------------------------------------------------
    # Option [2]: from a discrete mapping
    #--------------------------------------------------------------------------
    @classmethod
    def from_discrete_mapping(cls, mapping, comm=None):
        """Create a geometry from one discrete mapping."""

        if mapping.ldim == 2:
<<<<<<< HEAD
            mapp   = Mapping('mapping_0', dim=2)
            domain = mapp(Square(name='Omega'))
=======
            M        = Mapping('mapping_0', dim=2)
            domain   = M(Square(name='Omega'))
>>>>>>> c35395c8
            mappings = {domain.name: mapping}
            ncells   = {domain.name: mapping.space.domain_decomposition.ncells}
            periodic = {domain.name: mapping.space.domain_decomposition.periods}
            return Geometry(domain=domain, ncells=ncells, periodic=periodic, mappings=mappings, comm=comm)

        elif mapping.ldim == 3:
            M        = Mapping('mapping_0', dim=3)
            domain   = M(Cube(name='Omega'))
            mappings = {domain.name: mapping}
            ncells   = {domain.name: mapping.space.domain_decomposition.ncells}
            periodic = {domain.name: mapping.space.domain_decomposition.periods}
            return Geometry(domain=domain, ncells=ncells, periodic=periodic, mappings=mappings, comm=comm)

        else:
            msg = f'Cannot create geometry from spline mapping in {mapping.ldim} dimension(s)'
            raise NotImplementedError(msg)

    #--------------------------------------------------------------------------
    # Option [3]: discrete topological line/square/cube
    #--------------------------------------------------------------------------
    @classmethod
    def from_topological_domain(cls, domain, ncells, *, periodic=None, comm=None, mpi_dims_mask=None):
        interior = domain.interior
        if not isinstance(interior, Union):
            interior = [interior]

        for itr in interior:
            if not isinstance(itr, NCubeInterior):
                msg = "Topological domain must be an NCube;"\
                      " got {} instead.".format(type(itr))
                raise TypeError(msg)

        mappings = {itr.logical_domain.name if itr.logical_domain else itr.name: None for itr in interior}
        if isinstance(ncells, (list, tuple)):
            ncells = {itr.name:ncells for itr in interior}

        if periodic is None:
            periodic = [False]*domain.dim

        if isinstance(periodic, (list, tuple)):
            periodic = {itr.name:periodic for itr in interior}

        geo = Geometry(domain=domain, mappings=mappings, ncells=ncells, periodic=periodic, comm=comm, mpi_dims_mask=mpi_dims_mask)

        return geo

    #--------------------------------------------------------------------------
    @property
    def ldim(self):
        return self._ldim

    @property
    def pdim(self):
        return self._pdim

    @property
    def ncells(self):
        return self._ncells

    @property
    def periodic(self):
        return self._periodic

    @property
    def comm(self):
        return self._comm

    @property
    def domain(self):
        return self._domain

    @property
    def ddm(self):
        return self._ddm

    @property
    def is_parallel(self):
        return self._is_parallel

    @property
    def mappings(self):
        return self._mappings

    def __len__(self):
        return len(self.domain)

    def read( self, filename, comm=None ):
        # ... check extension of the file
        basename, ext = os.path.splitext(filename)
        if not(ext == '.h5'):
            raise ValueError('> Only h5 files are supported')
        # ...

        # read the topological domain
        domain       = Domain.from_file(filename)
        connectivity = construct_connectivity(domain)

        if len(domain)==1:
            interiors  = [domain.interior]
        else:
            interiors  = list(domain.interior.args)

        if not(comm is None):
            kwargs = dict( driver='mpio', comm=comm ) if comm.size > 1 else {}

        else:
            kwargs = {}

        h5  = h5py.File( filename, mode='r', **kwargs )
        yml = yaml.load( h5['geometry.yml'][()], Loader=yaml.SafeLoader )

        ldim = yml['ldim']
        pdim = yml['pdim']

        n_patches = len( yml['patches'] )

        # ...
        if n_patches == 0:

            h5.close()
            raise ValueError( "Input file contains no patches." )
        # ...

        # ... read patchs
        mappings = {}
        ncells   = {}
        periodic = {}
        spaces   = [None]*n_patches
        for i_patch in range( n_patches ):

            item  = yml['patches'][i_patch]
            patch_name = item['name']
            mapping_id = item['mapping_id']
            dtype = item['type']
            patch = h5[mapping_id]
            if dtype in ['SplineMapping', 'NurbsMapping']:

                degree     = [int (p) for p in patch.attrs['degree'  ]]
                periodic_i = [bool(b) for b in patch.attrs['periodic']]
                knots      = [patch['knots_{}'.format(d)][:] for d in range( ldim )]
                space_i    = [SplineSpace( degree=p, knots=k, periodic=P )
                            for p,k,P in zip( degree, knots, periodic_i )]

                spaces[i_patch] = space_i

                ncells  [interiors[i_patch].name] = [sp.ncells for sp in space_i]
                periodic[interiors[i_patch].name] = periodic_i

        self._cart = None
        if n_patches == 1:
            self._ddm = DomainDecomposition(ncells[domain.name], periodic[domain.name], comm=comm)
            ddms      = [self._ddm]
        else:
            ncells_    = [ncells[itr.name] for itr in interiors]
            periodic  = [periodic[itr.name] for itr in interiors]
            self._ddm = MultiPatchDomainDecomposition(ncells_, periodic, comm=comm)
            ddms      = self._ddm.domains

        carts    = create_cart(ddms, spaces)
        g_spaces = {inter:TensorFemSpace( ddms[i], *spaces[i], cart=carts[i]) for i,inter in enumerate(interiors)}

        for i,j in connectivity:
            ((axis_i, ext_i), (axis_j , ext_j)) = connectivity[i, j]
            minus = interiors[i]
            plus  = interiors[j]
            max_ncells = [max(ni,nj) for ni,nj in zip(ncells[minus.name],ncells[plus.name])]
            g_spaces[minus].add_refined_space(ncells=max_ncells)
            g_spaces[plus].add_refined_space(ncells=max_ncells)

        # ... construct interface spaces
        construct_interface_spaces(self._ddm, g_spaces, carts, interiors, connectivity)

        for i_patch in range( n_patches ):

            item  = yml['patches'][i_patch]
            patch_name = item['name']
            mapping_id = item['mapping_id']
            dtype = item['type']
            patch = h5[mapping_id]
            space_i = spaces[i_patch]
            if dtype in ['SplineMapping', 'NurbsMapping']:
                tensor_space = g_spaces[interiors[i_patch]]

                if dtype == 'SplineMapping':
                    mapping = SplineMapping.from_control_points( tensor_space,
                                                                 patch['points'][..., :pdim] )

                elif dtype == 'NurbsMapping':
                    mapping = NurbsMapping.from_control_points_weights( tensor_space,
                                                                        patch['points'][..., :pdim],
                                                                        patch['weights'] )

                mapping.set_name( item['name'] )
                mappings[patch_name] = mapping

        if n_patches>1:
            coeffs   = [[e._coeffs for e in mapping._fields] for mapping in mappings.values()]
            spaces   = [[coeffs_ij.space for coeffs_ij in coeffs_i] for coeffs_i in coeffs]
            spaces   = [BlockVectorSpace(*space) for space in spaces]
            w_spaces = [sp.spaces[0] for sp in spaces]
            space    = BlockVectorSpace(*spaces, connectivity=connectivity)
            w_space  = BlockVectorSpace(*w_spaces, connectivity=connectivity)
            v  = BlockVector(space)
            w  = BlockVector(w_space)
            mapping_list = list(mappings.values())
            for i in range(n_patches):
                for j in range(len(coeffs[i])):
                    v[i][j] = coeffs[i][j]

                mapping = mapping_list[i]
                if isinstance(mapping, NurbsMapping):
                    w[i] = mapping.weights_field.coeffs
                else:
                    w[i] = v[i][0].space.zeros()

            v.update_ghost_regions()
            w.update_ghost_regions()

        else:
            mapping = list(mappings.values())[0]
            for f in mapping._fields:
                f.coeffs.update_ghost_regions()

            if isinstance(mapping, NurbsMapping):
                mapping.weights_field.coeffs.update_ghost_regions()


        # ... close the h5 file
        h5.close()
        # ...

        # Add spline callable mappings to domain undefined mappings
        # NOTE: We assume that interiors and mappings.values() use the same ordering
        for patch, F in zip(interiors, mappings.values()):
            patch.mapping.set_callable_mapping(F)

        # ...
        self._ldim        = ldim
        self._pdim        = pdim
        self._mappings    = mappings
        self._domain      = domain
        self._comm        = comm
        self._ncells      = ncells
        self._periodic    = periodic
        self._is_parallel = comm is not None
        # ...

    def export( self, filename ):
        """
        Parameters
        ----------
        filename : str
          Name of HDF5 output file.

        """

        # ...
        comm  = self.comm
        # ...

        # Create dictionary with geometry metadata
        yml = {}
        yml['ldim'] = self.ldim
        yml['pdim'] = self.pdim

        # ... information about the patches
        if not( self.mappings ):
            raise ValueError('No mappings were found')

        patches_info = []
        i_mapping    = 0
        for patch_name, mapping in self.mappings.items():
            name       = '{}'.format( patch_name )
            mapping_id = 'mapping_{}'.format( i_mapping  )
            dtype      = '{}'.format( type( mapping ).__name__ )

            patches_info += [{'name': name,
                              'mapping_id': mapping_id,
                               'type': dtype}]

            i_mapping += 1

        yml['patches'] = patches_info
        # ...


        # ... topology
        topo_yml = self.domain.todict()
        # ...

        # Create HDF5 file (in parallel mode if MPI communicator size > 1)
        if not(comm is None) and comm.size > 1:
            kwargs = dict( driver='mpio', comm=comm )

        else:
            kwargs = {}

        h5 = h5py.File( filename, mode='w', **kwargs )

        # ...
        # Dump geometry metadata to string in YAML file format
        geo = yaml.dump( data   = yml, sort_keys=False)

        # Write geometry metadata as fixed-length array of ASCII characters
        h5['geometry.yml'] = np.array( geo, dtype='S' )
        # ...

        # ...
        # Dump geometry metadata to string in YAML file format
        geo = yaml.dump( data   = topo_yml, sort_keys=False)
        # Write topology metadata as fixed-length array of ASCII characters
        h5['topology.yml'] = np.array( geo, dtype='S' )
        # ...

        i_mapping    = 0
        for patch_name, mapping in self.mappings.items():
            space = mapping.space

            # Create group for patch 0
            group = h5.create_group( yml['patches'][i_mapping]['mapping_id'] )
            group.attrs['shape'      ] = space.vector_space.npts
            group.attrs['degree'     ] = space.degree
            group.attrs['rational'   ] = False # TODO remove
            group.attrs['periodic'   ] = space.periodic
            for d in range( self.ldim ):
                group['knots_{}'.format( d )] = space.spaces[d].knots

            # Collective: create dataset for control points
            shape = [n for n in space.vector_space.npts] + [self.pdim]
            dtype = space.vector_space.dtype
            dset  = group.create_dataset( 'points', shape=shape, dtype=dtype )

            # Independent: write control points to dataset
            starts = space.vector_space.starts
            ends   = space.vector_space.ends
            index  = [slice(s, e+1) for s, e in zip(starts, ends)] + [slice(None)]
            index  = tuple( index )
            dset[index] = mapping.control_points[index]

            # case of NURBS
            if isinstance(mapping, NurbsMapping):
                # Collective: create dataset for weights
                shape = [n for n in space.vector_space.npts]
                dtype = space.vector_space.dtype
                dset  = group.create_dataset( 'weights', shape=shape, dtype=dtype )

                # Independent: write weights to dataset
                starts = space.vector_space.starts
                ends   = space.vector_space.ends
                index  = [slice(s, e+1) for s, e in zip(starts, ends)]
                index  = tuple( index )
                dset[index] = mapping.weights[index]

            i_mapping += 1

        # Close HDF5 file
        h5.close()

#==============================================================================
def export_nurbs_to_hdf5(filename, nurbs, periodic=None, comm=None ):

    """
    Export a single-patch igakit NURBS object to a Psydac geometry file in HDF5 format

    Parameters
    ----------

    filename : <str>
        Name of output geometry file, e.g. 'geo.h5'

    nurbs   : <igakit.nurbs.NURBS>
        igakit geometry nurbs object

    comm : <MPI.COMM>
        mpi communicator
    """

    import os.path
    import igakit
    assert isinstance(nurbs, igakit.nurbs.NURBS)

    extension = os.path.splitext(filename)[-1]
    if not extension == '.h5':
        raise ValueError('> Only h5 extension is allowed for filename')

    yml = {}
    yml['ldim'] = nurbs.dim
    yml['pdim'] = nurbs.dim

    patches_info = []
    i_mapping    = 0
    i            = 0

    rational = not abs(nurbs.weights-1).sum()<1e-15

    patch_name = 'patch_{}'.format(i)
    name       = '{}'.format( patch_name )
    mapping_id = 'mapping_{}'.format( i_mapping  )
    dtype      = 'NurbsMapping' if rational else 'SplineMapping'

    patches_info += [{'name': name , 'mapping_id':mapping_id, 'type':dtype}]

    yml['patches'] = patches_info
    # ...

    # Create HDF5 file (in parallel mode if MPI communicator size > 1)
    if not(comm is None) and comm.size > 1:
        kwargs = dict( driver='mpio', comm=comm )
    else:
        kwargs = {}

    h5 = h5py.File( filename, mode='w', **kwargs )

    # ...
    # Dump geometry metadata to string in YAML file format
    geom = yaml.dump( data   = yml, sort_keys=False)
    # Write geometry metadata as fixed-length array of ASCII characters
    h5['geometry.yml'] = np.array( geom, dtype='S' )
    # ...

    # ... topology
    if nurbs.dim == 1:
        bounds1 = (float(nurbs.breaks(0)[0]), float(nurbs.breaks(0)[-1]))
        domain  = Line(patch_name, bounds1=bounds1)

    elif nurbs.dim == 2:
        bounds1 = (float(nurbs.breaks(0)[0]), float(nurbs.breaks(0)[-1]))
        bounds2 = (float(nurbs.breaks(1)[0]), float(nurbs.breaks(1)[-1]))
        domain  = Square(patch_name, bounds1=bounds1, bounds2=bounds2)

    elif nurbs.dim == 3:
        bounds1 = (float(nurbs.breaks(0)[0]), float(nurbs.breaks(0)[-1]))
        bounds2 = (float(nurbs.breaks(1)[0]), float(nurbs.breaks(1)[-1]))
        bounds3 = (float(nurbs.breaks(2)[0]), float(nurbs.breaks(2)[-1]))
        domain  = Cube(patch_name, bounds1=bounds1, bounds2=bounds2, bounds3=bounds3)

    mapping = Mapping(mapping_id, dim=nurbs.dim)
    domain  = mapping(domain)
    topo_yml = domain.todict()

    # Dump geometry metadata to string in YAML file format
    geom = yaml.dump( data   = topo_yml, sort_keys=False)
    # Write topology metadata as fixed-length array of ASCII characters
    h5['topology.yml'] = np.array( geom, dtype='S' )

    group = h5.create_group( yml['patches'][i]['mapping_id'] )
    group.attrs['degree'     ] = nurbs.degree
    group.attrs['rational'   ] = rational
    group.attrs['periodic'   ] = tuple( False for d in range( nurbs.dim ) ) if periodic is None else periodic
    for d in range( nurbs.dim ):
        group['knots_{}'.format( d )] = nurbs.knots[d]

    group['points'] = nurbs.points[...,:nurbs.dim]
    if rational:
        group['weights'] = nurbs.weights

    h5.close()

#==============================================================================
def refine_nurbs(nrb, ncells=None, degree=None, multiplicity=None, tol=1e-9):
    """
    This function refines the nurbs object.
    It contructs a new grid based on the new number of cells, and it adds the new break points to the nrb grid,
    such that the total number of cells is equal to the new number of cells.
    We use knot insertion to construct the new knot sequence , so the geometry is identical to the previous one.
    It also elevates the degree of the nrb object based on the new degree.

    Parameters
    ----------

    nrb : <igakit.nurbs.NURBS>
        geometry nurbs object

    ncells   : <list>
        total number of cells in each direction

    degree : <list>
        degree in each direction

    multiplicity : <list>
        multiplicity of each knot in the knot sequence in each direction

    tol : <float>
        Minimum distance between two break points.

    Returns
    -------
    nrb : <igakit.nurbs.NURBS>
        the refined geometry nurbs object

    """

    if multiplicity is None:
        multiplicity = [1]*nrb.dim

    nrb = nrb.clone()
    if ncells is not None:

        for axis in range(0,nrb.dim):
            ub = nrb.breaks(axis)[0]
            ue = nrb.breaks(axis)[-1]
            knots = np.linspace(ub,ue,ncells[axis]+1)
            index = nrb.knots[axis].searchsorted(knots)
            nrb_knots = nrb.knots[axis][index]
            for m,(nrb_k, k) in enumerate(zip(nrb_knots, knots)):
                if abs(k-nrb_k)<tol:
                    knots[m] = np.nan

            knots   = knots[~np.isnan(knots)]
            indices = np.round(np.linspace(0, len(knots) - 1, ncells[axis]+1-len(nrb.breaks(axis)))).astype(int)

            knots = knots[indices]

            if len(knots)>0:
                nrb.refine(axis, knots)

    if degree is not None:
        for axis in range(0,nrb.dim):
            d = degree[axis] - nrb.degree[axis]
            if d<0:
                raise ValueError('The degree {} must be >= {}'.format(degree, nrb.degree))
            nrb.elevate(axis, times=d)

    for axis in range(nrb.dim):
        decimals = abs(np.floor(np.log10(np.abs(tol))).astype(int))
        knots, counts = np.unique(nrb.knots[axis].round(decimals=decimals), return_counts=True)
        counts = multiplicity[axis] - counts
        counts[counts<0] = 0
        knots = np.repeat(knots, counts)
        nrb = nrb.refine(axis, knots)
    return nrb

def refine_knots(knots, ncells, degree, multiplicity=None, tol=1e-9):
    """
    This function refines the knot sequence.
    It contructs a new grid based on the new number of cells, and it adds the new break points to the nrb grid,
    such that the total number of cells is equal to the new number of cells.
    We use knot insertion to construct the new knot sequence , so the geometry is identical to the previous one.
    It also elevates the degree of the nrb object based on the new degree.

    Parameters
    ----------

    knots : <list>
        list of knot sequences in each direction

    ncells   : <list>
        total number of cells in each direction

    degree : <list>
        degree in each direction

    multiplicity : <list>
        multiplicity of each knot in the knot sequence in each direction

    tol : <float>
        Minimum distance between two break points.

    Returns
    -------
    knots : <list>
        the refined knot sequences in each direction
    """
    from igakit.nurbs import NURBS
    dim = len(ncells)

    if multiplicity is None:
        multiplicity = [1]*dim

    assert len(knots) == dim

    nrb = NURBS(knots)
    for axis in range(dim):
        ub = nrb.breaks(axis)[0]
        ue = nrb.breaks(axis)[-1]
        knots = np.linspace(ub,ue,ncells[axis]+1)
        index = nrb.knots[axis].searchsorted(knots)
        nrb_knots = nrb.knots[axis][index]
        for m,(nrb_k, k) in enumerate(zip(nrb_knots, knots)):
            if abs(k-nrb_k)<tol:
                knots[m] = np.nan

        knots   = knots[~np.isnan(knots)]
        indices = np.round(np.linspace(0, len(knots) - 1, ncells[axis]+1-len(nrb.breaks(axis)))).astype(int)

        knots = knots[indices]

        if len(knots)>0:
            nrb.refine(axis, knots)

    for axis in range(dim):
        d = degree[axis] - nrb.degree[axis]
        if d<0:
            raise ValueError('The degree {} must be >= {}'.format(degree, nrb.degree))
        nrb.elevate(axis, times=d)

    for axis in range(dim):
        decimals = abs(np.floor(np.log10(np.abs(tol))).astype(int))
        knots, counts = np.unique(nrb.knots[axis].round(decimals=decimals), return_counts=True)
        counts = multiplicity[axis] - counts
        counts[counts<0] = 0
        knots = np.repeat(knots, counts)
        nrb = nrb.refine(axis, knots)
    return nrb.knots
#==============================================================================
def import_geopdes_to_nurbs(filename):
    """
    This function reads a geopdes geometry file and convert it to igakit nurbs object

    Parameters
    ----------

    filename : <str>
        the filename of the geometry file

    Returns
    -------
    nrb : <igakit.nurbs.NURBS>
        the geometry nurbs object

    """
    extension = os.path.splitext(filename)[-1]
    if not extension == '.txt':
        raise ValueError('> Expected .txt extension')

    f = open(filename)
    lines = f.readlines()
    f.close()

    lines = [line for line in lines if line[0].strip() != "#"]

    data     = _read_header(lines[0])
    n_dim    = data[0]
    r_dim    = data[1]
    n_patchs = data[2]

    n_lines_per_patch = 3*n_dim + 1

    list_begin_line = _get_begin_line(lines, n_patchs)

    nrb = _read_patch(lines, 1, n_lines_per_patch, list_begin_line)

    return nrb

def _read_header(line):
    chars = line.split(" ")
    data  = []
    for c in chars:
        try:
            data.append(int(c))
        except:
            pass
    return data

def _extract_patch_line(lines, i_patch):
    text = "PATCH " + str(i_patch)
    for i_line,line in enumerate(lines):
        r = line.find(text)
        if r != -1:
            return i_line
    return None

def _get_begin_line(lines, n_patchs):
    list_begin_line = []
    for i_patch in range(0, n_patchs):
        r = _extract_patch_line(lines, i_patch+1)
        if r is not None:
            list_begin_line.append(r)
        else:
            raise ValueError(" could not parse the input file")
    return list_begin_line

def _read_line(line):
    chars = line.split(" ")
    data  = []
    for c in chars:
        try:
            data.append(int(c))
        except:
            try:
                data.append(float(c))
            except:
                pass
    return data

def _read_patch(lines, i_patch, n_lines_per_patch, list_begin_line):

    from igakit.nurbs import NURBS

    i_begin_line = list_begin_line[i_patch-1]
    data_patch = []

    for i in range(i_begin_line+1, i_begin_line + n_lines_per_patch+1):
        data_patch.append(_read_line(lines[i]))

    degree = data_patch[0]
    shape  = data_patch[1]

    xl     = [np.array(i) for i in data_patch[2:2+len(degree)] ]
    xp     = [np.array(i) for i in data_patch[2+len(degree):2+2*len(degree)] ]
    w      = np.array(data_patch[2+2*len(degree)])

    X = [i.reshape(shape, order='F') for i in xp]
    W = w.reshape(shape, order='F')

    points = np.zeros((*shape, 3))
    for i in range(len(shape)):
        points[..., i] = X[i]

    knots = xl

    nrb = NURBS(knots, control=points, weights=W)
    return nrb
<|MERGE_RESOLUTION|>--- conflicted
+++ resolved
@@ -85,11 +85,7 @@
                 assert isinstance(periodic, dict)
 
             # ... check sanity
-<<<<<<< HEAD
             interior_names = sorted(domain.interior_names) if domain.logical_domain is None else sorted(domain.logical_domain.interior_names)
-=======
-            interior_names = domain.interior_names
->>>>>>> c35395c8
             mappings_keys  = sorted(list(mappings.keys()))
 
             assert sorted(interior_names) == mappings_keys
@@ -130,13 +126,8 @@
         """Create a geometry from one discrete mapping."""
 
         if mapping.ldim == 2:
-<<<<<<< HEAD
-            mapp   = Mapping('mapping_0', dim=2)
-            domain = mapp(Square(name='Omega'))
-=======
             M        = Mapping('mapping_0', dim=2)
             domain   = M(Square(name='Omega'))
->>>>>>> c35395c8
             mappings = {domain.name: mapping}
             ncells   = {domain.name: mapping.space.domain_decomposition.ncells}
             periodic = {domain.name: mapping.space.domain_decomposition.periods}
