--- conflicted
+++ resolved
@@ -347,14 +347,7 @@
 # 1D PUSH-FORWARD
 #==============================================================================
 def push_1d_h1(func, xi1):
-<<<<<<< HEAD
-
-    value     = func(xi1)
-
-    return value
-=======
     return func(xi1)
->>>>>>> 79392da8
 
 def push_1d_l2(func, xi1, mapping):
 
@@ -369,14 +362,7 @@
 # 2D PUSH-FORWARDS
 #==============================================================================
 def push_2d_h1(func, xi1, xi2):
-<<<<<<< HEAD
-
-    value     = func(xi1, xi2)
-
-    return value
-=======
     return func(xi1, xi2)
->>>>>>> 79392da8
 
 def push_2d_hcurl(a1, a2, xi1, xi2, mapping):
 
@@ -423,14 +409,7 @@
 # 3D PUSH-FORWARDS
 #==============================================================================
 def push_3d_h1(func, xi1, xi2, xi3):
-<<<<<<< HEAD
-
-    value     = func(xi1, xi2, xi3)
-
-    return value
-=======
     return func(xi1, xi2, xi3)
->>>>>>> 79392da8
 
 def push_3d_hcurl(a1, a2, a3, xi1, xi2, xi3, mapping):
 
