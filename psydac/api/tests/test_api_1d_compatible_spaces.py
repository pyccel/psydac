# -*- coding: UTF-8 -*-

from sympy import pi, cos, sin, Tuple, Matrix

from sympde.core import Constant
from sympde.calculus import grad, dot, inner, cross, rot, curl, div
from sympde.calculus import laplace, hessian
from sympde.topology import (dx, dy, dz)
from sympde.topology import FunctionSpace, VectorFunctionSpace
from sympde.topology import element_of_space, element_of_space
from sympde.topology import ProductSpace
from sympde.topology import element_of_space
from sympde.topology import element_of_space
from sympde.topology import element_of_space
from sympde.topology import Boundary, NormalVector, TangentVector
from sympde.topology import Domain, Line, Square, Cube
from sympde.topology import Trace, trace_0, trace_1
from sympde.topology import Union
from sympde.expr import BilinearForm, LinearForm
from sympde.expr import Norm, TerminalExpr
from sympde.expr import find, EssentialBC


from psydac.fem.basic   import FemField
from psydac.fem.vector   import VectorFemField
from psydac.api.discretization import discretize

from numpy import linspace, zeros, allclose
import numpy as np
from mpi4py import MPI
import pytest

from scipy.sparse.linalg import cg, gmres
from scipy import linalg
from scipy.sparse.linalg import spsolve

import matplotlib.pyplot as plt
#==============================================================================

def run_system_1_1d_dir(f0, sol, ncells, degree):
    # ... abstract model
    domain = Line()

    V1 = FunctionSpace('V1', domain, kind='Hdiv')
    V2 = FunctionSpace('V2', domain, kind='L2')
    X  = ProductSpace(V1, V2)

    x = domain.coordinates

    F = element_of_space(V2, name='F')

    p,q = [element_of_space(V1, name=i) for i in ['p', 'q']]
    u,v = [element_of_space(V2, name=i) for i in ['u', 'v']]

    a  = BilinearForm(((p,u),(q,v)),dot(p,q) + dot(div(q),u) + dot(div(p),v) )
    l  = LinearForm((q,v), dot(f0, v))

    error = F-sol
    l2norm_F = Norm(error, domain, kind='l2')


    equation = find([p,u], forall=[q,v], lhs=a((p,u),(q,v)), rhs=l(q,v))
    # ... create the computational domain from a topological domain
    domain_h = discretize(domain, ncells=ncells)
    # ...

    # ... discrete spaces
    V1h = discretize(V1, domain_h, degree=degree)
    V2h = discretize(V2, domain_h, degree=degree)
    Xh  = discretize(X , domain_h, degree=degree)
    # ... dsicretize the equation using Dirichlet bc
    ah = discretize(equation, domain_h, [Xh, Xh], symbolic_space=[X, X])

    # ... discretize norms
    l2norm_F_h = discretize(l2norm_F, domain_h, V2h)


    ah.assemble()

    M   = ah.linear_system.lhs.tosparse()
    rhs = ah.linear_system.rhs.toarray()
    sol = spsolve(M, rhs)

    phi2 = FemField(V2h)    
    phi2.coeffs[0:V2h.nbasis] = sol[V1h.nbasis:]
    
    l2_error = l2norm_F_h.assemble(F=phi2)

    return l2_error

###############################################################################
#            SERIAL TESTS
###############################################################################

#==============================================================================

def test_api_system_1_1d_dir_1():

    from sympy.abc import x

<<<<<<< HEAD
    f0 = -(2*pi)**2*sin(2*pi*x)
    u  = sin(2*pi*x)
    x  = run_system_1_1d_dir(f0, u,ncells=[10], degree=[2])
=======
    f0 =  -(2*pi)**2*sin(2*pi*x)

    x = run_system_1_1d_dir(f0, sin(2*pi*x),ncells=[10], degree=[2])
>>>>>>> e758a0ef
    <|MERGE_RESOLUTION|>--- conflicted
+++ resolved
@@ -97,14 +97,9 @@
 def test_api_system_1_1d_dir_1():
 
     from sympy.abc import x
-
-<<<<<<< HEAD
+    
     f0 = -(2*pi)**2*sin(2*pi*x)
     u  = sin(2*pi*x)
     x  = run_system_1_1d_dir(f0, u,ncells=[10], degree=[2])
-=======
-    f0 =  -(2*pi)**2*sin(2*pi*x)
 
-    x = run_system_1_1d_dir(f0, sin(2*pi*x),ncells=[10], degree=[2])
->>>>>>> e758a0ef
     