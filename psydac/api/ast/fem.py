# -*- coding: UTF-8 -*-

from .nodes import GlobalTensorQuadrature
from .nodes import LocalTensorQuadrature
from .nodes import LocalTensorQuadratureTestBasis
from .nodes import LocalTensorQuadratureTrialBasis
from .nodes import GlobalTensorQuadratureTestBasis
from .nodes import GlobalTensorQuadratureTrialBasis
from .nodes import LengthElement, LengthQuadrature
from .nodes import LengthDofTrial, LengthDofTest
from .nodes import Reset
from .nodes import BlockStencilMatrixLocalBasis
from .nodes import BlockStencilMatrixGlobalBasis
from .nodes import BlockStencilVectorLocalBasis
from .nodes import BlockStencilVectorGlobalBasis
from .nodes import GlobalElementBasis
from .nodes import LocalElementBasis
from .nodes import TensorQuadratureTestBasis, TensorQuadratureTrialBasis
from .nodes import TensorTestBasis,TensorTrialBasis
from .nodes import GlobalSpan
from .nodes import CoefficientBasis
from .nodes import MatrixLocalBasis, MatrixGlobalBasis
from .nodes import GeometryExpressions
from .nodes import Loop
from .nodes import EvalMapping, EvalField
from .nodes import ComputeKernelExpr
from .nodes import ElementOf, Reduce
from .nodes import construct_logical_expressions
from .nodes import ComputePhysicalBasis
from .nodes import Pads, Mask

#==============================================================================
from sympy import Basic
from sympy import Matrix
from sympy import symbols
from sympy.core.containers import Tuple

from sympde.expr import LinearForm
from sympde.expr import BilinearForm
from sympde.expr import Functional

from sympde.topology.basic       import Boundary, Interface
from sympde.topology             import H1SpaceType, HcurlSpaceType
from sympde.topology             import HdivSpaceType, L2SpaceType, UndefinedSpaceType
from sympde.topology             import ScalarField
from sympde.topology             import VectorField, IndexedVectorField
from sympde.topology.space       import ScalarTestFunction
from sympde.topology.space       import VectorTestFunction
from sympde.topology.space       import IndexedTestTrial
from sympde.topology.derivatives import _partial_derivatives
from sympde.topology.derivatives import _logical_partial_derivatives
from sympde.topology.derivatives import get_max_partial_derivatives

from pyccel.ast.core  import _atomic

from .nodes import index_quad
from .nodes import index_element
from .nodes import index_dof_test
from .nodes import index_dof_trial

from collections import OrderedDict
from itertools   import groupby



#==============================================================================
def convert(dtype):
    """
    This function returns the index of a Function Space in a 3D DeRham sequence

    """
    if isinstance(dtype, (H1SpaceType, UndefinedSpaceType)):
        return 0
    elif isinstance(dtype, HcurlSpaceType):
        return 1
    elif isinstance(dtype, HdivSpaceType):
        return 2
    elif isinstance(dtype, L2SpaceType):
        return 3
#==============================================================================
def regroup(tests):
    """
    This function regourps the test/trial functions by their Function Space

    """
    tests  = [i.base if isinstance(i, IndexedTestTrial) else i for i in tests]
    new_tests = []
    for i in tests:
        if i not in new_tests:
            new_tests.append(i)
    tests = new_tests

    spaces = [i.space for i in tests]
    kinds  = [i.kind for i in spaces]
    funcs  = OrderedDict(zip(tests, kinds))
    funcs  = sorted(funcs.items(), key=lambda x:convert(x[1]))
    grs = [OrderedDict(g) for k,g in groupby(funcs,key=lambda x:convert(x[1]))]
    grs = [(list(g.values())[0],tuple(g.keys())) for g in grs]
    groups = []
    for d,g in grs:
        if isinstance(d, (HcurlSpaceType, HdivSpaceType)) and isinstance(g[0], VectorTestFunction):
            dim = g[0].space.ldim
            for i in range(dim):
                s = [u[i] for u in g]
                groups += [(d,tuple(s))]
        else:
            groups += [(d,g)]
    return groups
#==============================================================================
def expand(args):
    """
    This function expands vector functions into indexed functions

    """
    new_args = []
    for i in args:
        if isinstance(i, (ScalarTestFunction, IndexedTestTrial)):
            new_args += [i]
        elif isinstance(i, VectorTestFunction):
            new_args += [i[k] for k in  range(i.space.ldim)]
        else:
            raise NotImplementedError("TODO")
    return tuple(new_args)
#==============================================================================
def expand_hdiv_hcurl(args):
    """
    This function expands vector functions of type hdiv and hculr into indexed functions

    """
    new_args = []
    for i in args:
        if isinstance(i, (ScalarTestFunction, IndexedTestTrial)):
            new_args += [i]
        elif isinstance(i, VectorTestFunction):
            if isinstance(i.space.kind, (HcurlSpaceType, HdivSpaceType)):
                new_args += [i[k] for k in  range(i.space.ldim)]
            else:
                new_args += [i]
        else:
            raise NotImplementedError("TODO")
    return tuple(new_args)

#==============================================================================
def is_scalar_field(expr):

    if isinstance(expr, _partial_derivatives):
        return is_scalar_field(expr.args[0])

    elif isinstance(expr, _logical_partial_derivatives):
        return is_scalar_field(expr.args[0])

    elif isinstance(expr, ScalarField):
        return True

    return False

#==============================================================================
def is_vector_field(expr):

    if isinstance(expr, _partial_derivatives):
        return is_vector_field(expr.args[0])

    elif isinstance(expr, _logical_partial_derivatives):
        return is_vector_field(expr.args[0])

    elif isinstance(expr, (VectorField, IndexedVectorField)):
        return True

    return False
#==============================================================================
class Block(Basic):
    """
    This class represents a Block of statements

    """
    def __new__(cls, body):
        if not isinstance(body, (list, tuple, Tuple)):
            body = [body]

        body = Tuple(*body)
        return Basic.__new__(cls, body)

    @property
    def body(self):
        return self._args[0]
#==============================================================================
class DefNode(Basic):
    """
    DefNode represents a function definition where it contains the arguments and the body

    """
    def __new__(cls, name, arguments, local_variables, body):
        return Basic.__new__(cls, name, arguments, local_variables, body)

    @property
    def name(self):
        return self._args[0]

    @property
    def arguments(self):
        return self._args[1]

    @property
    def local_variables(self):
        return self._args[2]

    @property
    def body(self):
        return self._args[3]
#==============================================================================
class AST(object):
    """
    The Ast class transforms a terminal expression returned from sympde
    into a DefNode

    """
    def __init__(self, expr, terminal_expr, spaces, tag=None):
        # ... compute terminal expr
        # TODO check that we have one single domain/interface/boundary

        is_bilinear   = False
        is_linear     = False
        is_functional = False
        tests         = ()
        trials        = ()
        # ...
        #TODO use LogicalExpr instead and return the appropriate expression in case of analytical or non analytical mapping

        domain        = terminal_expr.target
        terminal_expr = terminal_expr.expr
        dim           = domain.dim
        constants     = expr.constants
        mask          = None

        if isinstance(domain, Boundary):
            mask = Mask(domain.axis, domain.ext)
        elif isinstance(domain, Interface):
            mask = Mask(domain.axis, None)

        if isinstance(expr, LinearForm):

            is_linear           = True
            tests               = expr.test_functions
            fields              = expr.fields
            mapping             = spaces.symbolic_mapping
            is_rational_mapping = spaces.is_rational_mapping
            spaces              = spaces.symbolic_space
            is_broken           = spaces.is_broken

        elif isinstance(expr, BilinearForm):
            is_bilinear         = True
            tests               = expr.test_functions
            trials              = expr.trial_functions
            fields              = expr.fields
            mapping             = spaces[0].symbolic_mapping
            is_rational_mapping = spaces[0].is_rational_mapping
            spaces              = [V.symbolic_space for V in spaces]
            is_broken           = spaces[0].is_broken

        elif isinstance(expr, Functional):
            is_functional       = True
            fields              = tuple(expr.atoms(ScalarTestFunction, VectorTestFunction))
            tests               = fields[0]
            tests               = (tests,)
            mapping             = spaces.symbolic_mapping
            is_rational_mapping = spaces.is_rational_mapping
            spaces              = spaces.symbolic_space
            is_broken           = spaces.is_broken

        else:
            raise NotImplementedError('TODO')

        atoms_types = (_partial_derivatives,
                       VectorTestFunction,
                       ScalarTestFunction,
                       IndexedTestTrial,
                       ScalarField,
                       VectorField, IndexedVectorField)

        nderiv = 1
        if isinstance(terminal_expr, Matrix):
            n_rows, n_cols = terminal_expr.shape
            atomic_expr = terminal_expr.zeros(n_rows, n_cols)
            atomic_expr_field = []
            for i_row in range(0, n_rows):
                for i_col in range(0, n_cols):
                    d = get_max_partial_derivatives(terminal_expr[i_row,i_col])
                    nderiv = max(nderiv, max(d.values()))
                    atoms  = _atomic(terminal_expr[i_row, i_col], cls=atoms_types)
                    fields = [atom for atom in atoms if is_scalar_field(atom) or is_vector_field(atom)]
                    atoms  = [atom for atom in atoms if atom not in fields ]
                    atomic_expr[i_row, i_col] = Tuple(*atoms)
                    atomic_expr_field += [*fields]
        else:
            d = get_max_partial_derivatives(terminal_expr)
            nderiv = max(nderiv, max(d.values()))
            atoms  = _atomic(terminal_expr, cls=atoms_types)
            atomic_expr_field = [atom for atom in atoms if is_scalar_field(atom) or is_vector_field(atom)]
            atomic_expr       = [atom for atom in atoms if atom not in atomic_expr_field ]
            atomic_expr       = Matrix([[Tuple(*atomic_expr)]])
            terminal_expr     = Matrix([[terminal_expr]])

        # ...

        d_tests = {}
        tests  = expand_hdiv_hcurl(tests)
        trials = expand_hdiv_hcurl(trials)
        for v in tests:
            d = {}
            d['global'] = GlobalTensorQuadratureTestBasis(v)
            d['span']   = GlobalSpan(v)
            d_tests[v]  = d
        # ...

        # ...
        d_trials = {}
        for u in trials:
            d = {}
            d['global'] = GlobalTensorQuadratureTrialBasis(u)
            d['span']   = GlobalSpan(u)
            d_trials[u] = d
        # ...

<<<<<<< HEAD
=======
        shapes_tests  = {}
        shapes_trials = {}

        start = 0
        for v in tests:
            ln = 1 if isinstance(v, ScalarTestFunction) else dim
            end = start + ln
            shapes_tests[v] = (start, end)
            start = end

        start = 0
        for u in trials:
            ln = 1 if isinstance(u, ScalarTestFunction) else dim
            end = start + ln
            shapes_trials[u] = (start, end)
            start = end

        if is_broken:
            if is_bilinear:
                space_domain = spaces[0].domain
            else:
                space_domain = spaces.domain

            if isinstance(domain, Interface):
                i = space_domain.interior.args.index(domain.minus.domain)
            elif isinstance(domain, Boundary):
                i = space_domain.interior.args.index(domain.domain)
            else:
                i = space_domain.interior.args.index(domain)
            mapping = mapping[i]


>>>>>>> 166684cb
        if is_linear:
            ast = _create_ast_linear_form(terminal_expr, atomic_expr, atomic_expr_field, 
                                          tests, d_tests,
                                          fields, constants,
                                          nderiv, domain.dim,
                                          mapping, is_rational_mapping, spaces, mask, tag)

        elif is_bilinear:
            ast = _create_ast_bilinear_form(terminal_expr, atomic_expr, atomic_expr_field,
                                            tests, d_tests,
                                            trials, d_trials,
                                            fields, constants,
                                            nderiv, domain.dim, 
                                            mapping, is_rational_mapping, spaces, mask, tag)

        elif is_functional:
            ast = _create_ast_functional_form(terminal_expr, atomic_expr_field,
                                              tests, d_tests, constants,
                                              nderiv, domain.dim, 
                                              mapping, is_rational_mapping, spaces, mask, tag)
        else:
            raise NotImplementedError('TODO')
        # ...

        self._expr    = ast
        self._nderiv  = nderiv
        self._domain  = domain
        self._mapping = mapping

    @property
    def expr(self):
        return self._expr

    @property
    def nderiv(self):
        return self._nderiv

    @property
    def domain(self):
        return self._domain

    @property
    def mapping(self):
        return self._mapping

    @property
    def dim(self):
        return self.domain.dim

#================================================================================================================================
def _create_ast_bilinear_form(terminal_expr, atomic_expr, atomic_expr_field,
                              tests, d_tests,
                              trials, d_trials,
                              fields, constants,
                              nderiv, dim, mapping, is_rational_mapping, spaces, mask, tag):
    """
    This function creates the assembly function of a bilinearform

    Parameters
    ----------

    terminal_expr : <Matrix>
        atomic representation of the bilinear form

    atomic_expr   : <Matrix>
        atoms used in the terminal_expr

    atomic_expr_field: <list>
        list  of atomic expressions of fields

    tests   : <list>
        list of tests functions

    d_tests : <dict>
        dictionary that contains the symbolic spans and basis values of each test function

    trials : <list>
        list of trial functions

    d_trials: <list>
        dictionary that contains the symbolic spans and basis values of each trial function

    fields : <list>
        list of fields

    constants : <list>
        list of constants

    nderiv : int
        the order of the bilinear form

    dim : int
        number of dimension

    mapping : <Mapping>
        Sympde Mapping object

    is_rational_mapping : <bool>
        takes the value of True if the mapping is rational

    spaces : <list>
        list of sympde symbolic test and trial spaces

    mask  : <int|None>
        the masked direction in case of boundary domain

    tag   : <str>
        tag to be added to variable names


    Returns
    -------
    node : DefNode
        represents the a function definition node that computes the assembly

    """

    pads   = symbols('pad1, pad2, pad3')[:dim]
    g_quad = GlobalTensorQuadrature()
    l_quad = LocalTensorQuadrature()

    geo      = GeometryExpressions(mapping, nderiv)

    l_mats  = BlockStencilMatrixLocalBasis(trials, tests, terminal_expr, dim, tag)
    g_mats  = BlockStencilMatrixGlobalBasis(trials, tests, pads, terminal_expr, l_mats.tag)

    g_span          = OrderedDict((u,d_tests[u]['span']) for u in tests)

    lengths_trials  = OrderedDict((u,LengthDofTrial(u)) for u in trials)
    lengths_tests   = OrderedDict((v,LengthDofTest(v)) for v in tests)
    # ...........................................................................................
    quad_length = LengthQuadrature()
    el_length   = LengthElement()
    lengths     = [el_length, quad_length]

    ind_quad      = index_quad.set_length(quad_length)
    ind_element   = index_element.set_length(el_length)
    ind_dof_test = index_dof_test.set_length(LengthDofTest(tests[0])+1)
    # ...........................................................................................
    eval_mapping = EvalMapping(ind_quad, ind_dof_test, d_tests[tests[0]]['global'], d_tests[tests[0]]['global'], mapping, geo, spaces[1], tests, nderiv, mask, is_rational_mapping)
    g_stmts      = [eval_mapping]
    if atomic_expr_field:
        coeffs      = [CoefficientBasis(i) for i in expand(fields)]
        l_coeffs    = [MatrixLocalBasis(i) for i in expand(fields)]
        g_coeffs    = [MatrixGlobalBasis(i,i) for i in expand(fields)]
        eval_field  = EvalField(atomic_expr_field, ind_quad, ind_dof_test, d_tests[tests[0]]['global'], d_tests[tests[0]]['global'], coeffs, l_coeffs, g_coeffs, fields, mapping, pads, nderiv, mask)
        g_stmts    += [eval_field]

    # sort tests and trials by their space type
    test_groups  = regroup(tests)
    trial_groups = regroup(trials)
    # expand every VectorTestFunction into IndexedTestFunctions
    ex_tests     = expand(tests)
    ex_trials    = expand(trials)

    #=========================================================begin kernel======================================================
    for _, sub_tests in test_groups:
        for _, sub_trials in trial_groups:
            tests_indices = [ex_tests.index(i) for i in expand(sub_tests)]
            trials_indices = [ex_trials.index(i) for i in expand(sub_trials)]
            sub_terminal_expr = terminal_expr[tests_indices,trials_indices]
            sub_atomic_expr   = atomic_expr[tests_indices,trials_indices]
            l_sub_mats  = BlockStencilMatrixLocalBasis(sub_trials, sub_tests, sub_terminal_expr, dim, l_mats.tag)
            if sub_terminal_expr.is_zero:
                continue
            q_basis_tests  = OrderedDict((v,d_tests[v]['global'])  for v in sub_tests)
            q_basis_trials = OrderedDict((u,d_trials[u]['global']) for u in sub_trials)

            stmts = []
            for v in sub_tests+sub_trials:
                stmts += construct_logical_expressions(v, nderiv)
            
            if not mapping.is_analytical:
                for expr in sub_atomic_expr[:]:
                    stmts += [ComputePhysicalBasis(i) for i in expr]
            # ...

            if atomic_expr_field:
                stmts += list(eval_field.inits)

            loop  = Loop((l_quad, *q_basis_tests.values(), *q_basis_trials.values(), geo), ind_quad, stmts=stmts, mask=mask)
            loop  = Reduce('+', ComputeKernelExpr(sub_terminal_expr), ElementOf(l_sub_mats), loop)

            # ... loop over trials
            length = lengths_trials[sub_trials[0]]
            ind_dof_trial = index_dof_trial.set_length(length+1)
            loop  = Loop((), ind_dof_trial, [loop])

            # ... loop over tests
            length = lengths_tests[sub_tests[0]]
            ind_dof_test = index_dof_test.set_length(length+1)
            loop  = Loop((), ind_dof_test, [loop])
            # ...

            body  = (Reset(l_sub_mats), loop)
            stmts = Block(body)
            g_stmts += [stmts]
    
    #=========================================================end kernel=========================================================

    # ... loop over global elements
    loop  = Loop((g_quad, *g_span.values()),
                  ind_element, stmts=g_stmts, mask=mask)

    body = [Reduce('+', l_mats, g_mats, loop)]
    # ...
    args = OrderedDict()
    args['tests_basis']  = tuple(d_tests[v]['global'] for v in tests)
    args['trial_basis']  = tuple(d_trials[u]['global'] for u in trials)

    args['spans'] = g_span.values()
    args['quads'] = g_quad

    args['tests_degrees'] = lengths_tests
    args['trials_degrees'] = lengths_trials

    args['quads_degree'] = lengths
    args['global_pads']  = pads
    args['local_pads']   = Pads(tests, trials)

    args['mats']  = [l_mats, g_mats]

    if eval_mapping:
        args['mapping'] = eval_mapping.coeffs

    if atomic_expr_field:
        args['coeffs'] = l_coeffs
        args['fields'] = fields

    if constants:
        args['constants'] = constants

    local_vars = []
    node = DefNode('assembly', args, local_vars, body)

    return node

#================================================================================================================================
def _create_ast_linear_form(terminal_expr, atomic_expr, atomic_expr_field, tests, d_tests, fields, constants, nderiv,
                            dim, mapping, is_rational_mapping, space, mask, tag):
    """
    This function creates the assembly function of a linearform

    Parameters
    ----------

    terminal_expr : <Matrix>
        atomic representation of the linear form

    atomic_expr   : <Matrix>
        atoms used in the terminal_expr

    atomic_expr_field : <list>
        list  of atomic expressions of fields

    tests   : <list>
        list of tests functions

    d_tests : <dict>
        dictionary that contains the symbolic spans and basis values of each test function

    fields  : <list>
        list of fields

    constants : <list>
        list of constants

    nderiv : int
        the order of the bilinear form

    dim : int
        number of dimension

    mapping : <Mapping>
        Sympde Mapping object

    is_rational_mapping : <bool>
        takes the value of True if the mapping is rational

    spaces : <Space>
        sympde symbolic space

    mask  : <int|None>
        the masked direction in case of boundary domain

    tag   : <str>
        tag to be added to variable names


    Returns
    -------
    node : DefNode
        represents the a function definition node that computes the assembly

    """
    pads   = symbols('pad1, pad2, pad3')[:dim]
    g_quad = GlobalTensorQuadrature()
    l_quad = LocalTensorQuadrature()

    coeffs   = [CoefficientBasis(i) for i in tests]
    l_coeffs = [MatrixLocalBasis(i) for i in tests]
    geo      = GeometryExpressions(mapping, nderiv)

    l_vecs  = BlockStencilVectorLocalBasis(tests, pads, terminal_expr, tag)
    g_vecs  = BlockStencilVectorGlobalBasis(tests, pads, terminal_expr,l_vecs.tag)

    g_span          = OrderedDict((v,d_tests[v]['span']) for v in tests)
    lengths_tests   = OrderedDict((v,LengthDofTest(v)) for v in tests)
    # ...........................................................................................
    quad_length = LengthQuadrature()
    el_length   = LengthElement()
    lengths     = [el_length,quad_length]

    ind_quad      = index_quad.set_length(quad_length)
    ind_element   = index_element.set_length(el_length)
    ind_dof_test = index_dof_test.set_length(LengthDofTest(tests[0])+1)
    # ...........................................................................................
    eval_mapping = EvalMapping(ind_quad, ind_dof_test, d_tests[tests[0]]['global'], d_tests[tests[0]]['global'], mapping, geo, space, tests, nderiv, mask, is_rational_mapping)
    g_stmts = [eval_mapping]
    if atomic_expr_field:
        coeffs       = [CoefficientBasis(i) for i in expand(fields)]
        l_coeffs     = [MatrixLocalBasis(i) for i in expand(fields)]
        g_coeffs     = [MatrixGlobalBasis(i,i) for i in expand(fields)]
        eval_field   = EvalField(atomic_expr_field, ind_quad, ind_dof_test, d_tests[tests[0]]['global'], d_tests[tests[0]]['global'], coeffs, l_coeffs, g_coeffs, fields, mapping, pads, nderiv, mask)
        g_stmts      += [eval_field]
    # ...


    # sort tests by their space type
    groups = regroup(tests)
    # expand every VectorTestFunction into IndexedTestFunctions
    ex_tests = expand(tests)
    # ... 
    #=========================================================begin kernel======================================================

    for _, group in groups:
        tests_indices = [ex_tests.index(i) for i in expand(group)]
        sub_terminal_expr = terminal_expr[tests_indices,0]
        sub_atomic_expr   = atomic_expr[tests_indices,0]
        l_sub_vecs  = BlockStencilVectorLocalBasis(group, pads, sub_terminal_expr, l_vecs.tag)
        q_basis = {v:d_tests[v]['global']  for v in group}
        if sub_terminal_expr.is_zero:
            continue
        stmts = []
        for v in group:
            stmts += construct_logical_expressions(v, nderiv)

        if mapping._expressions is None:
            for expr in sub_atomic_expr[:]:
                stmts += [ComputePhysicalBasis(i) for i in expr]

        if atomic_expr_field:
            stmts += list(eval_field.inits)

        loop  = Loop((l_quad, *q_basis.values(), geo), ind_quad, stmts=stmts, mask=mask)
        loop = Reduce('+', ComputeKernelExpr(sub_terminal_expr), ElementOf(l_sub_vecs), loop)

    # ... loop over tests
        length   = lengths_tests[group[0]]
        ind_dof_test = index_dof_test.set_length(length+1)
        loop  = Loop((), ind_dof_test, [loop])
        # ...
        body  = (Reset(l_sub_vecs), loop)
        stmts = Block(body)
        g_stmts += [stmts]
    # ...
    
    #=========================================================end kernel=========================================================
    # ... loop over global elements
    loop  = Loop((g_quad, *g_span.values()), ind_element, stmts=g_stmts, mask=mask)
    # ...
    body = (Reduce('+', l_vecs, g_vecs, loop),)

    args = OrderedDict()
    args['tests_basis']  = tuple(d_tests[v]['global']  for v in tests)

    args['spans'] = g_span.values()
    args['quads'] = g_quad

    args['tests_degrees'] = lengths_tests

    args['quads_degree'] = lengths
    args['global_pads']  = pads

    args['mats']  = [l_vecs, g_vecs]

    if eval_mapping:
        args['mapping'] = eval_mapping.coeffs

    if atomic_expr_field:
        args['coeffs'] = l_coeffs
        args['fields'] = fields

    if constants:
        args['constants'] = constants

    local_vars = []
    node = DefNode('assembly', args, local_vars, body)

    return node

#================================================================================================================================
def _create_ast_functional_form(terminal_expr, atomic_expr, tests, d_tests, constants, nderiv,
                                dim, mapping, is_rational_mapping, space, mask, tag):
    """
    This function creates the assembly function of a Functional Form

    Parameters
    ----------

    terminal_expr : <Matrix>
        atomic representation of the Functional form

    atomic_expr   : <Matrix>
        atoms used in the terminal_expr

    tests   : <list>
        list of tests functions

    d_tests : <dict>
        dictionary that contains the symbolic spans and basis values of each test function

    constants : <list>
        list of constants

    nderiv : int
        the order of the bilinear form

    dim : int
        number of dimension

    mapping : <Mapping>
        Sympde Mapping object

    is_rational_mapping : <bool>
        takes the value of True if the mapping is rational

    space : <Space>
        sympde symbolic space

    mask  : <int|None>
        the masked direction in case of boundary domain

    tag   : <str>
        tag to be added to variable names


    Returns
    -------
    node : DefNode
        represents the a function definition node that computes the assembly

    """

    pads   = symbols('pad1, pad2, pad3')[:dim]
    g_quad = GlobalTensorQuadrature()
    l_quad = LocalTensorQuadrature()

    #TODO move to EvalField
    coeffs   = [CoefficientBasis(i) for i in expand(tests)]
    l_coeffs = [MatrixLocalBasis(i) for i in expand(tests)]
    g_coeffs = [MatrixGlobalBasis(i,i) for i in expand(tests)]

    geo      = GeometryExpressions(mapping, nderiv)

    g_span   = OrderedDict((v,d_tests[v]['span']) for v in tests)
    g_basis  = OrderedDict((v,d_tests[v]['global'])  for v in tests)

    lengths_tests   = OrderedDict((v,LengthDofTest(v)) for v in tests)

    l_vec   = LocalElementBasis()
    g_vec   = GlobalElementBasis()

    # ...........................................................................................
    quad_length = LengthQuadrature()
    el_length   = LengthElement()
    lengths     = [el_length, quad_length]

    ind_quad      = index_quad.set_length(quad_length)
    ind_element   = index_element.set_length(el_length)

    ind_dof_test  = index_dof_test.set_length(lengths_tests[tests[0]]+1)
    # ...........................................................................................
    eval_mapping = EvalMapping(ind_quad, ind_dof_test, g_basis[tests[0]], g_basis[tests[0]], mapping, geo, space, tests, nderiv, mask, is_rational_mapping)
    eval_field   = EvalField(atomic_expr, ind_quad, ind_dof_test, g_basis[tests[0]], g_basis[tests[0]], coeffs, l_coeffs, g_coeffs, tests, mapping, pads, nderiv, mask)

    #=========================================================begin kernel======================================================
    # ... loop over tests functions

    loop   = Loop((l_quad, geo), ind_quad, eval_field.inits)
    loop   = Reduce('+', ComputeKernelExpr(terminal_expr), ElementOf(l_vec), loop)

    # ... loop over tests functions to evaluate the fields

    stmts  = Block([eval_mapping, eval_field, Reset(l_vec), loop])

    #=========================================================end kernel=========================================================
    # ... loop over global elements


    loop  = Loop((g_quad, *g_span.values()), ind_element, stmts)
    # ...

    body = (Reduce('+', l_vec, g_vec, loop),)

    args = OrderedDict()
    args['tests_basis']  = g_basis.values()

    args['spans'] = g_span.values()
    args['quads'] = g_quad

    args['tests_degrees'] = lengths_tests

    args['quads_degree'] = lengths
    args['global_pads']  = pads

    args['mats']  = [l_vec, g_vec]

    if eval_mapping:
        args['mapping'] = eval_mapping.coeffs

    args['coeffs'] = g_coeffs
    args['fields'] = tests

    if constants:
        args['constants'] = constants

    local_vars = []
    node = DefNode('assembly', args, local_vars, body)

    return node<|MERGE_RESOLUTION|>--- conflicted
+++ resolved
@@ -321,8 +321,6 @@
             d_trials[u] = d
         # ...
 
-<<<<<<< HEAD
-=======
         shapes_tests  = {}
         shapes_trials = {}
 
@@ -354,8 +352,6 @@
                 i = space_domain.interior.args.index(domain)
             mapping = mapping[i]
 
-
->>>>>>> 166684cb
         if is_linear:
             ast = _create_ast_linear_form(terminal_expr, atomic_expr, atomic_expr_field, 
                                           tests, d_tests,
