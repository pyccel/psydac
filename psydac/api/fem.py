--- conflicted
+++ resolved
@@ -83,14 +83,11 @@
         if isinstance(space.kind, (H1SpaceType, L2SpaceType, UndefinedSpaceType)):
             args = [[e[0]] for e in args]
 
-<<<<<<< HEAD
     return args
 
-=======
-    return ls
 def do_nothing(*args):
     pass
->>>>>>> 166684cb
+
 #==============================================================================
 class DiscreteBilinearForm(BasicDiscrete):
 
@@ -253,17 +250,12 @@
         target         = self.kernel_expr.target
         tests_degrees  = self.spaces[1].degree
         trials_degrees = self.spaces[0].degree
-<<<<<<< HEAD
-        spans = self.test_basis.spans
-        tests_basis, tests_degrees, spans = collect_spaces(self.spaces[1].symbolic_space, tests_basis, tests_degrees, spans)
-        trial_basis, trials_degrees       = collect_spaces(self.spaces[0].symbolic_space, trial_basis, trials_degrees)
-=======
+
         spans          = self.test_basis.spans
 
         tests_basis, tests_degrees, spans = collect_spaces(self._test_symbolic_space, tests_basis, tests_degrees, spans)
         trial_basis, trials_degrees       = collect_spaces(self._trial_symbolic_space, trial_basis, trials_degrees)
 
->>>>>>> 166684cb
         tests_basis    = flatten(tests_basis)
         trial_basis    = flatten(trial_basis)
         tests_degrees  = flatten(tests_degrees)
@@ -276,10 +268,7 @@
         quads_degree   = flatten(self.grid.quad_order)
         n_elements     = self.grid.n_elements
         global_pads    = self.spaces[0].vector_space.pads
-<<<<<<< HEAD
-=======
-
->>>>>>> 166684cb
+
         local_mats, global_mats = self.allocate_matrices()
         global_mats             = [M._data for M in global_mats]
         if self.mapping:
@@ -710,7 +699,6 @@
 
         return v
 
-
 #==============================================================================
 class DiscreteSumForm(BasicDiscrete):
 
