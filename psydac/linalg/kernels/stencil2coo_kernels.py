--- conflicted
+++ resolved
@@ -19,16 +19,11 @@
         for j1 in range(ncl1):
             value = A[i1+pp1,j1]
             if abs(value) == 0.0:continue
-<<<<<<< HEAD
-            J = ((_I//cm1)*dm1+j1-dp1)%nc1
-            rows[nnz] = _I
-=======
             if cm1 == dm1:
                 J = (I + j1 - dp1)%nc1
             else:
                 J = ((I//cm1)*dm1+j1-dp1)%nc1
             rows[nnz] = I
->>>>>>> cd8e480f
             cols[nnz] = J
             data[nnz] = value
             nnz += 1
@@ -46,16 +41,11 @@
         for j1 in range(ncl1):
             value = A[i1+pp1,j1]
             if abs(value) == 0.0:continue
-<<<<<<< HEAD
-            J = ((_I//cm1)*dm1+j1-dp1)%nc1
-            rows[nnz] = _I
-=======
             if cm1 == dm1:
                 J = (I + j1 - dp1)%nc1
             else:
                 J = ((I//cm1)*dm1+j1-dp1)%nc1
             rows[nnz] = I
->>>>>>> cd8e480f
             cols[nnz] = J
             data[nnz] = value
             nnz += 1
