# -*- coding: UTF-8 -*-

from psydac.feec.global_projectors import Projector_H1, Projector_L2, Projector_Hcurl, Projector_Hdiv
from psydac.fem.tensor       import TensorFemSpace, SplineSpace
from psydac.fem.vector       import VectorFemSpace
from psydac.core.bsplines    import make_knots
from psydac.feec.derivatives import Derivative_1D, Gradient_2D, Gradient_3D
from psydac.feec.derivatives import ScalarCurl_2D, VectorCurl_2D, Curl_3D
from psydac.feec.derivatives import Divergence_2D, Divergence_3D
from psydac.ddm.cart         import DomainDecomposition
from psydac.linalg.solvers   import inverse

from mpi4py import MPI
import numpy as np
import pytest

#==============================================================================
# Run test
#==============================================================================
@pytest.mark.parametrize('Nel', [8, 12])
@pytest.mark.parametrize('Nq', [5])
@pytest.mark.parametrize('p', [2,3])
@pytest.mark.parametrize('bc', [True, False])
@pytest.mark.parametrize('m', [1,2])
def test_3d_commuting_pro_1(Nel, Nq, p, bc, m):

    fun1    = lambda xi1, xi2, xi3 : np.sin(xi1)*np.sin(xi2)*np.sin(xi3)
    D1fun1  = lambda xi1, xi2, xi3 : np.cos(xi1)*np.sin(xi2)*np.sin(xi3)
    D2fun1  = lambda xi1, xi2, xi3 : np.sin(xi1)*np.cos(xi2)*np.sin(xi3)
    D3fun1  = lambda xi1, xi2, xi3 : np.sin(xi1)*np.sin(xi2)*np.cos(xi3)

    Nel = [Nel]*3
    Nq  = [Nq]*3
    p   = [p]*3
    bc  = [bc]*3
    m   = [m]*3

    # Side lengths of logical cube [0, L]^3
    L = [2*np.pi, 2*np.pi , 2*np.pi]

    # element boundaries
    el_b = [np.linspace(0., L_i, Nel_i + 1) for L_i, Nel_i in zip(L, Nel)] 

    # knot sequences
    knots = [make_knots(el_b_i, p_i, bc_i, m_i) for el_b_i, p_i, bc_i, m_i in zip(el_b, p, bc, m)]

    Vs     = [SplineSpace(pi, knots=Ti, periodic=periodic, basis='B') for pi, Ti, periodic in zip(p, knots, bc)]

    domain_decomposition = DomainDecomposition(Nel, bc, comm=MPI.COMM_WORLD)
    
    H1     = TensorFemSpace(domain_decomposition, *Vs)

    spaces = [H1.reduce_degree(axes=[0], basis='M'),
              H1.reduce_degree(axes=[1], basis='M'),
              H1.reduce_degree(axes=[2], basis='M')]

    Hcurl  = VectorFemSpace(*spaces)

    # create an instance of the H1 projector class
    P0 = Projector_H1(H1)

    # Build linear operators on stencil arrays
    grad = Gradient_3D(H1, Hcurl)

    # create an instance of the projector class
    P1 = Projector_Hcurl(Hcurl, Nq)
    #-------------------------------------
    # Projections and discrete derivatives
    #-------------------------------------

    u0        = P0(fun1)
    u1        = P1((D1fun1, D2fun1, D3fun1))
    Dfun_h    = grad(u0)
    Dfun_proj = u1

    error = abs((Dfun_proj.coeffs-Dfun_h.coeffs).toarray()).max()
    assert error < 1e-9

    # TODO: test takes too long in 3D
    #--------------------------
    # check BlockLinearOperator
    #--------------------------
    # build the solver from the LinearOperator
    # imat_kronecker_P0 = P0.imat_kronecker 
    # imat_kronecker_P1 = P1.imat_kronecker
    # I0inv = inverse(imat_kronecker_P0, 'gmres', verbose=True)
    # I1inv = inverse(imat_kronecker_P1, 'gmres', verbose=True)  
    
    # # build the rhs
    # P0.func(fun1)
    # P1.func(D1fun1, D2fun1, D3fun1)   
    
    # # solve and compare
    # u0vec = u0.coeffs
    # u0vec_imat = I0inv.solve(P0._rhs)
    # assert np.allclose(u0vec.toarray(), u0vec_imat.toarray(), atol=1e-5)

    # u1vec = u1.coeffs
    # u1vec_imat = I1inv.solve(P1._rhs)
    # assert np.allclose(u1vec.toarray(), u1vec_imat.toarray(), atol=1e-5)

#==============================================================================
@pytest.mark.parametrize('Nel', [8, 12])
@pytest.mark.parametrize('Nq', [8])
@pytest.mark.parametrize('p', [2,3])
@pytest.mark.parametrize('bc', [True, False])
@pytest.mark.parametrize('m', [1,2])
def test_3d_commuting_pro_2(Nel, Nq, p, bc, m):

    fun1    = lambda xi1, xi2, xi3 : np.sin(xi1)*np.sin(xi2)*np.sin(xi3)
    D1fun1  = lambda xi1, xi2, xi3 : np.cos(xi1)*np.sin(xi2)*np.sin(xi3)
    D2fun1  = lambda xi1, xi2, xi3 : np.sin(xi1)*np.cos(xi2)*np.sin(xi3)
    D3fun1  = lambda xi1, xi2, xi3 : np.sin(xi1)*np.sin(xi2)*np.cos(xi3)

    fun2    = lambda xi1, xi2, xi3 :   np.sin(2*xi1)*np.sin(2*xi2)*np.sin(2*xi3)
    D1fun2  = lambda xi1, xi2, xi3 : 2*np.cos(2*xi1)*np.sin(2*xi2)*np.sin(2*xi3)
    D2fun2  = lambda xi1, xi2, xi3 : 2*np.sin(2*xi1)*np.cos(2*xi2)*np.sin(2*xi3)
    D3fun2  = lambda xi1, xi2, xi3 : 2*np.sin(2*xi1)*np.sin(2*xi2)*np.cos(2*xi3)

    fun3    = lambda xi1, xi2, xi3 :   np.sin(3*xi1)*np.sin(3*xi2)*np.sin(3*xi3)
    D1fun3  = lambda xi1, xi2, xi3 : 3*np.cos(3*xi1)*np.sin(3*xi2)*np.sin(3*xi3)
    D2fun3  = lambda xi1, xi2, xi3 : 3*np.sin(3*xi1)*np.cos(3*xi2)*np.sin(3*xi3)
    D3fun3  = lambda xi1, xi2, xi3 : 3*np.sin(3*xi1)*np.sin(3*xi2)*np.cos(3*xi3)

    cf1 = lambda xi1, xi2, xi3 : D2fun3(xi1, xi2, xi3) - D3fun2(xi1, xi2, xi3)
    cf2 = lambda xi1, xi2, xi3 : D3fun1(xi1, xi2, xi3) - D1fun3(xi1, xi2, xi3)
    cf3 = lambda xi1, xi2, xi3 : D1fun2(xi1, xi2, xi3) - D2fun1(xi1, xi2, xi3)

    Nel = [Nel]*3
    Nq  = [Nq]*3
    p   = [p]*3
    bc  = [bc]*3
    m   = [m]*3

    # Side lengths of logical cube [0, L]^3
    L = [2*np.pi, 2*np.pi , 2*np.pi]

    # element boundaries
    el_b = [np.linspace(0., L_i, Nel_i + 1) for L_i, Nel_i in zip(L, Nel)] 

    # knot sequences
    knots = [make_knots(el_b_i, p_i, bc_i, m_i) for el_b_i, p_i, bc_i, m_i in zip(el_b, p, bc, m)]

    Vs     = [SplineSpace(pi, knots=Ti, periodic=periodic, basis='B') for pi, Ti, periodic in zip(p, knots, bc)]

    domain_decomposition = DomainDecomposition(Nel, bc)
    H1       = TensorFemSpace(domain_decomposition, *Vs)

    spaces = [H1.reduce_degree(axes=[0], basis='M'),
              H1.reduce_degree(axes=[1], basis='M'),
              H1.reduce_degree(axes=[2], basis='M')]

    Hcurl  = VectorFemSpace(*spaces)

    spaces = [H1.reduce_degree(axes=[1,2], basis='M'),
              H1.reduce_degree(axes=[0,2], basis='M'),
              H1.reduce_degree(axes=[0,1], basis='M')]

    Hdiv  = VectorFemSpace(*spaces)

    # Build linear operators on stencil arrays
    curl = Curl_3D(Hcurl, Hdiv)

    # create an instance of the projector class
    P1 = Projector_Hcurl(Hcurl, Nq)
    P2 = Projector_Hdiv(Hdiv, Nq)

    #-------------------------------------
    # Projections and discrete derivatives
    #-------------------------------------
    u1        = P1((fun1, fun2, fun3))
    u2        = P2((cf1, cf2, cf3))
    Dfun_h    = curl(u1)
    Dfun_proj = u2

    error = abs((Dfun_proj.coeffs-Dfun_h.coeffs).toarray()).max()
    assert error < 1e-9

    # TODO: test takes too long in 3D
    #--------------------------
    # check BlockLinearOperator
    #--------------------------
    # build the solver from the LinearOperator
    # imat_kronecker_P1 = P1.imat_kronecker
    # imat_kronecker_P2 = P2.imat_kronecker 
    # I1inv = inverse(imat_kronecker_P1, 'gmres', verbose=True) 
    # I2inv = inverse(imat_kronecker_P2, 'gmres', verbose=True)
    
    # # build the rhs
    # P1.func(fun1, fun2, fun3)
    # P2.func(cf1, cf2, cf3)
       
    # # solve and compare
    # u1vec = u1.coeffs
    # u1vec_imat = I1inv.solve(P1._rhs)
    # assert np.allclose(u1vec.toarray(), u1vec_imat.toarray(), atol=1e-5)
    
    # u2vec = u2.coeffs
    # u2vec_imat = I2inv.solve(P2._rhs)
    # assert np.allclose(u2vec.toarray(), u2vec_imat.toarray(), atol=1e-5)

#==============================================================================
@pytest.mark.parametrize('Nel', [8, 12])
@pytest.mark.parametrize('Nq', [8])
@pytest.mark.parametrize('p', [2,3])
@pytest.mark.parametrize('bc', [True, False])
@pytest.mark.parametrize('m', [1,2])
def test_3d_commuting_pro_3(Nel, Nq, p, bc, m):

    fun1    = lambda xi1, xi2, xi3 : np.sin(xi1)*np.sin(xi2)*np.sin(xi3)
    D1fun1  = lambda xi1, xi2, xi3 : np.cos(xi1)*np.sin(xi2)*np.sin(xi3)

    fun2    = lambda xi1, xi2, xi3 :   np.sin(2*xi1)*np.sin(2*xi2)*np.sin(2*xi3)
    D2fun2  = lambda xi1, xi2, xi3 : 2*np.sin(2*xi1)*np.cos(2*xi2)*np.sin(2*xi3)

    fun3    = lambda xi1, xi2, xi3 :   np.sin(3*xi1)*np.sin(3*xi2)*np.sin(3*xi3)
    D3fun3  = lambda xi1, xi2, xi3 : 3*np.sin(3*xi1)*np.sin(3*xi2)*np.cos(3*xi3)

    difun = lambda xi1, xi2, xi3 : D1fun1(xi1, xi2, xi3)+ D2fun2(xi1, xi2, xi3) + D3fun3(xi1, xi2, xi3)

    Nel = [Nel]*3
    Nq  = [Nq]*3
    p   = [p]*3
    bc  = [bc]*3
    m   = [m]*3

    # Side lengths of logical cube [0, L]^3
    L = [2*np.pi, 2*np.pi , 2*np.pi]

    # element boundaries
    el_b = [np.linspace(0., L_i, Nel_i + 1) for L_i, Nel_i in zip(L, Nel)] 

    # knot sequences
    knots = [make_knots(el_b_i, p_i, bc_i, m_i) for el_b_i, p_i, bc_i, m_i in zip(el_b, p, bc, m)]

    Vs     = [SplineSpace(pi, knots=Ti, periodic=periodic, basis='B') for pi, Ti, periodic in zip(p, knots, bc)]

    domain_decomposition = DomainDecomposition(Nel, bc, comm=MPI.COMM_WORLD)
    H1       = TensorFemSpace(domain_decomposition, *Vs)

    spaces = [H1.reduce_degree(axes=[1,2], basis='M'),
              H1.reduce_degree(axes=[0,2], basis='M'),
              H1.reduce_degree(axes=[0,1], basis='M')]

    Hdiv  = VectorFemSpace(*spaces)

    L2  = H1.reduce_degree(axes=[0,1,2], basis='M')

    # create an instance of the H1 projector class

    # Build linear operators on stencil arrays
    div  = Divergence_3D(Hdiv, L2)

    # create an instance of the projector class
    P2 = Projector_Hdiv(Hdiv, Nq)
    P3 = Projector_L2(L2, Nq)

    #-------------------------------------
    # Projections and discrete derivatives
    #-------------------------------------

    u2        = P2((fun1, fun2, fun3))
    u3        = P3(difun)
    Dfun_h    = div(u2)
    Dfun_proj = u3

    error = abs((Dfun_proj.coeffs-Dfun_h.coeffs).toarray()).max()
    assert error < 1e-9

    # TODO: test takes too long in 3D
    #--------------------------
    # check BlockLinearOperator
    #--------------------------
    # build the solver from the LinearOperator
    # imat_kronecker_P2 = P2.imat_kronecker
    # imat_kronecker_P3 = P3.imat_kronecker 
    # I2inv = inverse(imat_kronecker_P2, 'gmres', verbose=True)
    # I3inv = inverse(imat_kronecker_P3, 'gmres', verbose=True) 
    
    # # build the rhs
    # P2.func(fun1, fun2, fun3)
    # P3.func(difun)
       
    # # solve and compare
    # u2vec = u2.coeffs
    # u2vec_imat = I2inv.solve(P2._rhs)
    # assert np.allclose(u2vec.toarray(), u2vec_imat.toarray(), atol=1e-5)
    
    # u3vec = u3.coeffs
    # u3vec_imat = I3inv.solve(P3._rhs)
    # assert np.allclose(u3vec.toarray(), u3vec_imat.toarray(), atol=1e-5)

@pytest.mark.parallel
@pytest.mark.parametrize('Nel', [8, 12])
@pytest.mark.parametrize('Nq', [5])
@pytest.mark.parametrize('p', [2,3])
@pytest.mark.parametrize('bc', [True, False])
@pytest.mark.parametrize('m', [1,2])
def test_2d_commuting_pro_1(Nel, Nq, p, bc, m):

    fun1    = lambda xi1, xi2 : np.sin(xi1)*np.sin(xi2)
    D1fun1  = lambda xi1, xi2 : np.cos(xi1)*np.sin(xi2)
    D2fun1  = lambda xi1, xi2 : np.sin(xi1)*np.cos(xi2)

    Nel = [Nel]*2
    Nq  = [Nq]*2
    p   = [p]*2
    bc  = [bc]*2
    m   = [m]*2

    # Side lengths of logical cube [0, L]^2
    L = [2*np.pi, 2*np.pi]

    # element boundaries
    el_b = [np.linspace(0., L_i, Nel_i + 1) for L_i, Nel_i in zip(L, Nel)]

    # knot sequences
    knots = [make_knots(el_b_i, p_i, bc_i, m_i) for el_b_i, p_i, bc_i, m_i in zip(el_b, p, bc, m)]

    Vs     = [SplineSpace(pi, knots=Ti, periodic=periodic, basis='B') for pi, Ti, periodic in zip(p, knots, bc)]

    domain_decomposition = DomainDecomposition(Nel, bc, comm=MPI.COMM_WORLD)
    H1       = TensorFemSpace(domain_decomposition, *Vs)

    spaces = [H1.reduce_degree(axes=[0], basis='M'),
              H1.reduce_degree(axes=[1], basis='M')]

    Hcurl  = VectorFemSpace(*spaces)

    # create an instance of the H1 projector class
    P0 = Projector_H1(H1)

    # Build linear operators on stencil arrays
    grad = Gradient_2D(H1, Hcurl)

    # create an instance of the projector class
    P1 = Projector_Hcurl(Hcurl, Nq)
    #-------------------------------------
    # Projections and discrete derivatives
    #-------------------------------------

    u0        = P0(fun1)
    u1        = P1((D1fun1, D2fun1))
    Dfun_h    = grad(u0)
    Dfun_proj = u1

    error = abs((Dfun_proj.coeffs-Dfun_h.coeffs).toarray()).max()
    assert error < 1e-9

    #--------------------------
    # check BlockLinearOperator
    #--------------------------
    # build the solver from the LinearOperator
    imat_kronecker_P0 = P0.imat_kronecker 
    imat_kronecker_P1 = P1.imat_kronecker
    I0inv = inverse(imat_kronecker_P0, 'gmres', verbose=True)
    I1inv = inverse(imat_kronecker_P1, 'gmres', verbose=True)  
    
    # build the rhs
    P0.func(fun1)
    P1.func(D1fun1, D2fun1)   
    
    # solve and compare
    u0vec = u0.coeffs
    u0vec_imat = I0inv.solve(P0._rhs)
    assert np.allclose(u0vec.toarray(), u0vec_imat.toarray(), atol=1e-5)
    
    u1vec = u1.coeffs
    u1vec_imat = I1inv.solve(P1._rhs)
    assert np.allclose(u1vec.toarray(), u1vec_imat.toarray(), atol=1e-5)

@pytest.mark.parallel
@pytest.mark.parametrize('Nel', [8, 12])
@pytest.mark.parametrize('Nq', [5])
@pytest.mark.parametrize('p', [2,3])
@pytest.mark.parametrize('bc', [True, False])
@pytest.mark.parametrize('m', [1,2])
def test_2d_commuting_pro_2(Nel, Nq, p, bc, m):

    fun1    = lambda xi1, xi2 : np.sin(xi1)*np.sin(xi2)
    D2fun1  = lambda xi1, xi2 : np.sin(xi1)*np.cos(xi2)
    D1fun1  = lambda xi1, xi2 : -np.cos(xi1)*np.sin(xi2)

    Nel = [Nel]*2
    Nq  = [Nq]*2
    p   = [p]*2
    bc  = [bc]*2
    m   = [m]*2

    # Side lengths of logical cube [0, L]^2
    L = [2*np.pi, 2*np.pi]

    # element boundaries
    el_b = [np.linspace(0., L_i, Nel_i + 1) for L_i, Nel_i in zip(L, Nel)]

    # knot sequences
    knots = [make_knots(el_b_i, p_i, bc_i, m_i) for el_b_i, p_i, bc_i, m_i in zip(el_b, p, bc, m)]

    Vs     = [SplineSpace(pi, knots=Ti, periodic=periodic, basis='B') for pi, Ti, periodic in zip(p, knots, bc)]

    domain_decomposition = DomainDecomposition(Nel, bc, comm=MPI.COMM_WORLD)
    H1       = TensorFemSpace(domain_decomposition, *Vs)

    spaces = [H1.reduce_degree(axes=[1], basis='M'),
              H1.reduce_degree(axes=[0], basis='M')]

    Hdiv  = VectorFemSpace(*spaces)

    # create an instance of the H1 projector class
    P0 = Projector_H1(H1)

    # Linear operator: 2D vector curl
    curl = VectorCurl_2D(H1, Hdiv)

    # create an instance of the projector class
    P1 = Projector_Hdiv(Hdiv, Nq)
    #-------------------------------------
    # Projections and discrete derivatives
    #-------------------------------------

    u0        = P0(fun1)
    u1        = P1((D2fun1, D1fun1))
    Dfun_h    = curl(u0)
    Dfun_proj = u1

    error = abs((Dfun_proj.coeffs-Dfun_h.coeffs).toarray()).max()
    assert error < 1e-9

    #--------------------------
    # check BlockLinearOperator
    #--------------------------
    # build the solver from the LinearOperator
    imat_kronecker_P0 = P0.imat_kronecker 
    imat_kronecker_P1 = P1.imat_kronecker
    I0inv = inverse(imat_kronecker_P0, 'gmres', verbose=True)
    I1inv = inverse(imat_kronecker_P1, 'gmres', verbose=True)  
    
    # build the rhs
    P0.func(fun1)
    P1.func(D2fun1, D1fun1)   
    
    # solve and compare
    u0vec = u0.coeffs
    u0vec_imat = I0inv.solve(P0._rhs)
    assert np.allclose(u0vec.toarray(), u0vec_imat.toarray(), atol=1e-5)
    
    u1vec = u1.coeffs
    u1vec_imat = I1inv.solve(P1._rhs)
    assert np.allclose(u1vec.toarray(), u1vec_imat.toarray(), atol=1e-5)

@pytest.mark.parallel
@pytest.mark.parametrize('Nel', [8, 12])
@pytest.mark.parametrize('Nq', [8])
@pytest.mark.parametrize('p', [2,3])
@pytest.mark.parametrize('bc', [True, False])
@pytest.mark.parametrize('m', [1,2])
def test_2d_commuting_pro_3(Nel, Nq, p, bc, m):

    fun1    = lambda xi1, xi2 : np.sin(xi1)*np.sin(xi2)
    D1fun1  = lambda xi1, xi2 : np.cos(xi1)*np.sin(xi2)

    fun2    = lambda xi1, xi2 :   np.sin(2*xi1)*np.sin(2*xi2)
    D2fun2  = lambda xi1, xi2 : 2*np.sin(2*xi1)*np.cos(2*xi2)

    difun = lambda xi1, xi2 : D1fun1(xi1, xi2)+ D2fun2(xi1, xi2)

    Nel = [Nel]*2
    Nq  = [Nq]*2
    p   = [p]*2
    bc  = [bc]*2
    m   = [m]*2

    # Side lengths of logical cube [0, L]^2
    L = [2*np.pi, 2*np.pi]

    # element boundaries
    el_b = [np.linspace(0., L_i, Nel_i + 1) for L_i, Nel_i in zip(L, Nel)]

    # knot sequences
    knots = [make_knots(el_b_i, p_i, bc_i, m_i) for el_b_i, p_i, bc_i, m_i in zip(el_b, p, bc, m)]

    Vs     = [SplineSpace(pi, knots=Ti, periodic=periodic, basis='B') for pi, Ti, periodic in zip(p, knots, bc)]

    domain_decomposition = DomainDecomposition(Nel, bc, comm=MPI.COMM_WORLD)
    H1       = TensorFemSpace(domain_decomposition, *Vs)

    spaces = [H1.reduce_degree(axes=[1], basis='M'),
              H1.reduce_degree(axes=[0], basis='M')]

    Hdiv  = VectorFemSpace(*spaces)

    L2  = H1.reduce_degree(axes=[0,1], basis='M')

    # create an instance of the H1 projector class

    # Build linear operators on stencil arrays
    div  = Divergence_2D(Hdiv, L2)

    # create an instance of the projector class
    P2 = Projector_Hdiv(Hdiv, Nq)
    P3 = Projector_L2(L2, Nq)

    #-------------------------------------
    # Projections and discrete derivatives
    #-------------------------------------

    u2        = P2((fun1, fun2))
    u3        = P3(difun)
    Dfun_h    = div(u2)
    Dfun_proj = u3

    error = abs((Dfun_proj.coeffs-Dfun_h.coeffs).toarray()).max()
    assert error < 1e-9

    #--------------------------
    # check BlockLinearOperator
    #--------------------------
    # build the solver from the LinearOperator
    imat_kronecker_P2 = P2.imat_kronecker
    imat_kronecker_P3 = P3.imat_kronecker 
    I2inv = inverse(imat_kronecker_P2, 'gmres', verbose=True)
    I3inv = inverse(imat_kronecker_P3, 'gmres', verbose=True) 
    
    # build the rhs
    P2.func(fun1, fun2)
    P3.func(difun)
       
    # solve and compare
    u2vec = u2.coeffs
    u2vec_imat = I2inv.solve(P2._rhs)
    assert np.allclose(u2vec.toarray(), u2vec_imat.toarray(), atol=1e-5)
    
    u3vec = u3.coeffs
    u3vec_imat = I3inv.solve(P3._rhs)
    assert np.allclose(u3vec.toarray(), u3vec_imat.toarray(), atol=1e-5)

@pytest.mark.parallel
@pytest.mark.parametrize('Nel', [8, 12])
@pytest.mark.parametrize('Nq', [8])
@pytest.mark.parametrize('p', [2,3])
@pytest.mark.parametrize('bc', [True, False])
@pytest.mark.parametrize('m', [1,2])
def test_2d_commuting_pro_4(Nel, Nq, p, bc, m):

    fun1    = lambda xi1, xi2 : np.sin(xi1)*np.sin(xi2)
    D2fun1  = lambda xi1, xi2 : np.sin(xi1)*np.cos(xi2)

    fun2    = lambda xi1, xi2 :   np.sin(2*xi1)*np.sin(2*xi2)
    D1fun2  = lambda xi1, xi2 : 2*np.cos(2*xi1)*np.sin(2*xi2)

    difun = lambda xi1, xi2 : D1fun2(xi1, xi2) - D2fun1(xi1, xi2)

    Nel = [Nel]*2
    Nq  = [Nq]*2
    p   = [p]*2
    bc  = [bc]*2
    m   = [m]*2

    # Side lengths of logical cube [0, L]^2
    L = [2*np.pi, 2*np.pi]

    # element boundaries
    el_b = [np.linspace(0., L_i, Nel_i + 1) for L_i, Nel_i in zip(L, Nel)]

    # knot sequences
    knots = [make_knots(el_b_i, p_i, bc_i, m_i) for el_b_i, p_i, bc_i, m_i in zip(el_b, p, bc, m)]

    Vs     = [SplineSpace(pi, knots=Ti, periodic=periodic, basis='B') for pi, Ti, periodic in zip(p, knots, bc)]

    domain_decomposition = DomainDecomposition(Nel, bc, comm=MPI.COMM_WORLD)
    H1       = TensorFemSpace(domain_decomposition, *Vs)

    spaces = [H1.reduce_degree(axes=[0], basis='M'),
              H1.reduce_degree(axes=[1], basis='M')]

    Hcurl  = VectorFemSpace(*spaces)

    L2  = H1.reduce_degree(axes=[0,1], basis='M')

    # create an instance of the H1 projector class

    # Build linear operators on stencil arrays
    curl  = ScalarCurl_2D(Hcurl, L2)

    # create an instance of the projector class
    P1 = Projector_Hcurl(Hcurl, Nq)
    P2 = Projector_L2(L2, Nq)

    #-------------------------------------
    # Projections and discrete derivatives
    #-------------------------------------

    u1        = P1((fun1, fun2))
    u2        = P2(difun)
    Dfun_h    = curl(u1)
    Dfun_proj = u2

    error = abs((Dfun_proj.coeffs-Dfun_h.coeffs).toarray()).max()
    assert error < 1e-9

    #--------------------------
    # check BlockLinearOperator
    #--------------------------
    # build the solver from the LinearOperator
    imat_kronecker_P1 = P1.imat_kronecker
    imat_kronecker_P2 = P2.imat_kronecker 
    I1inv = inverse(imat_kronecker_P1, 'gmres', verbose=True) 
    I2inv = inverse(imat_kronecker_P2, 'gmres', verbose=True)
    
    # build the rhs
    P1.func(fun1, fun2)
    P2.func(difun)
       
    # solve and compare
    u1vec = u1.coeffs
    u1vec_imat = I1inv.solve(P1._rhs)
    assert np.allclose(u1vec.toarray(), u1vec_imat.toarray(), atol=1e-5)
    
    u2vec = u2.coeffs
    u2vec_imat = I2inv.solve(P2._rhs)
    assert np.allclose(u2vec.toarray(), u2vec_imat.toarray(), atol=1e-5)

@pytest.mark.parametrize('Nel', [16, 20])
@pytest.mark.parametrize('Nq', [5])
@pytest.mark.parametrize('p', [2,3])
@pytest.mark.parametrize('bc', [True, False])
@pytest.mark.parametrize('m', [1,2])
def test_1d_commuting_pro_1(Nel, Nq, p, bc, m):

    fun1    = lambda xi1 : np.sin(xi1)
    Dfun1   = lambda xi1 : np.cos(xi1)

    Nel = [Nel]
    Nq  = [Nq]
    p   = [p]
    bc  = [bc]
    m   = [m]

    # Side lengths of logical cube [0, L]
    L = [2*np.pi]

    # element boundaries
    el_b = [np.linspace(0., L_i, Nel_i + 1) for L_i, Nel_i in zip(L, Nel)]

    # knot sequences
    knots = [make_knots(el_b_i, p_i, bc_i, m_i) for el_b_i, p_i, bc_i, m_i in zip(el_b, p, bc, m)]

    Vs     = [SplineSpace(pi, knots=Ti, periodic=periodic, basis='B') for pi, Ti, periodic in zip(p, knots, bc)]

    domain_decomposition = DomainDecomposition(Nel, bc, comm=MPI.COMM_WORLD)
    H1       = TensorFemSpace(domain_decomposition, *Vs)
    L2       = H1.reduce_degree(axes=[0], basis='M')

    # create an instance of the H1 projector class
    P0 = Projector_H1(H1)

    # Build linear operators on stencil arrays
    grad = Derivative_1D(H1, L2)

    # create an instance of the projector class
    P1 = Projector_L2(L2, Nq)
    #-------------------------------------
    # Projections and discrete derivatives
    #-------------------------------------

    u0        = P0(fun1)
    u1        = P1(Dfun1)
    Dfun_h    = grad(u0)
    Dfun_proj = u1

    error = abs((Dfun_proj.coeffs-Dfun_h.coeffs).toarray()).max()
    assert error < 1e-9

    #--------------------------
    # check BlockLinearOperator
    #--------------------------
    # build the solver from the LinearOperator
    imat_kronecker_P0 = P0.imat_kronecker 
    imat_kronecker_P1 = P1.imat_kronecker
    I0inv = inverse(imat_kronecker_P0, 'gmres', verbose=True)
    I1inv = inverse(imat_kronecker_P1, 'gmres', verbose=True)  
    
    # build the rhs
    P0.func(fun1)
    P1.func(Dfun1)   
    
    # solve and compare
    u0vec = u0.coeffs
    u0vec_imat = I0inv.solve(P0._rhs)
    assert np.allclose(u0vec.toarray(), u0vec_imat.toarray(), atol=1e-5)
    
    u1vec = u1.coeffs
    u1vec_imat = I1inv.solve(P1._rhs)
    assert np.allclose(u1vec.toarray(), u1vec_imat.toarray(), atol=1e-5)
    
#==============================================================================
if __name__ == '__main__':

<<<<<<< HEAD
    Nel = 12
    Nq  = 5
    p   = 3
    bc  = False

    test_1d_commuting_pro_1(Nel, Nq, p, bc)
    test_2d_commuting_pro_1(Nel, Nq, p, bc)
    test_2d_commuting_pro_2(Nel, Nq, p, bc)
    test_2d_commuting_pro_3(Nel, Nq, p, bc)
    test_2d_commuting_pro_4(Nel, Nq, p, bc)
    test_3d_commuting_pro_1(Nel, Nq, p, bc)
    test_3d_commuting_pro_2(Nel, Nq, p, bc)
    test_3d_commuting_pro_3(Nel, Nq, p, bc)
    
=======
    Nel = 8
    Nq  = 8
    p   = 2
    bc  = True
    m   = 2

    test_3d_commuting_pro_1(Nel, Nq, p, bc, m)
    test_3d_commuting_pro_2(Nel, Nq, p, bc, m)
    test_3d_commuting_pro_3(Nel, Nq, p, bc, m)
    test_2d_commuting_pro_1(Nel, Nq, p, bc, m)
    test_2d_commuting_pro_2(Nel, Nq, p, bc, m)
    test_2d_commuting_pro_3(Nel, Nq, p, bc, m)
    test_2d_commuting_pro_4(Nel, Nq, p, bc, m)
    test_1d_commuting_pro_1(Nel, Nq, p, bc, m)
>>>>>>> 1f338bca
<|MERGE_RESOLUTION|>--- conflicted
+++ resolved
@@ -696,22 +696,6 @@
 #==============================================================================
 if __name__ == '__main__':
 
-<<<<<<< HEAD
-    Nel = 12
-    Nq  = 5
-    p   = 3
-    bc  = False
-
-    test_1d_commuting_pro_1(Nel, Nq, p, bc)
-    test_2d_commuting_pro_1(Nel, Nq, p, bc)
-    test_2d_commuting_pro_2(Nel, Nq, p, bc)
-    test_2d_commuting_pro_3(Nel, Nq, p, bc)
-    test_2d_commuting_pro_4(Nel, Nq, p, bc)
-    test_3d_commuting_pro_1(Nel, Nq, p, bc)
-    test_3d_commuting_pro_2(Nel, Nq, p, bc)
-    test_3d_commuting_pro_3(Nel, Nq, p, bc)
-    
-=======
     Nel = 8
     Nq  = 8
     p   = 2
@@ -725,5 +709,4 @@
     test_2d_commuting_pro_2(Nel, Nq, p, bc, m)
     test_2d_commuting_pro_3(Nel, Nq, p, bc, m)
     test_2d_commuting_pro_4(Nel, Nq, p, bc, m)
-    test_1d_commuting_pro_1(Nel, Nq, p, bc, m)
->>>>>>> 1f338bca
+    test_1d_commuting_pro_1(Nel, Nq, p, bc, m)