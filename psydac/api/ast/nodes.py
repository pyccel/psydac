--- conflicted
+++ resolved
@@ -1409,43 +1409,18 @@
         return type(self)(self.target, index)
 
 #==============================================================================
-<<<<<<< HEAD
-class LocalSpan(ArrayNode):
-    """
-     This represents the local span array
-=======
 class GlobalSpanArray(SpanArray):
     """
      This represents the global span array
->>>>>>> e5660122
     """
     _rank = 1
     _positions = {index_element: 0}
 
-<<<<<<< HEAD
-    def __new__(cls, target, index=None):
-        if not isinstance(target, (ScalarFunction, VectorFunction, IndexedVectorFunction)):
-            raise TypeError('Expecting a scalar/vector test function')
-
-        return Basic.__new__(cls, target, index)
-
-    @property
-    def target(self):
-        return self._args[0]
-
-    @property
-    def index(self):
-        return self._args[1]
-
-    def set_index(self, index):
-        return LocalSpan(self.target, index)
-=======
 #==============================================================================
 class LocalSpanArray(SpanArray):
     """
      This represents the local span array
     """
-
     _rank = 1
     _positions = {index_element: 0}
 #==============================================================================
@@ -1454,7 +1429,6 @@
      This represents the global span array of each thread
     """
     _rank = 1
->>>>>>> e5660122
 #==============================================================================
 class GlobalThreadStarts(ArrayNode):
     """
@@ -2227,11 +2201,7 @@
         generator = TensorGenerator(a, index)
         element   = TensorBasis(a.target)
 
-<<<<<<< HEAD
-    elif isinstance(a, (LocalSpan,GlobalSpan)):
-=======
     elif isinstance(a, (LocalSpanArray,GlobalSpanArray)):
->>>>>>> e5660122
         generator = TensorGenerator(a, index)
         element   = Span(a.target)
 
