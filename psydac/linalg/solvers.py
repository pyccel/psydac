# coding: utf-8
"""
This module provides iterative solvers and precondionners.

"""
from math import sqrt
import numpy as np

from psydac.linalg.basic     import Vector, LinearOperator, InverseLinearOperator, IdentityOperator, ScaledLinearOperator
from psydac.linalg.utilities import _sym_ortho
from psydac.linalg.stencil   import StencilVector

<<<<<<< HEAD
__all__ = ['ConjugateGradient', 'PConjugateGradient', 'BiConjugateGradient', 'MinimumResidual', 'LSMR', 'GMRES']


=======
__all__ = ['ConjugateGradient', 'PConjugateGradient', 'BiConjugateGradient', 'BiConjugateGradientStabilized', 'MinimumResidual', 'LSMR']
>>>>>>> 566c071f

def inverse(A, solver, **kwargs):
    """
    A function to create objects of all InverseLinearOperator subclasses.
    14.02.23: ConjugateGradient, PConjugateGradient, BiConjugateGradient, MinimumResidual, LSMR
    The ''kwargs given must be compatible with the chosen solver subclass, see
    :func:~`solvers.ConjugateGradient`
    :func:~`solvers.PConjugateGradient`
    :func:~`solvers.BiConjugateGradient`
    :func:~`solvers.MinimumResidual`
    :func:~`solvers.LSMR`
    :func:~`solvers.GMRES`
    
    Parameters
    ----------
    A : psydac.linalg.basic.LinearOperator
        Left-hand-side matrix A of linear system; individual entries A[i,j]
        can't be accessed, but A has 'shape' attribute and provides 'dot(p)'
        function (i.e. matrix-vector product A*p).

    solver : str
        14.02.23: Either 'cg', 'pcg', 'bicg', 'minres', 'lsmr' or 'gmres'
        Indicating the preferred iterative solver.

    Returns
    -------
    obj : psydac.linalg.basic.InverseLinearOperator
        More specifically: Returns the chosen subclass, for example psydac.linalg.solvers.ConjugateGradient
        A linear operator acting as the inverse of A.

    """
    # Check solver input
<<<<<<< HEAD
    solvers = ('cg', 'pcg', 'bicg', 'minres', 'lsmr', 'gmres')
    if not any([solver == solvers[i] for i in range(len(solvers))]):
=======
    solvers = ('cg', 'pcg', 'bicg', 'bicgstab', 'minres', 'lsmr')
    if solver not in solvers:
>>>>>>> 566c071f
        raise ValueError(f"Required solver '{solver}' not understood.")

    assert isinstance(A, LinearOperator)
    if isinstance(A, IdentityOperator):
        return A
    elif isinstance(A, ScaledLinearOperator):
        return ScaledLinearOperator(domain=A.codomain, codomain=A.domain, c=1/A.scalar, A=inverse(A, solver, **kwargs))
    elif isinstance(A, InverseLinearOperator):
        return A.linop

    # Instantiate object of correct solver class
    if solver == 'cg':
        obj = ConjugateGradient(A, **kwargs)
    elif solver == 'pcg':
        obj = PConjugateGradient(A, **kwargs)
    elif solver == 'bicg':
        obj = BiConjugateGradient(A, **kwargs)
    elif solver == 'bicgstab':
        obj = BiConjugateGradientStabilized(A, **kwargs)
    elif solver == 'minres':
        obj = MinimumResidual(A, **kwargs)
    elif solver == 'lsmr':
        obj = LSMR(A, **kwargs)
    elif solver == 'gmres':
        obj = GMRES(A, **kwargs)
    return obj

#===============================================================================
class ConjugateGradient(InverseLinearOperator):
    """
    A LinearOperator subclass. Objects of this class are meant to be created using :func:~`solvers.inverse`.

    The .dot (and also the .solve) function are based on the 
    Conjugate gradient algorithm for solving linear system Ax=b.
    Implementation from [1], page 137.

    Parameters
    ----------
    A : psydac.linalg.basic.LinearOperator
        Left-hand-side matrix A of linear system; individual entries A[i,j]
        can't be accessed, but A has 'shape' attribute and provides 'dot(p)'
        function (i.e. matrix-vector product A*p).

    x0 : psydac.linalg.basic.Vector
        First guess of solution for iterative solver (optional).

    tol : float
        Absolute tolerance for L2-norm of residual r = A*x - b.

    maxiter: int
        Maximum number of iterations.

    verbose : bool
        If True, L2-norm of residual r is printed at each iteration.

    References
    ----------
    [1] A. Maister, Numerik linearer Gleichungssysteme, Springer ed. 2015.

    """
    def __init__(self, A, *, x0=None, tol=1e-6, maxiter=1000, verbose=False):

        assert isinstance(A, LinearOperator)
        assert A.domain.dimension == A.codomain.dimension
        domain = A.codomain
        codomain = A.domain

        if x0 is not None:
            assert isinstance(x0, Vector)
            assert x0.space is codomain
        else:
            x0 = codomain.zeros()

        self._A = A
        self._domain = domain
        self._codomain = codomain
        self._solver = 'cg'
        self._options = {"x0":x0, "tol":tol, "maxiter":maxiter, "verbose":verbose}
        self._check_options(**self._options)
        self._tmps = {key: domain.zeros() for key in ("v", "r", "p", "lp", "lv")}
        self._info = None

    def _check_options(self, **kwargs):
        for key, value in kwargs.items():

            if key == 'x0':
                if value is not None:
                    assert isinstance(value, Vector), "x0 must be a Vector or None"
                    assert value.space == self._codomain, "x0 belongs to the wrong VectorSpace"
            elif key == 'tol':
                assert value is not None, "tol may not be None"
                assert value*0 == 0, "tol must be a real number"
                assert value > 0, "tol must be positive"
            elif key == 'maxiter':
                assert value is not None, "maxiter may not be None"
                assert isinstance(value, int), "maxiter must be an int"
                assert value > 0, "maxiter must be positive"
            elif key == 'verbose':
                assert value is not None, "verbose may not be None"
                assert isinstance(value, bool), "verbose must be a bool"
            else:
                raise ValueError(f"Key '{key}' not understood. See self._options for allowed keys.")

    def transpose(self, conjugate=False):
        At = self._A.transpose(conjugate=conjugate)
        solver = self._solver
        options = self._options
        return inverse(At, solver, **options)

    def solve(self, b, out=None):
        """
        Conjugate gradient algorithm for solving linear system Ax=b.
        Only working if A is an hermitian and positive-definite linear operator.
        Implementation from [1], page 137.
        Info can be accessed using get_info(), see :func:~`basic.InverseLinearOperator.get_info`.

        Parameters
        ----------
        b : psydac.linalg.basic.Vector
            Right-hand-side vector of linear system Ax = b. Individual entries b[i] need
            not be accessed, but b has 'shape' attribute and provides 'copy()' and
            'dot(p)' functions (dot(p) is the vector inner product b*p ); moreover,
            scalar multiplication and sum operations are available.

        out : psydac.linalg.basic.Vector | NoneType
            The output vector, or None (optional).

        Results
        -------
        x : psydac.linalg.basic.Vector
            Converged solution.

        info : dict
            Dictionary containing convergence information:
            - 'niter'    = (int) number of iterations
            - 'success'  = (boolean) whether convergence criteria have been met
            - 'res_norm' = (float) 2-norm of residual vector r = A*x - b.

        References
        ----------
        [1] A. Maister, Numerik linearer Gleichungssysteme, Springer ed. 2015.

        """

        A = self._A
        domain = self._domain
        codomain = self._codomain
        options = self._options
        x0 = options["x0"]
        tol = options["tol"]
        maxiter = options["maxiter"]
        verbose = options["verbose"]
        
        assert isinstance(b, Vector)
        assert b.space is domain

        # First guess of solution
        if out is not None:
            assert isinstance(out, Vector)
            assert out.space is codomain

        x = x0.copy(out=out)

        # Extract local storage
        v = self._tmps["v"]
        r = self._tmps["r"]
        p = self._tmps["p"]
        # Not strictly needed by the conjugate gradient, but necessary to avoid temporaries
        lp = self._tmps["lp"]
        lv = self._tmps["lv"]

        # First values
        A.dot(x, out=v)
        b.copy(out=r)
        r -= v
        am = r.dot(r).real
        r.copy(out=p)

        tol_sqr = tol**2

        if verbose:
            print( "CG solver:" )
            print( "+---------+---------------------+")
            print( "+ Iter. # | L2-norm of residual |")
            print( "+---------+---------------------+")
            template = "| {:7d} | {:19.2e} |"
            print(template.format(1, sqrt(am)))

        # Iterate to convergence
        for m in range(2, maxiter+1):
            if am < tol_sqr:
                m -= 1
                break
            A.dot(p, out=v)
            l   = am / v.dot(p)
            p.copy(out=lp)
            lp *= l
            x  += lp # this was x += l*p
            v.copy(out=lv)
            lv *= l
            r  -= lv # this was r -= l*v
            am1 = r.dot(r).real
            p  *= (am1/am)
            p  += r
            am  = am1
            if verbose:
                print(template.format(m, sqrt(am)))

        if verbose:
            print( "+---------+---------------------+")

        # Convergence information
        self._info = {'niter': m, 'success': am < tol_sqr, 'res_norm': sqrt(am) }

        return x

    def dot(self, b, out=None):
        return self.solve(b, out=out)

#===============================================================================
class PConjugateGradient(InverseLinearOperator):
    """
    A LinearOperator subclass. Objects of this class are meant to be created using :func:~`solvers.inverse`.
    The .dot (and also the .solve) function are based on a preconditioned conjugate gradient method.

    Preconditioned Conjugate Gradient (PCG) solves the symetric positive definte
    system Ax = b. It assumes that pc(r) returns the solution to Ps = r,
    where P is positive definite.

    Parameters
    ----------
    A : psydac.linalg.stencil.StencilMatrix
        Left-hand-side matrix A of linear system

    pc: str
        Preconditioner for A, it should approximate the inverse of A.
        Can currently only be:
        * The strings 'jacobi' or 'weighted_jacobi'. (rather obsolete, supply a callable instead, if possible)(14.02.: test weighted_jacobi)
        The following should also be possible
        * None, i.e. not pre-conditioning (this calls the standard `cg` method)
        * A LinearSolver object (in which case the out parameter is used)
        * A callable with two parameters (A, r), where A is the LinearOperator from above, and r is the residual.

    x0 : psydac.linalg.basic.Vector
        First guess of solution for iterative solver (optional).

    tol : float
        Absolute tolerance for L2-norm of residual r = A*x - b.

    maxiter: int
        Maximum number of iterations.

    verbose : bool
        If True, L2-norm of residual r is printed at each iteration.

    """
    def __init__(self, A, *, pc='jacobi', x0=None, tol=1e-6, maxiter=1000, verbose=False):

        assert isinstance(A, LinearOperator)
        assert A.domain.dimension == A.codomain.dimension
        domain = A.codomain
        codomain = A.domain

        if x0 is not None:
            assert isinstance(x0, Vector)
            assert x0.space is codomain
        else:
            x0 = codomain.zeros()

        self._A = A
        self._domain = domain
        self._codomain = codomain
        self._solver = 'pcg'
        self._options = {"x0":x0, "pc":pc, "tol":tol, "maxiter":maxiter, "verbose":verbose}
        self._check_options(**self._options)
        tmps_codomain = {key: codomain.zeros() for key in ("p", "s", "lp")}
        tmps_domain = {key: domain.zeros() for key in ("v", "r", "lv")}
        self._tmps = {**tmps_codomain, **tmps_domain}
        self._info = None

    def _check_options(self, **kwargs):
        for key, value in kwargs.items():

            if key == 'pc':
                assert value is not None, "pc may not be None"
                assert value == 'jacobi', "unsupported preconditioner"
            elif key == 'x0':
                if value is not None:
                    assert isinstance(value, Vector), "x0 must be a Vector or None"
                    assert value.space == self._codomain, "x0 belongs to the wrong VectorSpace"
            elif key == 'tol':
                assert value is not None, "tol may not be None"
                assert value*0 == 0, "tol must be a real number"
                assert value > 0, "tol must be positive"
            elif key == 'maxiter':
                assert value is not None, "maxiter may not be None"
                assert isinstance(value, int), "maxiter must be an int"
                assert value > 0, "maxiter must be positive"
            elif key == 'verbose':
                assert value is not None, "verbose may not be None"
                assert isinstance(value, bool), "verbose must be a bool"
            else:
                raise ValueError(f"Key '{key}' not understood. See self._options for allowed keys.")

    def transpose(self, conjugate=False):
        At = self._A.transpose(conjugate=conjugate)
        solver = self._solver
        options = self._options
        return inverse(At, solver, **options)

    def solve(self, b, out=None):
        """
        Preconditioned Conjugate Gradient (PCG) solves the symetric positive definte
        system Ax = b. It assumes that pc(r) returns the solution to Ps = r,
        where P is positive definite.
        Info can be accessed using get_info(), see :func:~`basic.InverseLinearOperator.get_info`.

        Parameters
        ----------
        b : psydac.linalg.stencil.StencilVector
            Right-hand-side vector of linear system.

        out : psydac.linalg.basic.Vector | NoneType
            The output vector, or None (optional).

        Returns
        -------
        x : psydac.linalg.basic.Vector
            Converged solution.

        info : dict
            Dictionary containing convergence information:
            - 'niter'    = (int) number of iterations
            - 'success'  = (boolean) whether convergence criteria have been met
            - 'res_norm' = (float) 2-norm of residual vector r = A*x - b.

        """

        A = self._A
        domain = self._domain
        codomain = self._codomain
        options = self._options
        x0 = options["x0"]
        pc = options["pc"]
        tol = options["tol"]
        maxiter = options["maxiter"]
        verbose = options["verbose"]

        assert isinstance(b, Vector)
        assert b.space is domain

        # First guess of solution
        if out is not None:
            assert isinstance(out, Vector)
            assert out.space is codomain

        x = x0.copy(out=out)

        # Preconditioner
        assert pc is not None
        if pc == 'jacobi':
            psolve = lambda r, out: InverseLinearOperator.jacobi(A, r, out)
        #elif pc == 'weighted_jacobi':
        #    psolve = lambda r, out: InverseLinearOperator.weighted_jacobi(A, r, out) # allows for further specification not callable like this!
        #elif isinstance(pc, str):
        #    pcfun = getattr(InverseLinearOperator, str)
        #    #pcfun = globals()[pc]
        #    psolve = lambda r: pcfun(A, r)
        #elif isinstance(pc, LinearSolver):
        #    s = b.space.zeros()
        #    psolve = lambda r: pc.solve(r, out=s)
        #elif hasattr(pc, '__call__'):
        #    psolve = lambda r: pc(A, r)

        # Extract local storage
        v = self._tmps["v"]
        r = self._tmps["r"]
        p = self._tmps["p"]
        s = self._tmps["s"]
        # Not strictly needed by the conjugate gradient, but necessary to avoid temporaries
        lp = self._tmps["lp"]
        lv = self._tmps["lv"]

        # First values
        A.dot(x, out=v)
        b.copy(out=r)
        r       -= v
        nrmr_sqr = r.dot(r).real
        psolve(r, out=s)
        am       = s.dot(r)
        s.copy(out=p)

        tol_sqr  = tol**2

        if verbose:
            print( "Pre-conditioned CG solver:" )
            print( "+---------+---------------------+")
            print( "+ Iter. # | L2-norm of residual |")
            print( "+---------+---------------------+")
            template = "| {:7d} | {:19.2e} |"
            print( template.format(1, sqrt(nrmr_sqr)))

        # Iterate to convergence
        for k in range(2, maxiter+1):

            if nrmr_sqr < tol_sqr:
                k -= 1
                break

            v  = A.dot(p, out=v)
            l  = am / v.dot(p)
            p.copy(out=lp)
            lp *= l
            x  += lp # this was x += l*p
            v.copy(out=lv)
            lv *= l
            r  -= lv # this was r -= l*v

            nrmr_sqr = r.dot(r).real
            psolve(r, out=s)

            am1 = s.dot(r)
            p  *= (am1/am)
            p  += s
            am  = am1

            if verbose:
                print( template.format(k, sqrt(nrmr_sqr)))

        if verbose:
            print( "+---------+---------------------+")

        # Convergence information
        self._info = {'niter': k, 'success': nrmr_sqr < tol_sqr, 'res_norm': sqrt(nrmr_sqr) }

        return x

    def dot(self, b, out=None):
        return self.solve(b, out=out)

#===============================================================================
class BiConjugateGradient(InverseLinearOperator):
    """
    A LinearOperator subclass. Objects of this class are meant to be created using :func:~`solvers.inverse`.

    The .dot (and also the .solve) function are based on the 
    Biconjugate gradient (BCG) algorithm for solving linear system Ax=b.
    Implementation from [1], page 175.

    Parameters
    ----------
    A : psydac.linalg.basic.LinearOperator
        Left-hand-side matrix A of linear system; individual entries A[i,j]
        can't be accessed, but A has 'shape' attribute and provides 'dot(p)'
        function (i.e. matrix-vector product A*p).

    x0 : psydac.linalg.basic.Vector
        First guess of solution for iterative solver (optional).

    tol : float
        Absolute tolerance for 2-norm of residual r = A*x - b.

    maxiter: int
        Maximum number of iterations.

    verbose : bool
        If True, 2-norm of residual r is printed at each iteration.

    References
    ----------
    [1] A. Maister, Numerik linearer Gleichungssysteme, Springer ed. 2015.

    """
    def __init__(self, A, *, x0=None, tol=1e-6, maxiter=1000, verbose=False):

        assert isinstance(A, LinearOperator)
        assert A.domain.dimension == A.codomain.dimension
        domain = A.codomain
        codomain = A.domain

        if x0 is not None:
            assert isinstance(x0, Vector)
            assert x0.space is codomain
        else:
            x0 = codomain.zeros()

        self._A = A
        self._Ah = A.H
        self._domain = domain
        self._codomain = codomain
        self._solver = 'bicg'
        self._options = {"x0":x0, "tol":tol, "maxiter":maxiter, "verbose":verbose}
        self._check_options(**self._options)
        self._tmps = {key: domain.zeros() for key in ("v", "r", "p", "vs", "rs", "ps")}
        self._info = None

    def _check_options(self, **kwargs):
        for key, value in kwargs.items():

            if key == 'x0':
                if value is not None:
                    assert isinstance(value, Vector), "x0 must be a Vector or None"
                    assert value.space == self._codomain, "x0 belongs to the wrong VectorSpace"
            elif key == 'tol':
                assert value is not None, "tol may not be None"
                assert value*0 == 0, "tol must be a real number"
                assert value > 0, "tol must be positive"
            elif key == 'maxiter':
                assert value is not None, "maxiter may not be None"
                assert isinstance(value, int), "maxiter must be an int"
                assert value > 0, "maxiter must be positive"
            elif key == 'verbose':
                assert value is not None, "verbose may not be None"
                assert isinstance(value, bool), "verbose must be a bool"
            else:
                raise ValueError(f"Key '{key}' not understood. See self._options for allowed keys.")

    def transpose(self, conjugate=False):
        At = self._A.transpose(conjugate=conjugate)
        solver = self._solver
        options = self._options
        return inverse(At, solver, **options)

    def solve(self, b, out=None):
        """
        Biconjugate gradient (BCG) algorithm for solving linear system Ax=b.
        Implementation from [1], page 175.
        Info can be accessed using get_info(), see :func:~`basic.InverseLinearOperator.get_info`.

        Parameters
        ----------
        b : psydac.linalg.basic.Vector
            Right-hand-side vector of linear system. Individual entries b[i] need
            not be accessed, but b has 'shape' attribute and provides 'copy()' and
            'dot(p)' functions (dot(p) is the vector inner product b*p ); moreover,
            scalar multiplication and sum operations are available.

        out : psydac.linalg.basic.Vector | NoneType
            The output vector, or None (optional).

        Results
        -------
        x : psydac.linalg.basic.Vector
            Numerical solution of linear system.

        info : dict
            Dictionary containing convergence information:
            - 'niter'    = (int) number of iterations
            - 'success'  = (boolean) whether convergence criteria have been met
            - 'res_norm' = (float) 2-norm of residual vector r = A*x - b.

        References
        ----------
        [1] A. Maister, Numerik linearer Gleichungssysteme, Springer ed. 2015.

        TODO
        ----
        Add optional preconditioner

        """
        A = self._A
        Ah = self._Ah
        domain = self._domain
        codomain = self._codomain
        options = self._options
        x0 = options["x0"]
        tol = options["tol"]
        maxiter = options["maxiter"]
        verbose = options["verbose"]

        assert isinstance(b, Vector)
        assert b.space is domain

        # First guess of solution
        if out is not None:
            assert isinstance(out, Vector)
            assert out.space is codomain

        x = x0.copy(out=out)

        # Extract local storage
        v = self._tmps["v"]
        r = self._tmps["r"]
        p = self._tmps["p"]
        vs = self._tmps["vs"]
        rs = self._tmps["rs"]
        ps = self._tmps["ps"]

        # First values
        A.dot(x, out=v)
        b.copy(out=r)
        r -= v
        r.copy(out=p)
        v *= 0

        r.copy(out=rs)
        p.copy(out=ps)
        v.copy(out=vs)

        res_sqr = r.dot(r).real
        tol_sqr = tol**2

        if verbose:
            print( "BiCG solver:" )
            print( "+---------+---------------------+")
            print( "+ Iter. # | L2-norm of residual |")
            print( "+---------+---------------------+")
            template = "| {:7d} | {:19.2e} |"

        # Iterate to convergence
        for m in range(1, maxiter + 1):

            if res_sqr < tol_sqr:
                m -= 1
                break

            #-----------------------
            # MATRIX-VECTOR PRODUCTS
            #-----------------------
            A.dot(p, out=v)
            Ah.dot(ps, out=vs)
            #v  = A.dot(p , out=v) # overwriting v, then saving in v. Necessary?
            #vs = At.dot(ps, out=vs) # same story
            #-----------------------

            # c := (rs, r)
            c = rs.dot(r)

            # a := (rs, r) / (ps, v)
            a = c / ps.dot(v)

            #-----------------------
            # SOLUTION UPDATE
            #-----------------------
            # x := x + a*p
            p *= a
            x += p
            #-----------------------

            # r := r - a*v
            v *= a
            r -= v

            # rs := rs - conj(a)*vs
            vs *= a.conj()
            rs -= vs

            # b := (rs, r)_{m+1} / (rs, r)_m
            b = rs.dot(r) / c

            # p := r + b*p
            p *= (b/a) # *= (b/a) why a? or update description
            p += r

            # ps := rs + conj(b)*ps
            ps *= b.conj()
            ps += rs

            # ||r||_2 := (r, r)
            res_sqr = r.dot(r).real

            if verbose:
                print( template.format(m, sqrt(res_sqr)) )

        if verbose:
            print( "+---------+---------------------+")

        # Convergence information
        self._info = {'niter': m, 'success': res_sqr < tol_sqr, 'res_norm': sqrt(res_sqr)}

        return x

    def dot(self, b, out=None):
        return self.solve(b, out=out)

#===============================================================================
class BiConjugateGradientStabilized(InverseLinearOperator):
    """
    A LinearOperator subclass. Objects of this class are meant to be created using :func:~`solvers.inverse`.

    The .dot (and also the .solve) function are based on the
    Biconjugate gradient Stabilized (BCGSTAB) algorithm for solving linear system Ax=b.
    Implementation from [1], page 175.

    Parameters
    ----------
    A : psydac.linalg.basic.LinearOperator
        Left-hand-side matrix A of linear system; individual entries A[i,j]
        can't be accessed, but A has 'shape' attribute and provides 'dot(p)'
        function (i.e. matrix-vector product A*p).

    x0 : psydac.linalg.basic.Vector
        First guess of solution for iterative solver (optional).

    tol : float
        Absolute tolerance for 2-norm of residual r = A*x - b.

    maxiter: int
        Maximum number of iterations.

    verbose : bool
        If True, 2-norm of residual r is printed at each iteration.

    References
    ----------
    [1] A. Maister, Numerik linearer Gleichungssysteme, Springer ed. 2015.

    """
    def __init__(self, A, *, x0=None, tol=1e-6, maxiter=1000, verbose=False):

        assert isinstance(A, LinearOperator)
        assert A.domain.dimension == A.codomain.dimension
        domain = A.codomain
        codomain = A.domain

        if x0 is not None:
            assert isinstance(x0, Vector)
            assert x0.space is codomain
        else:
            x0 = codomain.zeros()

        self._A = A
        self._domain = domain
        self._codomain = codomain
        self._solver = 'bicgstab'
        self._options = {"x0": x0, "tol": tol, "maxiter": maxiter, "verbose": verbose}
        self._check_options(**self._options)
        self._tmps = {key: domain.zeros() for key in ("v", "r", "p", "vs", "r0", "s")}
        self._info = None

    def _check_options(self, **kwargs):
        keys = ('x0', 'tol', 'maxiter', 'verbose')
        for key, value in kwargs.items():
            idx = [key == keys[i] for i in range(len(keys))]
            assert any(idx), "key not supported, check options"
            true_idx = idx.index(True)
            if true_idx == 0:
                if value is not None:
                    assert isinstance(value, Vector), "x0 must be a Vector or None"
                    assert value.space == self._codomain, "x0 belongs to the wrong VectorSpace"
            elif true_idx == 1:
                assert value is not None, "tol may not be None"
                # don't know if that one works -want to check if value is a number
                assert value*0 == 0, "tol must be a real number"
                assert value > 0, "tol must be positive"
            elif true_idx == 2:
                assert value is not None, "maxiter may not be None"
                assert isinstance(value, int), "maxiter must be an int"
                assert value > 0, "maxiter must be positive"
            elif true_idx == 3:
                assert value is not None, "verbose may not be None"
                assert isinstance(value, bool), "verbose must be a bool"

    def _update_options( self ):
        self._options = {"x0":self._x0, "tol":self._tol, "maxiter": self._maxiter, "verbose": self._verbose}

    def transpose(self, conjugate=False):
        At = self._A.transpose(conjugate=conjugate)
        solver = self._solver
        options = self._options
        return inverse(At, solver, **options)

    def solve(self, b, out=None):
        """
        Biconjugate gradient stabilized method (BCGSTAB) algorithm for solving linear system Ax=b.
        Implementation from [1], page 175.

        Parameters
        ----------
        b : psydac.linalg.basic.Vector
            Right-hand-side vector of linear system. Individual entries b[i] need
            not be accessed, but b has 'shape' attribute and provides 'copy()' and
            'dot(p)' functions (dot(p) is the vector inner product b*p ); moreover,
            scalar multiplication and sum operations are available.
        out : psydac.linalg.basic.Vector | NoneType
            The output vector, or None (optional).

        Results
        -------
        x : psydac.linalg.basic.Vector
            Numerical solution of linear system.
        info : dict
            Dictionary containing convergence information:
              - 'niter'    = (int) number of iterations
              - 'success'  = (boolean) whether convergence criteria have been met
              - 'res_norm' = (float) 2-norm of residual vector r = A*x - b.

        References
        ----------
        [1] H. A. van der Vorst. Bi-CGSTAB: A fast and smoothly converging variant of Bi-CG for the
        solution of nonsymmetric linear systems. SIAM J. Sci. Stat. Comp., 13(2):631–644, 1992

        TODO
        ----
        Add optional preconditioner
        """

        A = self._A
        domain = self._domain
        codomain = self._codomain
        options = self._options
        x0 = options["x0"]
        tol = options["tol"]
        maxiter = options["maxiter"]
        verbose = options["verbose"]

        assert isinstance(b, Vector)
        assert b.space is domain

        # First guess of solution
        if out is not None:
            assert isinstance(out, Vector)
            assert out.space is codomain

        x = x0.copy(out=out)

        # Extract local storage
        v = self._tmps["v"]
        r = self._tmps["r"]
        p = self._tmps["p"]
        vs = self._tmps["vs"]
        r0 = self._tmps["r0"]
        s = self._tmps["s"]

        # First values
        A.dot(x, out=v)
        b.copy(out=r)
        r -= v
        #r = b - A.dot(x)
        r.copy(out=p)
        v *= 0.0
        vs *= 0.0

        r.copy(out=r0)
        r.copy(out=s)
        s *= 0.0

        res_sqr = r.dot(r).real
        tol_sqr = tol ** 2

        if verbose:
            print("BiCGSTAB solver:")
            print("+---------+---------------------+")
            print("+ Iter. # | L2-norm of residual |")
            print("+---------+---------------------+")
            template = "| {:7d} | {:19.2e} |"

        # Iterate to convergence
        for m in range(1, maxiter + 1):

            if res_sqr < tol_sqr:
                m -= 1
                break

            # -----------------------
            # MATRIX-VECTOR PRODUCTS
            # -----------------------
            v = A.dot(p, out=v)
            # -----------------------

            # c := (r0, r)
            c = r0.dot(r)

            # a := (r0, r) / (r0, v)
            a = c / (r0.dot(v))

            # s := r - a*v
            s *= 0
            v *= a
            s += r
            s -= v

            # vs :=  A*s
            vs = A.dot(s, out=vs)

            # w := (s, A*s) / (A*s, A*s)
            w = s.dot(vs) / vs.dot(vs)

            # -----------------------
            # SOLUTION UPDATE
            # -----------------------
            # x := x + a*p +w*s
            p *= a
            s *= w
            x += p
            x += s
            # -----------------------

            # r := s - w*vs
            vs *= w
            s *= 1 / w
            r *= 0
            r += s
            r -= vs

            # ||r||_2 := (r, r)
            res_sqr = r.dot(r).real

            if res_sqr < tol_sqr:
                break

            # b := a / w * (r0, r)_{m+1} / (r0, r)_m
            b = r0.dot(r) * a / (c * w)

            # p := r + b*p- b*w*v
            v *= (b * w / a)
            p *= (b / a)
            p -= v
            p += r

            if verbose:
                print(template.format(m, sqrt(res_sqr)))

        if verbose:
            print("+---------+---------------------+")

        # Convergence information
        self._info = {'niter': m, 'success': res_sqr < tol_sqr, 'res_norm': sqrt(res_sqr)}

        return x

    def dot(self, b, out=None):
        return self.solve(b, out=out)

#===============================================================================
class MinimumResidual(InverseLinearOperator):
    """
    A LinearOperator subclass. Objects of this class are meant to be created using :func:~`solvers.inverse`.

    The .dot (and also the .solve) function
    Use MINimum RESidual iteration to solve Ax=b

    MINRES minimizes norm(A*x - b) for a real symmetric matrix A.  Unlike
    the Conjugate Gradient method, A can be indefinite or singular.

    Parameters
    ----------
    A : psydac.linalg.basic.LinearOperator
        Left-hand-side matrix A of linear system; individual entries A[i,j]
        can't be accessed, but A has 'shape' attribute and provides 'dot(p)'
        function (i.e. matrix-vector product A*p).

    x0 : psydac.linalg.basic.Vector
        First guess of solution for iterative solver (optional).

    tol : float
        Absolute tolerance for 2-norm of residual r = A*x - b.

    maxiter: int
        Maximum number of iterations.

    verbose : bool
        If True, 2-norm of residual r is printed at each iteration.

    Notes
    -----
    This is an adaptation of the MINRES Solver in Scipy, where the method is modified to accept Psydac data structures,
    https://github.com/scipy/scipy/blob/v1.7.1/scipy/sparse/linalg/isolve/minres.py

    References
    ----------
    Solution of sparse indefinite systems of linear equations,
        C. C. Paige and M. A. Saunders (1975),
        SIAM J. Numer. Anal. 12(4), pp. 617-629.
        https://web.stanford.edu/group/SOL/software/minres/

    """
    def __init__(self, A, *, x0=None, tol=1e-6, maxiter=1000, verbose=False):

        assert isinstance(A, LinearOperator)
        assert A.domain.dimension == A.codomain.dimension
        assert A.dtype == float
        domain = A.codomain
        codomain = A.domain

        if x0 is not None:
            assert isinstance(x0, Vector)
            assert x0.space is codomain
        else:
            x0 = codomain.zeros()

        self._A = A
        self._domain = domain
        self._codomain = codomain
        self._solver = 'minres'
        self._options = {"x0":x0, "tol":tol, "maxiter":maxiter, "verbose":verbose}
        self._check_options(**self._options)
        self._tmps = {key: domain.zeros() for key in ("res1", "res2", "w", "w2", "yc",
                      "v", "resc", "res2c", "ycc", "res1c", "wc", "w2c")}
        self._info = None

    def _check_options(self, **kwargs):
        for key, value in kwargs.items():

            if key == 'x0':
                if value is not None:
                    assert isinstance(value, Vector), "x0 must be a Vector or None"
                    assert value.space == self._codomain, "x0 belongs to the wrong VectorSpace"
            elif key == 'tol':
                assert value is not None, "tol may not be None"
                assert value*0 == 0, "tol must be a real number"
                assert value > 0, "tol must be positive"
            elif key == 'maxiter':
                assert value is not None, "maxiter may not be None"
                assert isinstance(value, int), "maxiter must be an int"
                assert value > 0, "maxiter must be positive"
            elif key == 'verbose':
                assert value is not None, "verbose may not be None"
                assert isinstance(value, bool), "verbose must be a bool"
            else:
                raise ValueError(f"Key '{key}' not understood. See self._options for allowed keys.")

    def transpose(self, conjugate=False):
        At = self._A.transpose(conjugate=conjugate)
        solver = self._solver
        options = self._options
        return inverse(At, solver, **options)

    def solve(self, b, out=None):
        """
        Use MINimum RESidual iteration to solve Ax=b
        MINRES minimizes norm(A*x - b) for a real symmetric matrix A.  Unlike
        the Conjugate Gradient method, A can be indefinite or singular.
        Info can be accessed using get_info(), see :func:~`basic.InverseLinearOperator.get_info`.

        Parameters
        ----------
        b : psydac.linalg.basic.Vector
            Right-hand-side vector of linear system. Individual entries b[i] need
            not be accessed, but b has 'shape' attribute and provides 'copy()' and
            'dot(p)' functions (dot(p) is the vector inner product b*p ); moreover,
            scalar multiplication and sum operations are available.

        out : psydac.linalg.basic.Vector | NoneType
            The output vector, or None (optional).

        Results
        -------
        x : psydac.linalg.basic.Vector
            Numerical solution of linear system.
        info : dict
            Dictionary containing convergence information:
            - 'niter'    = (int) number of iterations
            - 'success'  = (boolean) whether convergence criteria have been met
            - 'res_norm' = (float) 2-norm of residual vector r = A*x - b.
        Notes
        -----
        This is an adaptation of the MINRES Solver in Scipy, where the method is modified to accept Psydac data structures,
        https://github.com/scipy/scipy/blob/v1.7.1/scipy/sparse/linalg/isolve/minres.py
        References
        ----------
        Solution of sparse indefinite systems of linear equations,
            C. C. Paige and M. A. Saunders (1975),
            SIAM J. Numer. Anal. 12(4), pp. 617-629.
            https://web.stanford.edu/group/SOL/software/minres/
        """

        A = self._A
        domain = self._domain
        codomain = self._codomain
        options = self._options
        x0 = options["x0"]
        tol = options["tol"]
        maxiter = options["maxiter"]
        verbose = options["verbose"]

        assert isinstance(b, Vector)
        assert b.space is domain

        # First guess of solution
        if out is not None:
            assert isinstance(out, Vector)
            assert out.space is codomain

        x = x0.copy(out=out)

        # Extract local storage
        v = self._tmps["v"]
        w = self._tmps["w"]
        w2 = self._tmps["w2"]
        res1 = self._tmps["res1"]
        res2 = self._tmps["res2"]
        # auxiliary to minimzize temps, optimal solution until proven wrong
        wc = self._tmps["wc"]
        w2c = self._tmps["w2c"]
        yc = self._tmps["yc"]
        ycc = self._tmps["ycc"]
        resc = self._tmps["resc"]
        res1c = self._tmps["res1c"]
        res2c = self._tmps["res2c"]

        istop = 0
        itn   = 0
        Anorm = 0
        Acond = 0
        rnorm = 0
        ynorm = 0

        eps = np.finfo(b.dtype).eps

        A.dot(x, out=res1)
        res1 -= b
        res1 *= -1.0
        y  = res1

        beta = sqrt(res1.dot(res1))

        # Initialize other quantities
        oldb    = 0
        dbar    = 0
        epsln   = 0
        qrnorm  = beta
        phibar  = beta
        rhs1    = beta
        rhs2    = 0
        tnorm2  = 0
        gmax    = 0
        gmin    = np.finfo(b.dtype).max
        cs      = -1
        sn      = 0
        b.copy(out=w)
        w *= 0.0
        b.copy(out=w2)
        w2 *= 0.0
        res1.copy(out=res2)

        if verbose:
            print( "MINRES solver:" )
            print( "+---------+---------------------+")
            print( "+ Iter. # | L2-norm of residual |")
            print( "+---------+---------------------+")
            template = "| {:7d} | {:19.2e} |"


        for itn in range(1, maxiter + 1 ):

            s = 1.0/beta
            y.copy(out=v)
            v *= s
            A.dot(v, out=yc)
            y = yc

            if itn >= 2:
                res1 *= (beta/oldb)
                y -= res1

            alfa = v.dot(y)
            res1 = res2

            res2.copy(out=resc)
            resc *= (alfa/beta)
            y.copy(out=ycc)
            ycc -= resc
            y = ycc
            res1.copy(out=res1c)
            res1 = res1c
            y.copy(out=res2c)
            res2 = res2c

            oldb = beta
            beta = sqrt(y.dot(y))
            tnorm2 += alfa**2 + oldb**2 + beta**2

            # Apply previous rotation Qk-1 to get
            #   [deltak epslnk+1] = [cs  sn][dbark    0   ]
            #   [gbar k dbar k+1]   [sn -cs][alfak betak+1].

            oldeps = epsln
            delta  = cs * dbar + sn * alfa      # delta1 = 0         deltak
            gbar   = sn * dbar - cs * alfa      # gbar 1 = alfa1     gbar k
            epsln  = sn * beta                  # epsln2 = 0         epslnk+1
            dbar   = - cs * beta                # dbar 2 = beta2     dbar k+1
            root   = sqrt(gbar**2 + dbar**2)
            Arnorm = phibar * root

            # Compute the next plane rotation Qk

            gamma  = sqrt(gbar**2 + beta**2)  # gammak
            gamma  = max(gamma, eps)
            cs     = gbar / gamma                # ck
            sn     = beta / gamma                # sk
            phi    = cs * phibar                 # phik
            phibar = sn * phibar                 # phibark+1

            # Update  x.

            denom = 1.0/gamma
            w1    = w2
            w2    = w

            w1.copy(out=yc)
            yc *= oldeps
            w2.copy(out=w2c)
            w2.copy(out=wc)
            w = wc
            w2 = w2c
            w *= delta
            w += yc
            w -= v
            w *= -denom
            w.copy(out=yc)
            yc *= phi
            x += yc

            # Go round again.

            gmax = max(gmax, gamma)
            gmin = min(gmin, gamma)
            z    = rhs1 / gamma
            rhs1 = rhs2 - delta*z
            rhs2 = - epsln*z

            # Estimate various norms and test for convergence.

            Anorm = sqrt(tnorm2)
            ynorm = sqrt(x.dot(x))
            epsa  = Anorm * eps
            epsx  = Anorm * ynorm * eps
            epsr  = Anorm * ynorm * tol
            diag  = gbar

            if diag == 0:diag = epsa

            rnorm  = phibar
            if ynorm == 0 or Anorm == 0:test1 = inf
            #else:test1 = rnorm / (Anorm*ynorm)  # ||r||  / (||A|| ||x||)
            else:test1 = rnorm                   # ||r||

            if Anorm == 0:test2 = inf
            else:test2 = root / Anorm           # ||Ar|| / (||A|| ||r||)

            # Estimate  cond(A).
            # In this version we look at the diagonals of  R  in the
            # factorization of the lower Hessenberg matrix,  Q * H = R,
            # where H is the tridiagonal matrix from Lanczos with one
            # extra row, beta(k+1) e_k^T.

            Acond = gmax/gmin

            if verbose:
                print( template.format(itn, rnorm ))

            # See if any of the stopping criteria are satisfied.
            if istop == 0:
                t1 = 1 + test1      # These tests work if tol < eps
                t2 = 1 + test2
                if t2 <= 1:istop = 2
                if t1 <= 1:istop = 1

                if Acond >= 0.1/eps:istop = 4

                if test2 <= tol:istop = 2
                if test1 <= tol:istop = 1

            if istop != 0:
                break

        if verbose:
            print( "+---------+---------------------+")

        # Convergence information
        self._info = {'niter': itn, 'success': rnorm<tol, 'res_norm': rnorm }

        return x

    def dot(self, b, out=None):
        return self.solve(b, out=out)

#===============================================================================
class LSMR(InverseLinearOperator):
    """
    A LinearOperator subclass. Objects of this class are meant to be created using :func:~`solvers.inverse`.

    The .dot (and also the .solve) function are based on the 
    Iterative solver for least-squares problems.
    lsmr solves the system of linear equations ``Ax = b``. If the system
    is inconsistent, it solves the least-squares problem ``min ||b - Ax||_2``.
    ``A`` is a rectangular matrix of dimension m-by-n, where all cases are
    allowed: m = n, m > n, or m < n. ``b`` is a vector of length m.
    The matrix A may be dense or sparse (usually sparse).

    Parameters
    ----------
    A : psydac.linalg.basic.LinearOperator
        Left-hand-side matrix A of linear system; individual entries A[i,j]
        can't be accessed, but A has 'shape' attribute and provides 'dot(p)'
        function (i.e. matrix-vector product A*p).

    x0 : psydac.linalg.basic.Vector
        First guess of solution for iterative solver (optional).

    tol : float
        Absolute tolerance for 2-norm of residual r = A*x - b.

    atol : float
        Absolute tolerance for 2-norm of residual r = A*x - b.

    btol : float
        Relative tolerance for 2-norm of residual r = A*x - b.

    maxiter: int
        Maximum number of iterations.

    conlim : float
        lsmr terminates if an estimate of cond(A) exceeds
        conlim.

    verbose : bool
        If True, 2-norm of residual r is printed at each iteration.

    Notes
    -----
    This is an adaptation of the LSMR Solver in Scipy, where the method is modified to accept Psydac data structures,
    https://github.com/scipy/scipy/blob/v1.7.1/scipy/sparse/linalg/isolve/lsmr.py

    References
    ----------
    .. [1] D. C.-L. Fong and M. A. Saunders,
           "LSMR: An iterative algorithm for sparse least-squares problems",
           SIAM J. Sci. Comput., vol. 33, pp. 2950-2971, 2011.
           :arxiv:`1006.0758`
    .. [2] LSMR Software, https://web.stanford.edu/group/SOL/software/lsmr/
    
    """
    def __init__(self, A, *, x0=None, tol=None, atol=None, btol=None, maxiter=1000, conlim=1e8, verbose=False):

        assert isinstance(A, LinearOperator)
        assert A.domain.dimension == A.codomain.dimension
        domain = A.codomain
        codomain = A.domain

        if x0 is not None:
            assert isinstance(x0, Vector)
            assert x0.space is codomain
        else:
            x0 = codomain.zeros()

        self._A = A
        self._domain = domain
        self._codomain = codomain
        self._solver = 'lsmr'
        self._options = {"x0":x0, "tol":tol, "atol":atol, "btol":btol,
                         "maxiter":maxiter, "conlim":conlim, "verbose":verbose}
        self._check_options(**self._options)
        self._info = None
        self._successful = None
        tmps_domain = {key: domain.zeros() for key in ("uh", "uc")}
        tmps_codomain = {key: codomain.zeros() for key in ("v", "vh", "h", "hbar")}
        self._tmps = {**tmps_codomain, **tmps_domain}

    def get_success(self):
        return self._successful

    def _check_options(self, **kwargs):
        for key, value in kwargs.items():

            if key == 'x0':
                if value is not None:
                    assert isinstance(value, Vector), "x0 must be a Vector or None"
                    assert value.space == self._codomain, "x0 belongs to the wrong VectorSpace"
            elif key == 'tol':
                if value is not None:
                    assert value*0 == 0, "tol must be a real number"
                    assert value > 0, "tol must be positive" # suppose atol/btol must also be positive numbers
            elif key == 'atol' or key == 'btol':
                if value is not None:
                    assert value*0 == 0, "atol/btol must be a real number"
                    assert value >= 0, "atol/btol must not be negative"
            elif key == 'maxiter':
                assert value is not None, "maxiter may not be None"
                assert isinstance(value, int), "maxiter must be an int"
                assert value > 0, "maxiter must be positive"
            elif key == 'conlim':
                assert value is not None, "conlim may not be None"
                assert value*0 == 0, "conlim must be a real number" # actually an integer?
                assert value > 0, "conlim must be positive" # supposedly
            elif key == 'verbose':
                assert value is not None, "verbose may not be None"
                assert isinstance(value, bool), "verbose must be a bool"
            else:
                raise ValueError(f"Key '{key}' not understood. See self._options for allowed keys.")

    def transpose(self, conjugate=False):
        At = self._A.transpose(conjugate=conjugate)
        solver = self._solver
        options = self._options
        return inverse(At, solver, **options)

    def solve(self, b, out=None):
        """Iterative solver for least-squares problems.
        lsmr solves the system of linear equations ``Ax = b``. If the system
        is inconsistent, it solves the least-squares problem ``min ||b - Ax||_2``.
        ``A`` is a rectangular matrix of dimension m-by-n, where all cases are
        allowed: m = n, m > n, or m < n. ``b`` is a vector of length m.
        The matrix A may be dense or sparse (usually sparse).
        Info can be accessed using get_info(), see :func:~`basic.InverseLinearOperator.get_info`.

        Parameters
        ----------
        b : psydac.linalg.basic.Vector
            Right-hand-side vector of linear system. Individual entries b[i] need
            not be accessed, but b has 'shape' attribute and provides 'copy()' and
            'dot(p)' functions (dot(p) is the vector inner product b*p ); moreover,
            scalar multiplication and sum operations are available.

        out : psydac.linalg.basic.Vector | NoneType
            The output vector, or None (optional).

        Results
        -------
        x : psydac.linalg.basic.Vector
            Numerical solution of linear system.

        info : dict
            Dictionary containing convergence information:
            - 'niter'    = (int) number of iterations
            - 'success'  = (boolean) whether convergence criteria have been met
            - 'res_norm' = (float) 2-norm of residual vector r = A*x - b.

        Notes
        -----
        This is an adaptation of the LSMR Solver in Scipy, where the method is modified to accept Psydac data structures,
        https://github.com/scipy/scipy/blob/v1.7.1/scipy/sparse/linalg/isolve/lsmr.py

        References
        ----------
        .. [1] D. C.-L. Fong and M. A. Saunders,
            "LSMR: An iterative algorithm for sparse least-squares problems",
            SIAM J. Sci. Comput., vol. 33, pp. 2950-2971, 2011.
            :arxiv:`1006.0758`
        .. [2] LSMR Software, https://web.stanford.edu/group/SOL/software/lsmr/
        """

        A = self._A
        At = A.H
        domain = self._domain
        codomain = self._codomain
        options = self._options
        x0 = options["x0"]
        tol = options["tol"]
        atol = options["atol"]
        btol = options["btol"]
        maxiter = options["maxiter"]
        conlim = options["conlim"]
        verbose = options["verbose"]

        assert isinstance(b, Vector)
        assert b.space is domain

        # First guess of solution
        if out is not None:
            assert isinstance(out, Vector)
            assert out.space is codomain

        x = x0.copy(out=out)

        # Extract local storage
        v = self._tmps["v"]
        h = self._tmps["h"]
        hbar = self._tmps["hbar"]
        # Not strictly needed by the LSMR, but necessary to avoid temporaries
        uh = self._tmps["uh"]
        vh = self._tmps["vh"]
        uc = self._tmps["uc"]

        if atol is None:atol = 1e-6
        if btol is None:btol = 1e-6
        if tol is not None: 
            atol = tol
            btol = tol

        u = b
        normb = sqrt(b.dot(b).real)

        A.dot(x, out=uh)
        u -= uh
        beta = sqrt(u.dot(u).real)

        if beta > 0:
            u.copy(out = uc)
            uc *= (1 / beta)
            u = uc
            At.dot(u, out=v)
            alpha = sqrt(v.dot(v).real)
        else:
            x.copy(out=v)
            alpha = 0

        if alpha > 0:
            v *= (1 / alpha)

        # Initialize variables for 1st iteration.
        itn      = 0
        zetabar  = alpha * beta
        alphabar = alpha
        rho      = 1
        rhobar   = 1
        cbar     = 1
        sbar     = 0

        v.copy(out=h)
        x.copy(out=hbar)
        hbar *= 0.0

        # Initialize variables for estimation of ||r||.

        betadd      = beta
        betad       = 0
        rhodold     = 1
        tautildeold = 0
        thetatilde  = 0
        zeta        = 0
        d           = 0

        # Initialize variables for estimation of ||A|| and cond(A)

        normA2  = alpha * alpha
        maxrbar = 0
        minrbar = 1e+100
        normA   = sqrt(normA2)
        condA   = 1
        normx   = 0

        # Items for use in stopping rules, normb set earlier
        istop = 0
        ctol  = 0
        if conlim > 0:ctol = 1 / conlim
        normr = beta

        # Reverse the order here from the original matlab code because
        normar = alpha * beta

        if verbose:
            print( "LSMR solver:" )
            print( "+---------+---------------------+")
            print( "+ Iter. # | L2-norm of residual |")
            print( "+---------+---------------------+")
            template = "| {:7d} | {:19.2e} |"

        # Main iteration loop.
        for itn in range(1, maxiter + 1):

            # Perform the next step of the bidiagonalization to obtain the
            # next  beta, u, alpha, v.  These satisfy the relations
            #         beta*u  =  a*v   -  alpha*u,
            #        alpha*v  =  A'*u  -  beta*v.

            u *= -alpha
            A.dot(v, out=uh)
            u += uh
            beta = sqrt(u.dot(u).real)

            if beta > 0:
                u     *= (1 / beta)
                v     *= -beta
                At.dot(u, out=vh)
                v     += vh
                alpha = sqrt(v.dot(v).real)
                if alpha > 0:v *= (1 / alpha)

            # At this point, beta = beta_{k+1}, alpha = alpha_{k+1}.

            # Construct rotation Qhat_{k,2k+1}.

            chat, shat, alphahat = _sym_ortho(alphabar, 0.)

            # Use a plane rotation (Q_i) to turn B_i to R_i

            rhoold    = rho
            c, s, rho = _sym_ortho(alphahat, beta)
            thetanew  = s*alpha
            alphabar  = c*alpha

            # Use a plane rotation (Qbar_i) to turn R_i^T to R_i^bar

            rhobarold          = rhobar
            zetaold            = zeta
            thetabar           = sbar * rho
            rhotemp            = cbar * rho
            cbar, sbar, rhobar = _sym_ortho(cbar * rho, thetanew)
            zeta               = cbar * zetabar
            zetabar            = - sbar * zetabar

            # Update h, h_hat, x.

            hbar *= - (thetabar * rho / (rhoold * rhobarold))
            hbar += h

            hbar.copy(out=uh)
            uh *= (zeta / (rho * rhobar))
            x += uh

            h    *= - (thetanew / rho)
            h    += v

            # Estimate of ||r||.

            # Apply rotation Qhat_{k,2k+1}.
            betaacute = chat * betadd
            betacheck = -shat * betadd

            # Apply rotation Q_{k,k+1}.
            betahat = c * betaacute
            betadd = -s * betaacute

            # Apply rotation Qtilde_{k-1}.
            # betad = betad_{k-1} here.

            thetatildeold                     = thetatilde
            ctildeold, stildeold, rhotildeold = _sym_ortho(rhodold, thetabar)
            thetatilde                        = stildeold * rhobar
            rhodold                           = ctildeold * rhobar
            betad                             = - stildeold * betad + ctildeold * betahat

            # betad   = betad_k here.
            # rhodold = rhod_k  here.

            tautildeold = (zetaold - thetatildeold * tautildeold) / rhotildeold
            taud        = (zeta - thetatilde * tautildeold) / rhodold
            d           = d + betacheck * betacheck
            normr       = sqrt(d + (betad - taud)**2 + betadd * betadd)

            # Estimate ||A||.
            normA2 = normA2 + beta * beta
            normA  = sqrt(normA2)
            normA2 = normA2 + alpha * alpha

            # Estimate cond(A).
            maxrbar = max(maxrbar, rhobarold)
            if itn > 1:minrbar = min(minrbar, rhobarold)
            condA = max(maxrbar, rhotemp) / min(minrbar, rhotemp)

            # Test for convergence.

            # Compute norms for convergence testing.
            normar = abs(zetabar)
            normx  = sqrt(x.dot(x).real)

            # Now use these norms to estimate certain other quantities,
            # some of which will be small near a solution.

            test1 = normr / normb
            if (normA * normr) != 0:test2 = normar / (normA * normr)
            else:test2 = np.infty
            test3 = 1 / condA
            t1    = test1 / (1 + normA * normx / normb)
            rtol  = btol + atol * normA * normx / normb

            # The following tests guard against extremely small values of
            # atol, btol or ctol.  (The user may have set any or all of
            # the parameters atol, btol, conlim  to 0.)
            # The effect is equivalent to the normAl tests using
            # atol = eps,  btol = eps,  conlim = 1/eps.

            if itn >= maxiter:istop = 7
            if 1 + test3 <= 1:istop = 6
            if 1 + test2 <= 1:istop = 5
            if 1 + t1 <= 1:istop = 4

            # Allow for tolerances set by the user.

            if test3 <= ctol:istop = 3
            if test2 <= atol:istop = 2
            if test1 <= rtol:istop = 1

            if verbose:
                print( template.format(itn, normr ))

            if istop > 0:
                break


        if verbose:
            print( "+---------+---------------------+")

        # Convergence information
        self._info = {'niter': itn, 'success': istop in [1,2,3], 'res_norm': normr }
        # Seems necessary, as algorithm might terminate even though rnorm > tol.
        self._successful = istop in [1,2,3]

        return x

    def dot(self, b, out=None):
        return self.solve(b, out=out)

#===============================================================================
class GMRES(InverseLinearOperator):
    """
    A LinearOperator subclass. Objects of this class are meant to be created using :func:~`solvers.inverse`.

    The .dot (and also the .solve) function are based on the 
    Generalized minimum residual algorithm for solving linear system Ax=b.
    Implementation from Wikipedia

    Parameters
    ----------
    A : psydac.linalg.basic.LinearOperator
        Left-hand-side matrix A of linear system; individual entries A[i,j]
        can't be accessed, but A has 'shape' attribute and provides 'dot(p)'
        function (i.e. matrix-vector product A*p).

    x0 : psydac.linalg.basic.Vector
        First guess of solution for iterative solver (optional).

    tol : float
        Absolute tolerance for L2-norm of residual r = A*x - b.

    maxiter: int
        Maximum number of iterations.

    verbose : bool
        If True, L2-norm of residual r is printed at each iteration.

    References
    ----------
    [1] A. Maister, Numerik linearer Gleichungssysteme, Springer ed. 2015.

    """
    def __init__(self, A, *, x0=None, tol=1e-6, maxiter=1000, verbose=False):

        assert isinstance(A, LinearOperator)
        assert A.domain == A.codomain
        self._solver = 'gmres'
        self._A = A
        self._domain = A.codomain
        self._codomain = A.domain
        self._space = A.domain
        self._x0 = x0
        self._tol = tol
        self._maxiter = maxiter
        self._verbose = verbose
        self._options = {"x0":self._x0, "tol":self._tol, "maxiter": self._maxiter, "verbose": self._verbose}
        self._check_options(**self._options)
        self._tmps = {"v":A.domain.zeros(), "r":A.domain.zeros(), "p":A.domain.zeros()}   
        self._generate_intern_mat()   
        self._info = None
        
    def _generate_intern_mat(self):
        self._H = np.zeros((self._maxiter + 1, self._maxiter))
        self._Q = np.zeros((self._A.shape[0], self._maxiter + 1))
        self._beta = np.zeros(self._maxiter + 1,) # is upper Hessenberg matrix

        self._h = np.zeros((self._maxiter + 1,))
        self._q = np.zeros((self._A.shape[0],))
        self._sn = np.zeros(self._maxiter,)
        self._cn = np.zeros(self._maxiter,)

    def _check_options(self, **kwargs):
        keys = ('x0', 'tol', 'maxiter', 'verbose')
        for key, value in kwargs.items():
            idx = [key == keys[i] for i in range(len(keys))]
            assert any(idx), "key not supported, check options"
            true_idx = idx.index(True)
            if true_idx == 0:
                if value is not None:
                    assert isinstance(value, Vector), "x0 must be a Vector or None"
                    assert value.space == self._domain, "x0 belongs to the wrong VectorSpace"
            elif true_idx == 1:
                assert value is not None, "tol may not be None"
                # don't know if that one works -want to check if value is a number
                assert value*0 == 0, "tol must be a real number"
                assert value > 0, "tol must be positive"
            elif true_idx == 2:
                assert value is not None, "maxiter may not be None"
                assert isinstance(value, int), "maxiter must be an int"
                assert value > 0, "maxiter must be positive"
            elif true_idx == 3:
                assert value is not None, "verbose may not be None"
                assert isinstance(value, bool), "verbose must be a bool"

    def _update_options(self):
        self._options = {"x0":self._x0, "tol":self._tol, "maxiter": self._maxiter, "verbose": self._verbose}

    def transpose(self):
        At = self._A.T
        solver = self._solver
        options = self._options
        return inverse(At, solver, **options)

    def solve(self, b, out=None):
        """
        Generalized minimum residual algorithm for solving linear system Ax=b.
        Implementation from Wikipedia
        Info can be accessed using get_info(), see :func:~`basic.InverseLinearOperator.get_info`.

        Parameters
        ----------
        b : psydac.linalg.basic.Vector
            Right-hand-side vector of linear system Ax = b. Individual entries b[i] need
            not be accessed, but b has 'shape' attribute and provides 'copy()' and
            'dot(p)' functions (dot(p) is the vector inner product b*p ); moreover,
            scalar multiplication and sum operations are available.

        out : psydac.linalg.basic.Vector | NoneType
            The output vector, or None (optional).

        Results
        -------
        x : psydac.linalg.basic.Vector
            Converged solution.

        info : dict
            Dictionary containing convergence information:
            - 'niter'    = (int) number of iterations
            - 'success'  = (boolean) whether convergence criteria have been met
            - 'res_norm' = (float) 2-norm of residual vector r = A*x - b.

        References
        ----------

        """

        A = self._A
        n = A.shape[0]
        x0 = self._x0
        tol = self._tol
        maxiter = self._maxiter
        verbose = self._verbose
        

        assert( A.shape == (n,n) )
        assert( b.shape == (n, ) )

        # First guess of solution
        if out is not None:
            assert isinstance(out, Vector)
            assert out.space == self._domain
            out *= 0
            if x0 is None:
                x = out
            else:
                assert( x0.shape == (n,) )
                out += x0
                x = out
        else:
            if x0 is None:
                x  = b.copy()
                x *= 0.0
            else:
                assert( x0.shape == (n,) )
                x = x0.copy()
        
        # Extract local storage
        v = self._tmps["v"]
        r = self._tmps["r"]

        # Internal matrices of GMRES
        H = self._H
        Q = self._Q
        beta = self._beta
        sn = self._sn
        cn = self._cn

        # First values
        A.dot (x, out=v)
        r += b - A.dot( x )

        r_norm = r.dot( r ) ** 0.5
        am = r_norm

        beta[0] = r_norm
        Q[:,0] += r.toarray() / r_norm

        m = 0

        if verbose:
            print( "GMRES solver:" )
            print( "+---------+---------------------+")
            print( "+ Iter. # | L2-norm of residual |")
            print( "+---------+---------------------+")
            template = "| {:7d} | {:19.2e} |"
            print( template.format( 1, am ) )

        # Iterate to convergence

        for k in range(maxiter):
            if am < tol:
                m -= 1
                break

            # run Arnoldi
            self.arnoldi(k)

            # make the last diagonal entry in H equal to 0, so that H becomes upper triangular
            self.apply_givens_rotation(k)

            # update the residual vector
            beta[k+1] = - sn[k] * beta[k]
            beta[k] *= cn[k]
            #error = abs(beta[k+1]) / b_norm

            am = abs(beta[k+1])
            m += 1
            if verbose:
                print( template.format( m, sqrt( am ) ) )

        if verbose:
            print( "+---------+---------------------+")        
        # calculate result
        y = self.solve_triangular(H[:m, :m], beta[:m]) # system of upper triangular matrix
        x[x.starts[0] : x.ends[0] + 1] += Q[:, :m] @ y

        # Convergence information
        self._info = {'niter': m, 'success': am < tol, 'res_norm': am }
        
        return x
    
    def solve_triangular(self, T, d):
        # Backwards substitution. Assumes T is upper triangular
        n = T.shape[0]
        y = np.zeros_like(d)

        for k1 in range(n):
            temp = 0.
            for k2 in range(1, k1 + 1):
                temp += T[n - 1 - k1, n - 1 - k1 + k2] * y[n - 1 - k1 + k2]
            y[n - 1 - k1] = ( d[n - 1 - k1] - temp ) / T[n - 1 - k1, n - 1 - k1]

        return y

    def arnoldi(self, k):
        h = self._H[:k+2, k]
        q = self._Q[:, k+1]

        p = self._tmps["p"]
        p[p.starts[0] : p.ends[0] + 1] = self._Q[:, k]

        q += self._A.dot(p).toarray() # Krylov vector

        for i in range(k + 1): # Modified Gram-Schmidt, keeping Hessenberg matrix
            h[i] = np.dot(q, self._Q[:, i])
            q -= h[i] * self._Q[:, i]
        
        h[k+1] = np.linalg.norm(q)
        q /= h[k+1] # Normalize vector

    def apply_givens_rotation(self, k):
        # Apply Givens rotation to last column of H
        h = self._H[:k+2, k]

        for i in range(k):
            temp = self._cn[i] * h[i] + self._sn[i] * h[i+1]
            h[i+1] = - self._sn[i] * h[i] + self._cn[i] * h[i+1]
            h[i] = temp
        
        mod = (h[k]**2 + h[k+1]**2)**0.5
        self._cn[k] = h[k] / mod
        self._sn[k] = h[k+1] / mod

        h[k] = self._cn[k] * h[k] + self._sn[k] * h[k+1]
        h[k+1] = 0. # becomes triangular

    def dot(self, b, out=None):
        return self.solve(b, out=out)<|MERGE_RESOLUTION|>--- conflicted
+++ resolved
@@ -10,13 +10,7 @@
 from psydac.linalg.utilities import _sym_ortho
 from psydac.linalg.stencil   import StencilVector
 
-<<<<<<< HEAD
-__all__ = ['ConjugateGradient', 'PConjugateGradient', 'BiConjugateGradient', 'MinimumResidual', 'LSMR', 'GMRES']
-
-
-=======
-__all__ = ['ConjugateGradient', 'PConjugateGradient', 'BiConjugateGradient', 'BiConjugateGradientStabilized', 'MinimumResidual', 'LSMR']
->>>>>>> 566c071f
+__all__ = ['ConjugateGradient', 'PConjugateGradient', 'BiConjugateGradient', 'BiConjugateGradientStabilized', 'MinimumResidual', 'LSMR', 'GMRES']
 
 def inverse(A, solver, **kwargs):
     """
@@ -49,13 +43,8 @@
 
     """
     # Check solver input
-<<<<<<< HEAD
-    solvers = ('cg', 'pcg', 'bicg', 'minres', 'lsmr', 'gmres')
-    if not any([solver == solvers[i] for i in range(len(solvers))]):
-=======
-    solvers = ('cg', 'pcg', 'bicg', 'bicgstab', 'minres', 'lsmr')
+    solvers = ('cg', 'pcg', 'bicg', 'bicgstab', 'minres', 'lsmr', 'gmres')
     if solver not in solvers:
->>>>>>> 566c071f
         raise ValueError(f"Required solver '{solver}' not understood.")
 
     assert isinstance(A, LinearOperator)
