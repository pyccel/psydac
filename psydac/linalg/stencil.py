--- conflicted
+++ resolved
@@ -2232,14 +2232,11 @@
 
     # ...
     @property
-<<<<<<< HEAD
-=======
     def dim( self ):
         return self._ndim
 
     # ...
     @property
->>>>>>> 566c071f
     def flip( self ):
         return self._flip
 
