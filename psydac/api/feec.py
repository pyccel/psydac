--- conflicted
+++ resolved
@@ -131,6 +131,7 @@
 
     #--------------------------------------------------------------------------
     def projectors(self, *, kind='global', nquads=None, get_reference=False):
+    def projectors(self, *, kind='global', nquads=None, get_reference=False):
 
         if not (kind == 'global'):
             raise NotImplementedError('only global projectors are available')
@@ -138,6 +139,7 @@
         if self.dim == 1:
             P0 = Projector_H1(self.V0)
             P1 = Projector_L2(self.V1, nquads)
+            if self.mapping and not get_reference:
             if self.mapping and not get_reference:
                 P0_m = lambda f: P0(pull_1d_h1(f, self.callable_mapping))
                 P1_m = lambda f: P1(pull_1d_l2(f, self.callable_mapping))
@@ -159,6 +161,7 @@
             if self.has_vec : 
                 Pvec = Projector_H1vec(self.H1vec, nquads)
 
+            if self.mapping and not get_reference:
             if self.mapping and not get_reference:
                 P0_m = lambda f: P0(pull_2d_h1(f, self.callable_mapping))
                 P2_m = lambda f: P2(pull_2d_l2(f, self.callable_mapping))
@@ -185,10 +188,7 @@
             if self.has_vec : 
                 Pvec = Projector_H1vec(self.H1vec)
             if self.mapping and not get_reference:
-<<<<<<< HEAD
-=======
-
->>>>>>> 17f2ae87
+
                 P0_m = lambda f: P0(pull_3d_h1   (f, self.callable_mapping))
                 P1_m = lambda f: P1(pull_3d_hcurl(f, self.callable_mapping))
                 P2_m = lambda f: P2(pull_3d_hdiv (f, self.callable_mapping))
