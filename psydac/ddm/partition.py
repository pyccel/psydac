--- conflicted
+++ resolved
@@ -8,11 +8,7 @@
 #==============================================================================
 def partition_procs_per_patch(npts, size):
     """
-<<<<<<< HEAD
-    Compute the number of processes in each patch.
-=======
     Compute the number of processes in each patch and assign to it an ascending range of processes.
->>>>>>> e5660122
     The processes are distributed porportionally to the patch grid size.
 
     Parameters
@@ -28,15 +24,10 @@
     sizes : list of int
         Number of processes in each patch.
 
-<<<<<<< HEAD
-    ranges:
-        Range of process for each patch.
-=======
     ranges: list of list of int
         The assigned ascending range of processes for each patch, 
         the range is represented by a list of ints of size 2 [k1,k2],
         such that k1<=k2.
->>>>>>> e5660122
 
     """
     npts       = [np.product(nc) for nc in npts]
