--- conflicted
+++ resolved
@@ -116,10 +116,7 @@
 
     @property
     def H1vec(self):
-<<<<<<< HEAD
         """Vectorial H1 space built has cartesian product of V0"""
-=======
->>>>>>> 5bdd39c6
         assert self.has_vec
         return self._H1vec
 
@@ -130,22 +127,47 @@
 
     @property
     def mapping(self):
+        """The mapping from the logical space to the physical space of the discrete De Rham."""
         return self._mapping
 
     @property
     def callable_mapping(self):
+        """The mapping as a callable"""
         return self._callable_mapping
 
     @property
     def derivatives_as_matrices(self):
+        """Differential operators of the De Rham sequence as BlockLinearOperator"""
         return tuple(V.diff.matrix for V in self.spaces[:-1])
 
     @property
     def derivatives_as_operators(self):
+        """Differential operators of the De Rham sequence as DiffOperator"""
         return tuple(V.diff for V in self.spaces[:-1])
 
     #--------------------------------------------------------------------------
     def projectors(self, *, kind='global', nquads=None):
+        """Projectors mapping callable to FemFields of the De Rham sequence.
+        
+        Parameters
+        ----------
+
+        kind : str
+            Type of the projection : at the moment, only global is accepted and
+            returns commuting projectors based on interpolation/histopolation 
+            for the De Rham sequence (GlobalProjector objects)
+        
+        nquads : list(int) | tuple(int)
+            Number of quadrature points along each direction, to be used in Gauss
+            quadrature rule for computing the (approximated) degrees of freedom.
+            
+        Returns
+        -------
+        P0, ..., Pn : callables
+            Projectors that can be called on any callable function that maps 
+            from the physical space to R (scalar case) or R^d (vector case) and
+            returns a FemField belonging to the i-th space of the De Rham sequence
+            """
 
         if not (kind == 'global'):
             raise NotImplementedError('only global projectors are available')
