# coding: utf-8

# TODO: - init_fem is called whenever we call discretize. we should check that
#         nderiv has not been changed. shall we add quad_order too?

import numpy as np
from sympy import ImmutableDenseMatrix, Matrix

from sympde.expr          import BilinearForm as sym_BilinearForm
from sympde.expr          import LinearForm as sym_LinearForm
from sympde.expr          import Functional as sym_Functional
from sympde.expr          import Norm as sym_Norm
from sympde.topology      import Boundary, Interface
from sympde.topology      import VectorFunctionSpace
from sympde.topology      import ProductSpace
from sympde.topology      import H1SpaceType, L2SpaceType, UndefinedSpaceType
from sympde.calculus.core import PlusInterfaceOperator

from psydac.api.basic        import BasicDiscrete
from psydac.api.basic        import random_string
from psydac.api.grid         import QuadratureGrid, BasisValues
from psydac.api.utilities    import flatten
from psydac.linalg.stencil   import StencilVector, StencilMatrix, StencilInterfaceMatrix
from psydac.linalg.block     import BlockVectorSpace, BlockVector, BlockMatrix
from psydac.cad.geometry     import Geometry
from psydac.mapping.discrete import NurbsMapping
from psydac.fem.vector       import ProductFemSpace
from psydac.fem.basic        import FemField
from psydac.core.bsplines    import find_span, basis_funs_all_ders
from psydac.ddm.cart         import InterfaceCartDecomposition

__all__ = (
    'DiscreteBilinearForm',
    'DiscreteFunctional',
    'DiscreteLinearForm',
    'DiscreteSumForm',
)

#==============================================================================
def collect_spaces(space, *args):
    """
    This function collect the arguments used in the assembly function

    Parameters
    ----------
    space: <FunctionSpace>
        the symbolic space

    args : <list>
        list of discrete space components like basis values, spans, ...

    Returns
    -------
    args : <list>
        list of discrete space components elements used in the asembly

    """

    if isinstance(space, ProductSpace):
        spaces = space.spaces
        indices = []
        i = 0
        for space in spaces:
            if isinstance(space, VectorFunctionSpace):
                if isinstance(space.kind, (H1SpaceType, L2SpaceType, UndefinedSpaceType)):
                    indices.append(i)
                else:
                    indices += [i+j for j in range(space.ldim)]
                i = i + space.ldim
            else:
                indices.append(i)
                i = i + 1
        args = [[e[i] for i in indices] for e in args]

    elif isinstance(space, VectorFunctionSpace):
        if isinstance(space.kind, (H1SpaceType, L2SpaceType, UndefinedSpaceType)):
            args = [[e[0]] for e in args]

    return args
#==============================================================================
def compute_diag_len(p, md, mc):
    n = ((np.ceil((p+1)/mc)-1)*md).astype('int')
    n = n-np.minimum(0, n-p)+p+1
    return n.astype('int')

def get_quad_order(Vh):
    if isinstance(Vh, ProductFemSpace):
        return get_quad_order(Vh.spaces[0])
    return tuple([g.weights.shape[1] for g in Vh.quad_grids])

#==============================================================================
def construct_test_space_arguments(basis_values):
    space          = basis_values.space
    test_basis     = basis_values.basis
    spans          = basis_values.spans
    test_degrees   = space.degree
    pads           = space.pads
    multiplicity   = space.multiplicity

    test_basis, test_degrees, spans = collect_spaces(space.symbolic_space, test_basis, test_degrees, spans)

    test_basis    = flatten(test_basis)
    test_degrees  = flatten(test_degrees)
    spans         = flatten(spans)
    pads          = flatten(pads)
    multiplicity  = flatten(multiplicity)
    pads          = [p*m for p,m in zip(pads, multiplicity)]
    return test_basis, test_degrees, spans, pads

def construct_trial_space_arguments(basis_values):
    space          = basis_values.space
    trial_basis    = basis_values.basis
    trial_degrees  = space.degree
    pads           = space.pads
    multiplicity   = space.multiplicity
    trial_basis, trial_degrees = collect_spaces(space.symbolic_space, trial_basis, trial_degrees)

    trial_basis    = flatten(trial_basis)
    trial_degrees  = flatten(trial_degrees)
    pads           = flatten(pads)
    multiplicity   = flatten(multiplicity)
    pads           = [p*m for p,m in zip(pads, multiplicity)]
    return trial_basis, trial_degrees, pads

#==============================================================================
def construct_quad_grids_arguments(grid, use_weights=True):
    points         = grid.points
    if use_weights:
        weights        = grid.weights
        quads          = flatten(list(zip(points, weights)))
    else:
        quads = flatten(list(zip(points)))

    quads_order   = flatten(grid.quad_order)
    n_elements    = grid.n_elements
    return n_elements, quads, quads_order

def reset_arrays(*args):
    for a in args: a[:] = 0.

def do_nothing(*args): return 0

#==============================================================================
class DiscreteBilinearForm(BasicDiscrete):
    """ Class that represents the concept of a discrete bi-linear form.
        This class allocates the matrix and generates the matrix assembly method.

    Parameters
    ----------

    expr : sympde.expr.expr.BilinearForm
        The symbolic bi-linear form.

    kernel_expr : sympde.expr.evaluation.KernelExpression
        The atomic representation of the bi-linear form.

    domain_h : Geometry
        The discretized domain

    spaces: list of FemSpace
        The trial and test discrete spaces.

    matrix: Matrix
        The matrix that we assemble into it.
        If not provided, it will create a new Matrix of the appropriate space.

    update_ghost_regions: bool
        Accumulate the contributions of the neighbouring processes.

    quad_order: list of tuple
        The number of quadrature points used in the assembly method.

    backend: dict
        The backend used to accelerate the computing kernels.
        The backend dictionaries are defined in the file psydac/api/settings.py

    assembly_backend: dict
        The backend used to accelerate the assembly method.
        The backend dictionaries are defined in the file psydac/api/settings.py

    linalg_backend: dict
        The backend used to accelerate the computing kernels of the linear operator.
        The backend dictionaries are defined in the file psydac/api/settings.py

    symbolic_mapping: Sympde.topology.Mapping
        The symbolic mapping which defines the physical domain of the bi-linear form.

    """
    def __init__(self, expr, kernel_expr, domain_h, spaces, *, matrix=None, update_ghost_regions=True,
                       quad_order=None, backend=None, linalg_backend=None, assembly_backend=None,
                       symbolic_mapping=None):

        if not isinstance(expr, sym_BilinearForm):
            raise TypeError('> Expecting a symbolic BilinearForm')

        assert( isinstance(domain_h, Geometry) )

        self._spaces = spaces

        if isinstance(kernel_expr, (tuple, list)):
            if len(kernel_expr) == 1:
                kernel_expr = kernel_expr[0]
            else:
                raise ValueError('> Expecting only one kernel')

        self._kernel_expr = kernel_expr
        self._target = kernel_expr.target
        self._domain = domain_h.domain
        self._matrix = matrix

        domain = self.domain
        target = self.target

        # ...
        if len(domain)>1:
            i,j = self.get_space_indices_from_target(domain, target )
            test_space   = self.spaces[1].spaces[i]
            trial_space  = self.spaces[0].spaces[j]
            if isinstance(target, Interface):
                m,_       = self.get_space_indices_from_target(domain, target.minus )
                p,_       = self.get_space_indices_from_target(domain, target.plus )
                mapping_m = list(domain_h.mappings.values())[m]
                mapping_p = list(domain_h.mappings.values())[p]
                mapping   = (mapping_m, mapping_p) if mapping_m else None
            else:
                mapping = list(domain_h.mappings.values())[i]
        else:
            trial_space  = self.spaces[0]
            test_space   = self.spaces[1]
            mapping      = list(domain_h.mappings.values())[0]

        self._mapping = mapping

        is_rational_mapping = False
        mapping_space       = None
        if not( mapping is None ) and not isinstance(target, Interface):
            is_rational_mapping = isinstance( mapping, NurbsMapping )
            mapping_space = mapping.space
        elif not( mapping is None ) and isinstance(target, Interface):
            is_rational_mapping = (isinstance( mapping[0], NurbsMapping ), isinstance( mapping[1], NurbsMapping ))
            mapping_space = (mapping[0].space, mapping[1].space)

        self._is_rational_mapping = is_rational_mapping
        # ...

        if isinstance(test_space.vector_space, BlockVectorSpace):
            vector_space = test_space.vector_space.spaces[0]
        else:
            vector_space = test_space.vector_space

        self._vector_space = vector_space
        self._num_threads  = 1
        if vector_space.parallel and vector_space.cart.num_threads>1:
            self._num_threads = vector_space.cart.num_threads

        self._update_ghost_regions = update_ghost_regions

        # In case of multiple patches, if the communicator is MPI_COMM_NULL, we do not generate the assembly code
        # because the patch is not owned by the MPI rank.
        if vector_space.parallel and vector_space.cart.is_comm_null:
            self._free_args = ()
            self._func      = do_nothing
            self._args      = ()
            self._element_loop_starts = ()
            self._element_loop_ends   = ()
            self._global_matrices     = ()
            self._threads_args        = ()
            self._update_ghost_regions = False
            return

        # ...
        test_ext  = None
        trial_ext = None
        if isinstance(target, Boundary):
            axis        = target.axis
            test_ext    = target.ext
            trial_ext   = target.ext
        elif isinstance(target, Interface):
            # this part treats the cases of:
            # integral(v_minus * u_plus)
            # integral(v_plus  * u_minus)
            # the other cases, integral(v_minus * u_minus) and integral(v_plus * u_plus)
            # are converted to boundary integrals by Sympde

            axis         = target.axis
            test         = self.kernel_expr.test
            trial        = self.kernel_expr.trial
            test_target  = target.plus if isinstance(test, PlusInterfaceOperator) else target.minus
            trial_target = target.plus if isinstance(trial, PlusInterfaceOperator) else target.minus
            test_ext     = test_target.ext
            trial_ext    = trial_target.ext
            if isinstance(trial_space, ProductFemSpace):
                spaces = []
                for sp in trial_space.spaces:
                    if (trial_target.axis, trial_target.ext) in sp.interfaces:
                        spaces.append(sp.interfaces[trial_target.axis, trial_target.ext])

                if len(spaces) == len(trial_space.spaces):
                    sym_space   = trial_space.symbolic_space
                    trial_space = ProductFemSpace(*spaces)
                    trial_space.symbolic_space = sym_space

            elif (trial_target.axis, trial_target.ext) in trial_space.interfaces:
                sym_space   = trial_space.symbolic_space
                trial_space = trial_space.interfaces[trial_target.axis, trial_target.ext]
                trial_space.symbolic_space = sym_space

            self._test_ext  = test_target.ext
            self._trial_ext = trial_target.ext

        #...
        discrete_space   = (trial_space, test_space)
        space_quad_order = [qo - 1 for qo in get_quad_order(test_space)]
        quad_order       = [qo + 1 for qo in (quad_order or space_quad_order)]

        # this doesn't work right now otherwise. TODO: fix this and remove this assertion
        assert np.array_equal(quad_order, get_quad_order(test_space))

        # Assuming that all vector spaces (and their Cartesian decomposition,
        # if any) are compatible with each other, extract the first available
        # vector space from which (starts, ends, npts) will be read:
        starts = vector_space.starts
        ends   = vector_space.ends
        npts   = vector_space.npts

        comm = None
        if vector_space.parallel:
            comm = vector_space.cart.comm

        assembly_backend = backend or assembly_backend
        linalg_backend   = backend or linalg_backend

        # BasicDiscrete generates the assembly code and sets the following attributes that are used afterwards:
        # self._func, self._free_args, self._max_nderiv and self._backend
        BasicDiscrete.__init__(self, expr, kernel_expr, comm=comm, root=0, discrete_space=discrete_space,
                       quad_order=quad_order, is_rational_mapping=is_rational_mapping, mapping=symbolic_mapping,
                       mapping_space=mapping_space, num_threads=self._num_threads,backend=assembly_backend)

        #...
        if isinstance(target, (Boundary, Interface)):
            #...
            # If process does not own the boundary or interface, do not assemble anything
            if test_ext == -1:
                if starts[axis] != 0:
                    self._func = do_nothing

            elif test_ext == 1:
                if ends[axis] != npts[axis]-1:
                    self._func = do_nothing

            # In case of target==Interface, we only use the mpi ranks that are on the interface to assemble the BilinearForm
            if self._func == do_nothing and isinstance(target, Interface):
                self._free_args = ()
                self._args      = ()
                self._element_loop_starts = ()
                self._element_loop_ends   = ()
                self._global_matrices     = ()
                self._threads_args        = ()
                return

        if isinstance(target, Boundary):
            test_grid   = QuadratureGrid( test_space, axis, test_ext)
            trial_grid  = QuadratureGrid( trial_space, axis, trial_ext)
            self._grid  = (test_grid,)
        elif isinstance(target, Interface):
            # this part treats the cases of:
            # integral(v_minus * u_plus)
            # integral(v_plus  * u_minus)
            # the other cases, integral(v_minus * u_minus) and integral(v_plus * u_plus)
            # are converted to boundary integrals by Sympde
            test_grid    = QuadratureGrid( test_space, axis, test_ext)
            trial_grid   = QuadratureGrid( trial_space, axis, trial_ext)
            self._grid   = (test_grid, trial_grid) if test_target==target.minus else (trial_grid, test_grid)
            self._test_ext  = test_target.ext
            self._trial_ext = trial_target.ext
        else:
            test_grid   = QuadratureGrid( test_space)
            trial_grid  = QuadratureGrid( trial_space)
            self._grid  = (test_grid,)
        #...
        self._test_basis  = BasisValues( test_space,  nderiv = self.max_nderiv , trial=False, grid=test_grid, ext=test_ext)
        self._trial_basis = BasisValues( trial_space, nderiv = self.max_nderiv , trial=True, grid=trial_grid, ext=trial_ext)

        self.allocate_matrices(linalg_backend)
        with_openmp  = (assembly_backend['name'] == 'pyccel' and assembly_backend['openmp']) if assembly_backend else False
        self._args , self._threads_args = self.construct_arguments(with_openmp=with_openmp)

    @property
    def domain(self):
        return self._domain

    @property
    def target(self):
        return self._target

    @property
    def spaces(self):
        return self._spaces

    @property
    def grid(self):
        return self._grid

    @property
    def test_basis(self):
        return self._test_basis

    @property
    def trial_basis(self):
        return self._trial_basis

    @property
    def global_matrices(self):
        return self._global_matrices

    @property
    def args(self):
        return self._args

    def assemble(self, *, reset=True, **kwargs):

        if self._free_args:
            basis   = []
            spans   = []
            degrees = []
            pads    = []
            coeffs  = []
            consts  = []

            for key in self._free_args:
                v = kwargs[key]
                if len(self.domain)>1 and isinstance(v, FemField) and v.space.is_product:
                    i,j = self.get_space_indices_from_target(self.domain, self.target)
                    assert i==j
                    v = v[i]
                if isinstance(v, FemField):
                    assert len(self.grid) == 1
                    basis_v  = BasisValues(v.space, nderiv = self.max_nderiv, trial=True, grid=self.grid[0])
                    bs, d, s, p = construct_test_space_arguments(basis_v)
                    basis   += bs
                    spans   += s
                    degrees += [np.int64(a) for a in d]
                    pads    += [np.int64(a) for a in p]
                    if v.space.is_product:
                        coeffs += (e._data for e in v.coeffs)
                    else:
                        coeffs += (v.coeffs._data, )
                else:
                    consts += (v, )

            args = (*self.args, *consts, *basis, *spans, *degrees, *pads, *coeffs)

        else:
            args = self._args

#        args = args + self._element_loop_starts + self._element_loop_ends

        if reset:
            reset_arrays(*self.global_matrices)

        self._func(*args, *self._threads_args)
        if self._matrix and self._update_ghost_regions:
            self._matrix.exchange_assembly_data()

        if self._matrix: self._matrix.ghost_regions_in_sync = False
        return self._matrix

    def get_space_indices_from_target(self, domain, target):
        if domain.mapping:
            domain = domain.logical_domain
        if target.mapping:
            target = target.logical_domain
        domains = domain.interior.args
        if isinstance(target, Interface):
            test       = self.kernel_expr.test
            trial      = self.kernel_expr.trial
            test_target  =  target.plus if isinstance(test, PlusInterfaceOperator) else target.minus
            trial_target = target.plus if isinstance(trial, PlusInterfaceOperator) else target.minus
            i,j = [domains.index(test_target.domain), domains.index(trial_target.domain)]
        else:
            if isinstance(target, Boundary):
                i = domains.index(target.domain)
                j = i
            else:
                i = domains.index(target)
                j = i
        return i,j

    def construct_arguments(self, with_openmp=False):
        """
        Collect the arguments used in the assembly method.

        Parameters
        ----------
        with_openmp : bool
         If set to True we collect some extra arguments used in the assembly method

        Returns
        -------
        
        args: tuple
         The arguments passed to the assembly method.

        threads_args: tuple
          Extra arguments used in the assembly method in case with_openmp=True.

        """
        test_basis, test_degrees, spans, pads = construct_test_space_arguments(self.test_basis)
        trial_basis, trial_degrees, pads      = construct_trial_space_arguments(self.trial_basis)
        n_elements, quads, quad_degrees       = construct_quad_grids_arguments(self.grid[0], use_weights=False)
        if len(self.grid)>1:
            quads  = [*quads, *self.grid[1].points]

        pads = self.test_basis.space.vector_space.pads

        # When self._target is an Interface domain len(self._grid) == 2
        # where grid contains the QuadratureGrid of both sides of the interface
        if self.mapping:
            if len(self.grid) == 1:
                map_coeffs = [[e._coeffs._data for e in self.mapping._fields]]
                spaces     = [self.mapping._fields[0].space]
                map_degree = [sp.degree for sp in spaces]
                map_span   = [[q.spans-s for q,s in zip(sp.quad_grids, sp.vector_space.starts)] for sp in spaces]
                map_basis  = [[q.basis for q in sp.quad_grids] for sp in spaces]
                points     = [g.points for g in self.grid]
                weights    = [self.mapping.weights_field.coeffs._data] if self.is_rational_mapping else []
            elif len(self.grid) == 2:
                target   = self.kernel_expr.target
                assert isinstance(target, Interface)
                mappings = list(self.mapping)
                i,j = self.get_space_indices_from_target(self.domain, target)
                m,_ = self.get_space_indices_from_target(self.domain, target.minus)
                p,_ = self.get_space_indices_from_target(self.domain, target.plus)

                map_coeffs = [[e._coeffs for e in mapping._fields] for mapping in self.mapping]
                spaces     = [mapping._fields[0].space for mapping in self.mapping]
                weights_m  = [mappings[0].weights_field.coeffs] if self.is_rational_mapping[0] else []
                weights_p  = [mappings[1].weights_field.coeffs] if self.is_rational_mapping[1] else []
                if m == j:
                    axis = target.minus.axis
                    ext  = target.minus.ext

                    spaces[0]     = spaces[0].interfaces[axis, ext]
                    map_coeffs[0] = [coeff._interface_data[axis, ext] for coeff in map_coeffs[0]]
                    map_coeffs[1] = [coeff._data for coeff in map_coeffs[1]]
                    if weights_m:
                        weights_m[0] = weights_m[0]._interface_data[axis, ext]
                    if weights_p:
                        weights_p[0] = weights_p[0]._data
                elif p == j:
                    axis = target.plus.axis
                    ext  = target.plus.ext

                    spaces[1]     = spaces[1].interfaces[axis, ext]
                    map_coeffs[0] = [coeff._data for coeff in map_coeffs[0]]
                    map_coeffs[1] = [coeff._interface_data[axis, ext] for coeff in map_coeffs[1]]
                    if weights_m:
                        weights_m[0] = weights_m[0]._data
                    if weights_p:
                        weights_p[0] = weights_p[0]._interface_data[axis, ext]

                map_degree = [sp.degree for sp in spaces]
                map_span   = [[q.spans-s for q,s in zip(sp.quad_grids, sp.vector_space.starts)] for sp in spaces]
                map_basis  = [[q.basis for q in sp.quad_grids] for sp in spaces]
                points     = [g.points for g in self.grid]

            nderiv = self.max_nderiv
            for i in range(len(self.grid)):
                axis   = self.grid[i].axis
                ext    = self.grid[i].ext
                if axis is None:continue
                space  = spaces[i].spaces[axis]
                points_i = points[i][axis]
                local_span = find_span(space.knots, space.degree, points_i[0, 0])
                boundary_basis = basis_funs_all_ders(space.knots, space.degree,
                                                     points_i[0, 0], local_span, nderiv, space.basis)
                map_basis[i][axis] = map_basis[i][axis].copy()
                map_basis[i][axis][0, :, 0:nderiv+1, 0] = np.transpose(boundary_basis)
                if ext == 1:
                    map_span[i][axis]    = map_span[i][axis].copy()
                    map_span[i][axis][0] = map_span[i][axis][-1]

            map_degree = flatten(map_degree)
            map_span   = flatten(map_span)
            map_basis  = flatten(map_basis)
            points     = flatten(points)
            if len(self.grid) == 1:
                mapping = [*map_coeffs[0], *weights]
            elif len(self.grid)==2:
                mapping   = [*map_coeffs[0], *weights_m, *map_coeffs[1], *weights_p]
        else:
            mapping    = []
            map_degree = []
            map_span   = []
            map_basis  = []

        args = (*test_basis, *trial_basis, *map_basis, *spans, *map_span, *quads, *test_degrees, *trial_degrees, *map_degree, 
                *n_elements, *quad_degrees, *pads, *mapping, *self._global_matrices)

        with_openmp  = with_openmp and self._num_threads>1

        threads_args = ()
        if with_openmp:
            threads_args = self._vector_space.cart.get_shared_memory_subdivision(n_elements)
            threads_args = (threads_args[0], threads_args[1], *threads_args[2], *threads_args[3], threads_args[4])

        args = tuple(np.int64(a) if isinstance(a, int) else a for a in args)
        threads_args = tuple(np.int64(a) if isinstance(a, int) else a for a in threads_args)

        return args, threads_args

    def allocate_matrices(self, backend=None):
        """
        Allocate the global matrices used in the assmebly method.
        In this method we allocate only the matrices that are computed in the self._target domain,
        we also avoid double allocation if we have many DiscreteLinearForm that are defined on the same self._target domain.

        Parameters
        ----------
        backend : dict
         The backend used to accelerate the computing kernels.

        """
        global_mats     = {}

        expr            = self.kernel_expr.expr
        target          = self.kernel_expr.target
        test_degree     = np.array(self.test_basis.space.degree)
        trial_degree    = np.array(self.trial_basis.space.degree)
        test_space      = self.spaces[1].vector_space
        trial_space     = self.spaces[0].vector_space
        domain          = self.domain
        is_broken       = len(domain)>1

        if isinstance(expr, (ImmutableDenseMatrix, Matrix)):
            if not isinstance(test_degree[0],(list, tuple, np.ndarray)):
                test_degree = [test_degree]

            if not isinstance(trial_degree[0],(list, tuple, np.ndarray)):
                trial_degree = [trial_degree]

            pads         = np.empty((len(test_degree),len(trial_degree),len(test_degree[0])), dtype=int)
            for i in range(len(test_degree)):
                for j in range(len(trial_degree)):
                    td  = test_degree[i]
                    trd = trial_degree[j]
                    pads[i,j][:] = np.array([td, trd]).max(axis=0)
        else:
            pads = test_degree

        if self._matrix is None and (is_broken or isinstance( expr, (ImmutableDenseMatrix, Matrix))):
            self._matrix = BlockMatrix(trial_space, test_space)

        if is_broken:
            i,j = self.get_space_indices_from_target(domain, target )
            test_space  = test_space.spaces[i]
            trial_space = trial_space.spaces[j]
        else :
            i=0
            j=0
<<<<<<< HEAD
            #else no initialisation for line 682 which might cause problem when test_space != trial_space
=======
            #else so initialisation causing bug on line 682 
>>>>>>> e244ba4d

        if isinstance(expr, (ImmutableDenseMatrix, Matrix)): # case of system of equations

            if is_broken: #multi patch
                if not self._matrix[i,j]:
                    self._matrix[i,j] = BlockMatrix(trial_space, test_space)
                matrix = self._matrix[i,j]
            else: # single patch
                matrix = self._matrix

            shape = expr.shape
            for k1 in range(shape[0]):
                for k2 in range(shape[1]):
                    if expr[k1,k2].is_zero:
                        continue

                    ts_space = test_space.spaces[k1] if isinstance(test_space, BlockVectorSpace) else test_space
                    tr_space = trial_space.spaces[k2] if isinstance(trial_space, BlockVectorSpace) else trial_space
                    if matrix[k1,k2]:
                        global_mats[k1,k2] = matrix[k1,k2]
                    elif not i == j: # assembling in an interface (type(target) == Interface)
                        axis   = target.axis
                        ext_d  = self._trial_ext
                        ext_c  = self._test_ext
                        test_n  = self.test_basis.space.spaces[k1].spaces[axis].nbasis
                        test_s  = self.test_basis.space.spaces[k1].vector_space.starts[axis]
                        trial_n = self.trial_basis.space.spaces[k2].spaces[axis].nbasis
                        cart    = self.trial_basis.space.spaces[k2].vector_space.cart
                        trial_s = cart.global_starts[axis][cart._coords[axis]]

                        s_d = trial_n-trial_s - trial_degree[k2][axis]-1 if ext_d == 1 else 0
                        s_c = test_n-trial_s  - test_degree[k1][axis] -1 if ext_c == 1 else 0

                        direction = target.direction
                        direction = 1 if direction is None else direction
                        flip = [direction]*domain.dim
                        flip[axis] = 1
                        if self._func != do_nothing:
                            global_mats[k1,k2] = StencilInterfaceMatrix(tr_space, ts_space,
                                                                        s_d, s_c,
                                                                        axis, axis,
                                                                        ext_d, ext_c,
                                                                        pads=tuple(pads[k1,k2]), 
                                                                        flip=flip)
                    else:
                        global_mats[k1,k2] = StencilMatrix(tr_space,
                                                           ts_space,
                                                           pads = tuple(pads[k1,k2]))

                    matrix[k1,k2]        = global_mats[k1,k2]
                    md                   = matrix[k1,k2].domain.shifts
                    mc                   = matrix[k1,k2].codomain.shifts
                    diag                 = compute_diag_len(pads[k1,k2], md, mc)

        else: # case of scalar equation
            if is_broken: # multi-patch
                if self._matrix[i,j]:
                    global_mats[i,j] = self._matrix[i,j]
                elif not i == j: # assembling in an interface (type(target) == Interface)
                    axis   = target.axis
                    ext_d  = self._trial_ext
                    ext_c  = self._test_ext
                    test_n  = self.test_basis.space.spaces[axis].nbasis
                    test_s  = self.test_basis.space.vector_space.starts[axis]
                    trial_n = self.trial_basis.space.spaces[axis].nbasis
                    cart    = self.trial_basis.space.vector_space.cart
                    trial_s = cart.global_starts[axis][cart._coords[axis]]

                    s_d = trial_n-trial_s - trial_degree[axis]-1 if ext_d == 1 else 0
                    s_c = test_n-trial_s  - test_degree[axis] -1 if ext_c == 1 else 0

                    direction = target.direction
                    direction = 1 if direction is None else direction
                    flip = [direction]*domain.dim
                    flip[axis] = 1
                    if self._func != do_nothing:
                        global_mats[i,j] = StencilInterfaceMatrix(trial_space, test_space, 
                                                                  s_d, s_c,
                                                                  axis, axis,
                                                                  ext_d, ext_c,
                                                                  flip=flip)
                else:

                    global_mats[i,j] = StencilMatrix(trial_space, test_space, pads=tuple(pads))

                if (i,j) in global_mats:
                    self._matrix[i,j] = global_mats[i,j]
                    md                  = global_mats[i,j].domain.shifts
                    mc                  = global_mats[i,j].codomain.shifts
                    diag                = compute_diag_len(pads, md, mc)

            else: # single patch
                if self._matrix:
                    global_mats[0,0] = self._matrix
                else:
                    global_mats[0,0] = StencilMatrix(trial_space, test_space, pads=tuple(pads))

                md                 = global_mats[0,0].domain.shifts
                mc                 = global_mats[0,0].codomain.shifts
                diag               = compute_diag_len(pads, md, mc)
                self._matrix       = global_mats[0,0]

        if backend is not None and is_broken:
            for mat in global_mats.values():
                mat.set_backend(backend)
        elif backend is not None:
            self._matrix.set_backend(backend)

        self._global_matrices = [M._data for M in global_mats.values()]

#==============================================================================
class DiscreteLinearForm(BasicDiscrete):
    """ Class that represents the concept of a discrete linear form.
        This class allocates the vector and generates the vector assembly method.

    Parameters
    ----------

    expr : sympde.expr.expr.LinearForm
        The symbolic linear form.

    kernel_expr : sympde.expr.evaluation.KernelExpression
        The atomic representation of the linear form.

    domain_h : Geometry
        The discretized domain

    space : FemSpace
        The discrete space.

    vector : Vector
        The vector that we assemble into it.
        If not provided, it will create a new Vector of the appropriate space.

    update_ghost_regions : bool
        Accumulate the contributions of the neighbouring processes.

    quad_order : list or tuple
        The number of quadrature points used in the assembly method.

    backend : dict
        The backend used to accelerate the computing kernels.
        The backend dictionaries are defined in the file psydac/api/settings.py

    symbolic_mapping : Sympde.topology.Mapping
        The symbolic mapping which defines the physical domain of the linear form.

    """
    def __init__(self, expr, kernel_expr, domain_h, space, *, vector=None,
                       update_ghost_regions=True, quad_order=None, backend=None,
                       symbolic_mapping=None):

        if not isinstance(expr, sym_LinearForm):
            raise TypeError('> Expecting a symbolic LinearForm')

        assert( isinstance(domain_h, Geometry) )

        self._space  = space

        if isinstance(kernel_expr, (tuple, list)):
            if len(kernel_expr) == 1:
                kernel_expr = kernel_expr[0]
            else:
                raise ValueError('> Expecting only one kernel')

        # ...
        self._kernel_expr = kernel_expr
        self._target      = kernel_expr.target
        self._domain      = domain_h.domain
        self._vector      = vector

        domain = self.domain
        target = self.target

        if len(domain)>1:
            i = self.get_space_indices_from_target(domain, target )
            test_space  = self._space.spaces[i]
            mapping = list(domain_h.mappings.values())[i]
        else:
            test_space  = self._space
            mapping = list(domain_h.mappings.values())[0]

        if isinstance(test_space.vector_space, BlockVectorSpace):
            vector_space = test_space.vector_space.spaces[0]
            if isinstance(vector_space, BlockVectorSpace):
                vector_space = vector_space.spaces[0]
        else:
            vector_space = test_space.vector_space

        self._mapping      = mapping
        self._vector_space = vector_space
        self._num_threads  = 1
        if vector_space.parallel and vector_space.cart.num_threads>1:
            self._num_threads = vector_space.cart._num_threads

        self._update_ghost_regions = update_ghost_regions

        # In case of multiple patches, if the communicator is MPI_COMM_NULL or the cart is an Interface cart,
        # we do not generate the assembly code, because the patch is not owned by the MPI rank.
        if vector_space.parallel and (vector_space.cart.is_comm_null or isinstance(vector_space.cart, InterfaceCartDecomposition)):
            self._free_args = ()
            self._func      = do_nothing
            self._args      = ()
            self._threads_args     = ()
            self._global_matrices  = ()
            self._update_ghost_regions = False
            return

        is_rational_mapping = False
        mapping_space       = None
        if not( mapping is None ):
            is_rational_mapping = isinstance( mapping, NurbsMapping )
            mapping_space = mapping.space

        self._is_rational_mapping = is_rational_mapping
        discrete_space            = test_space


        space_quad_order = [qo - 1 for qo in get_quad_order(test_space)]
        quad_order       = [qo + 1 for qo in (quad_order or space_quad_order)]

        # this doesn't work right now otherwise. TODO: fix this and remove this assertion
        assert np.array_equal(quad_order, get_quad_order(test_space))

        comm        = None
        if vector_space.parallel:
            comm = vector_space.cart.comm

        # BasicDiscrete generates the assembly code and sets the following attributes that are used afterwards:
        # self._func, self._free_args, self._max_nderiv and self._backend
        BasicDiscrete.__init__(self, expr, kernel_expr, comm=comm, root=0, discrete_space=discrete_space,
                              quad_order=quad_order, is_rational_mapping=is_rational_mapping, mapping=symbolic_mapping,
                              mapping_space=mapping_space, num_threads=self._num_threads, backend=backend)

        if not isinstance(target, Boundary):
            ext  = None
            axis = None
        else:
            ext  = target.ext
            axis = target.axis

            # Assuming that all vector spaces (and their Cartesian decomposition,
            # if any) are compatible with each other, extract the first available
            # vector space from which (starts, ends, pads) will be read:
            # If process does not own the boundary or interface, do not assemble anything
            if ext == -1:
                start = vector_space.starts[axis]
                if start != 0:
                    self._func = do_nothing

            elif ext == 1:
                end  = vector_space.ends[axis]
                npts = vector_space.npts[axis]
                if end + 1 != npts:
                    self._func = do_nothing
            #...

        grid             = QuadratureGrid( test_space, axis=axis, ext=ext )
        self._grid       = grid
        self._test_basis = BasisValues( test_space, nderiv = self.max_nderiv, grid=grid, ext=ext)

        self.allocate_matrices()

        with_openmp  = (backend['name'] == 'pyccel' and backend['openmp']) if backend else False
        self._args , self._threads_args = self.construct_arguments(with_openmp=with_openmp)

    @property
    def domain(self):
        return self._domain

    @property
    def target(self):
        return self._target

    @property
    def space(self):
        return self._space

    @property
    def grid(self):
        return self._grid

    @property
    def test_basis(self):
        return self._test_basis

    @property
    def global_matrices(self):
        return self._global_matrices

    @property
    def args(self):
        return self._args

    def assemble(self, *, reset=True, **kwargs):
        if self._free_args:
            basis   = []
            spans   = []
            degrees = []
            pads    = []
            coeffs  = []
            consts  = []
            for key in self._free_args:
                v = kwargs[key]
                if len(self.domain)>1 and isinstance(v, FemField) and v.space.is_product:
                    i = self.get_space_indices_from_target(self.domain, self.target)
                    v = v[i]
                if isinstance(v, FemField):
                    basis_v  = BasisValues(v.space, nderiv = self.max_nderiv, trial=True, grid=self.grid)
                    bs, d, s, p = construct_test_space_arguments(basis_v)
                    basis   += bs
                    spans   += s
                    degrees += [np.int64(a) for a in d]
                    pads    += [np.int64(a) for a in p]
                    if v.space.is_product:
                        coeffs += (e._data for e in v.coeffs)
                    else:
                        coeffs += (v.coeffs._data, )
                else:
                    consts += (v, )

            args = (*self.args, *consts, *basis, *spans, *degrees, *pads, *coeffs)

        else:
            args = self._args

        if reset:
            reset_arrays(*self.global_matrices)

        self._func(*args, *self._threads_args)
        if self._vector and self._update_ghost_regions:
            self._vector.exchange_assembly_data()

        if self._vector: self._vector.ghost_regions_in_sync = False
        return self._vector

    def get_space_indices_from_target(self, domain, target):
        if domain.mapping:
            domain = domain.logical_domain
        if target.mapping:
            target = target.logical_domain

        domains = domain.interior.args

        if isinstance(target, Interface):
            raise NotImplementedError("Index of an interface is not defined for the LinearForm")
        elif isinstance(target, Boundary):
            i = domains.index(target.domain)
        else:
            i = domains.index(target)
        return i

    def construct_arguments(self, with_openmp=False):
        """
        Collect the arguments used in the assembly method.

        Parameters
        ----------
        with_openmp : bool
         If set to True we collect some extra arguments used in the assembly method

        Returns
        -------
        
        args: tuple
         The arguments passed to the assembly method.

        threads_args: tuple
          Extra arguments used in the assembly method in case with_openmp=True.

        """
        tests_basis, tests_degrees, spans, pads = construct_test_space_arguments(self.test_basis)
        n_elements, quads, quads_degree         = construct_quad_grids_arguments(self.grid, use_weights=False)

        global_pads   = self.space.vector_space.pads

        if self.mapping:
            mapping    = [e._coeffs._data for e in self.mapping._fields]
            space      = self.mapping._fields[0].space
            map_degree = space.degree
            map_span   = [q.spans-s for q,s in zip(space.quad_grids, space.vector_space.starts)]
            map_basis  = [q.basis for q in space.quad_grids]
            axis       = self.grid.axis
            ext        = self.grid.ext
            points     = self.grid.points
            if axis is not None:
                nderiv = self.max_nderiv
                space  = space.spaces[axis]
                points = points[axis]
                local_span = find_span(space.knots, space.degree, points[0, 0])
                boundary_basis = basis_funs_all_ders(space.knots, space.degree,
                                                     points[0, 0], local_span, nderiv, space.basis)
                map_basis[axis] = map_basis[axis].copy()
                map_basis[axis][0, :, 0:nderiv+1, 0] = np.transpose(boundary_basis)
                if ext == 1:
                    map_span[axis]    = map_span[axis].copy()
                    map_span[axis][0] = map_span[axis][-1]
            if self.is_rational_mapping:
                mapping = [*mapping, self.mapping.weights_field.coeffs._data]
        else:
            mapping    = []
            map_degree = []
            map_span   = []
            map_basis  = []

        args = (*tests_basis, *map_basis, *spans, *map_span, *quads, *tests_degrees, *map_degree, *n_elements, *quads_degree, *global_pads, *mapping, *self._global_matrices)

        with_openmp  = with_openmp and self._num_threads>1

        threads_args = ()
        if with_openmp:
            threads_args = self._vector_space.cart.get_shared_memory_subdivision(n_elements)
            threads_args = (threads_args[0], threads_args[1], *threads_args[2], *threads_args[3], threads_args[4])

        args = tuple(np.int64(a) if isinstance(a, int) else a for a in args)
        threads_args = tuple(np.int64(a) if isinstance(a, int) else a for a in threads_args)

        return args, threads_args

    def allocate_matrices(self):
        """
        Allocate the global matrices used in the assmebly method.
        In this method we allocate only the matrices that are computed in the self._target domain,
        we also avoid double allocation if we have many DiscreteLinearForm that are defined on the same self._target domain.
        """
        global_mats   = {}

        test_space  = self.test_basis.space.vector_space
        test_degree = np.array(self.test_basis.space.degree)

        expr        = self.kernel_expr.expr
        target      = self.kernel_expr.target
        domain      = self.domain
        is_broken   = len(domain)>1

        if self._vector is None and (is_broken or isinstance( expr, (ImmutableDenseMatrix, Matrix))):
            self._vector = BlockVector(self.space.vector_space)

        if isinstance(expr, (ImmutableDenseMatrix, Matrix)): # case system of equations

            if is_broken: #multi patch
                i = self.get_space_indices_from_target(domain, target )
                if not self._vector[i]:
                    self._vector[i] = BlockVector(test_space)
                vector = self._vector[i]
            else: # single patch
                vector = self._vector

            expr = expr[:]
            for i in range(len(expr)):
                if expr[i].is_zero:
                    continue
                else:
                    if  vector[i]:
                        global_mats[i] = vector[i]
                    else:
                        global_mats[i] = StencilVector(test_space.spaces[i])

                vector[i] = global_mats[i]
        else:
            if is_broken:
                i = self.get_space_indices_from_target(domain, target )
                if self._vector[i]:
                    global_mats[i] = self._vector[i]
                else:
                    global_mats[i] = StencilVector(test_space)

                self._vector[i] = global_mats[i]
            else:
                if self._vector:
                    global_mats[0] = self._vector
                else:
                    global_mats[0] = StencilVector(test_space)
                    self._vector   = global_mats[0]

        self._global_matrices = [M._data for M in global_mats.values()]

#==============================================================================
class DiscreteFunctional(BasicDiscrete):
    """ Class that represents the concept of a discrete functional form.
        This class generates the functiona form assembly method.

    Parameters
    ----------

    expr : sympde.expr.expr.LinearForm
        The symbolic functional form.

    kernel_expr : sympde.expr.evaluation.KernelExpression
        The atomic representation of the functional form.

    domain_h : Geometry
        The discretized domain

    space : FemSpace
        The discrete space.

    update_ghost_regions : bool
        Accumulate the contributions of the neighbouring processes.

    quad_order : list or tuple
        The number of quadrature points used in the assembly method.

    backend : dict
        The backend used to accelerate the computing kernels.
        The backend dictionaries are defined in the file psydac/api/settings.py

    symbolic_mapping : Sympde.topology.Mapping
        The symbolic mapping which defines the physical domain of the functional form.

    """
    def __init__(self, expr, kernel_expr, domain_h, space, *, quad_order=None,
                       backend=None, symbolic_mapping=None):

        if not isinstance(expr, sym_Functional):
            raise TypeError('> Expecting a symbolic Functional')

        # ...
        assert( isinstance(domain_h, Geometry) )

        self._space = space

        if isinstance(kernel_expr, (tuple, list)):
            if len(kernel_expr) == 1:
                kernel_expr = kernel_expr[0]
            else:
                raise ValueError('> Expecting only one kernel')

        # ...
        self._kernel_expr     = kernel_expr
        self._target          = kernel_expr.target
        self._symbolic_space  = self._space.symbolic_space
        self._domain          = domain_h.domain
        # ...

        domain = self.domain
        target = self.target

        if len(domain)>1:
            i = self.get_space_indices_from_target(domain, target)
            self._space  = self._space.spaces[i]
            mapping = list(domain_h.mappings.values())[i]
        else:
            mapping = list(domain_h.mappings.values())[0]

        if isinstance(self.space.vector_space, BlockVectorSpace):
            vector_space = self.space.vector_space.spaces[0]
            if isinstance(vector_space, BlockVectorSpace):
                vector_space = vector_space.spaces[0]
        else:
            vector_space = self.space.vector_space

        num_threads  = 1
        if vector_space.parallel and vector_space.cart.num_threads>1:
            num_threads = vector_space.cart._num_threads

        # In case of multiple patches, if the communicator is MPI_COMM_NULL, we do not generate the assembly code
        # because the patch is not owned by the MPI rank.
        if vector_space.parallel and vector_space.cart.is_comm_null:
            self._free_args = ()
            self._func      = do_nothing
            self._args      = ()
            self._expr      = expr
            self._comm      = domain_h.comm
            return

        if isinstance(target, Boundary):
            ext        = target.ext
            axis       = target.axis
        else:
            ext        = None
            axis       = None

        is_rational_mapping = False
        mapping_space       = None
        if not( mapping is None ):
            is_rational_mapping = isinstance( mapping, NurbsMapping )
            mapping_space = mapping.space

        self._mapping             = mapping
        self._is_rational_mapping = is_rational_mapping
        discrete_space            = self._space

        comm = None
        if vector_space.parallel:
            comm = vector_space.cart.comm

        space_quad_order = [qo - 1 for qo in get_quad_order(self._space)]
        quad_order       = [qo + 1 for qo in (quad_order or space_quad_order)]

        # this doesn't work right now otherwise. TODO: fix this and remove this assertion
        assert np.array_equal(quad_order, get_quad_order(self.space))

        # BasicDiscrete generates the assembly code and sets the following attributes that are used afterwards:
        # self._func, self._free_args, self._max_nderiv and self._backend
        BasicDiscrete.__init__(self, expr, kernel_expr, comm=comm, root=0, discrete_space=discrete_space,
                              quad_order=quad_order, is_rational_mapping=is_rational_mapping, mapping=symbolic_mapping,
                              mapping_space=mapping_space, num_threads=num_threads, backend=backend)

        self._comm       = domain_h.comm
        grid             = QuadratureGrid( self.space,  axis=axis, ext=ext)
        self._grid       = grid
        self._test_basis = BasisValues( self.space, nderiv = self.max_nderiv, trial=True, grid=grid, ext=ext)

        self._args = self.construct_arguments()

    @property
    def domain(self):
        return self._domain

    @property
    def target(self):
        return self._target

    @property
    def space(self):
        return self._space

    @property
    def grid(self):
        return self._grid

    @property
    def test_basis(self):
        return self._test_basis

    def get_space_indices_from_target(self, domain, target):
        if domain.mapping:
            domain = domain.logical_domain
        if target.mapping:
            target = target.logical_domain

        domains = domain.interior.args
        if isinstance(target, Interface):
            raise NotImplementedError("Index of an interface is not defined for the FunctionalForm")
        elif isinstance(target, Boundary):
            i = domains.index(target.domain)
        else:
            i = domains.index(target)
        return i

    def construct_arguments(self):
        """
        Collect the arguments used in the assembly method.

        Returns
        -------
        args: tuple
         The arguments passed to the assembly method.
        """

        n_elements  = [e-s+1 for s,e in zip(self.grid.local_element_start,self.grid.local_element_end)]

        points        = self.grid.points
        weights       = self.grid.weights
        tests_basis   = self.test_basis.basis
        spans         = self.test_basis.spans
        tests_degrees = self.space.degree

        tests_basis, tests_degrees, spans = collect_spaces(self.space.symbolic_space, tests_basis, tests_degrees, spans)

        global_pads   = flatten(self.test_basis.space.pads)
        multiplicity  = flatten(self.test_basis.space.multiplicity)
        global_pads   = [p*m for p,m in zip(global_pads, multiplicity)]

        tests_basis   = flatten(tests_basis)
        tests_degrees = flatten(tests_degrees)
        spans         = flatten(spans)
        quads         = flatten(list(zip(points, weights)))
        quads_degree  = flatten(self.grid.quad_order)

        if self.mapping:
            mapping    = [e._coeffs._data for e in self.mapping._fields]
            space      = self.mapping._fields[0].space
            map_degree = space.degree
            map_span   = [q.spans-s for q,s in zip(space.quad_grids, space.vector_space.starts)]
            map_basis  = [q.basis for q in space.quad_grids]

            if self.is_rational_mapping:
                mapping = [*mapping, self.mapping._weights_field._coeffs._data]
        else:
            mapping    = []
            map_degree = []
            map_span   = []
            map_basis  = []

        args = (*tests_basis, *map_basis, *spans, *map_span, *quads, *tests_degrees, *map_degree, *n_elements, *quads_degree, *global_pads, *mapping)
        args = tuple(np.int64(a) if isinstance(a, int) else a for a in args)

        return args

    def assemble(self, **kwargs):
        args = [*self._args]
        for key in self._free_args:
            v = kwargs[key]
            if isinstance(v, FemField):
                if v.space.is_product:
                    coeffs = v.coeffs
                    if self._symbolic_space.is_broken:
                        index = self.get_space_indices_from_target(self._domain, self._target)
                        coeffs = coeffs[index]

                    if isinstance(coeffs, StencilVector):
                        args += (coeffs._data, )
                    else:
                        args += (e._data for e in coeffs)
                else:
                    args += (v.coeffs._data, )
            else:
                args += (v, )

        v = self._func(*args)
        if isinstance(self.expr, sym_Norm):
            if not( self.comm is None ):
                v = self.comm.allreduce(sendobj=v)

            if self.expr.exponent == 2:
                # add abs because of 0 machine
                v = np.sqrt(np.abs(v))
            else:
                raise NotImplementedError('TODO')
        return v

#==============================================================================
class DiscreteSumForm(BasicDiscrete):

    def __init__(self, a, kernel_expr, *args, **kwargs):
        if not isinstance(a, (sym_BilinearForm, sym_LinearForm, sym_Functional)):
            raise TypeError('> Expecting a symbolic BilinearForm, LinearFormn Functional')

        self._expr = a
        backend = kwargs.pop('backend', None)
        self._backend = backend

        folder = kwargs.get('folder', None)
        self._folder = self._initialize_folder(folder)

        # create a module name if not given
        tag = random_string( 8 )

        # ...
        forms = []
        free_args = []
        self._kernel_expr = kernel_expr
        operator = None
        for e in kernel_expr:
            if isinstance(a, sym_BilinearForm):
                kwargs['update_ghost_regions'] = False
                ah = DiscreteBilinearForm(a, e, *args, assembly_backend=backend, **kwargs)
                kwargs['matrix'] = ah._matrix
                operator = ah._matrix

            elif isinstance(a, sym_LinearForm):
                kwargs['update_ghost_regions'] = False
                ah = DiscreteLinearForm(a, e, *args, backend=backend, **kwargs)
                kwargs['vector'] = ah._vector
                operator = ah._vector

            elif isinstance(a, sym_Functional):
                ah = DiscreteFunctional(a, e, *args, backend=backend, **kwargs)

            forms.append(ah)
            free_args.extend(ah.free_args)

        if isinstance(a, sym_BilinearForm):
            is_broken   = len(args[0].domain)>1
            if self._backend is not None and is_broken:
                for mat in kwargs['matrix']._blocks.values():
                    mat.set_backend(backend)
            elif self._backend is not None:
                kwargs['matrix'].set_backend(backend)

        self._forms         = forms
        self._operator      = operator
        self._free_args     = tuple(set(free_args))
        self._is_functional = isinstance(a, sym_Functional)
        # ...

    @property
    def forms(self):
        return self._forms

    @property
    def free_args(self):
        return self._free_args

    @property
    def is_functional(self):
        return self._is_functional

    def assemble(self, *, reset=True, **kwargs):
        if not self.is_functional:
            if reset :
                reset_arrays(*[i for M in self.forms for i in M.global_matrices])

            for form in self.forms:
                form.assemble(reset=False, **kwargs)
            self._operator.exchange_assembly_data()
            return self._operator
        else:
            M = [form.assemble(**kwargs) for form in self.forms]
            M = np.sum(M)
            return M<|MERGE_RESOLUTION|>--- conflicted
+++ resolved
@@ -658,11 +658,7 @@
         else :
             i=0
             j=0
-<<<<<<< HEAD
-            #else no initialisation for line 682 which might cause problem when test_space != trial_space
-=======
             #else so initialisation causing bug on line 682 
->>>>>>> e244ba4d
 
         if isinstance(expr, (ImmutableDenseMatrix, Matrix)): # case of system of equations
 
