import numpy as np

from sympde.topology.mapping import Mapping
from sympde.topology.callable_mapping import CallableMapping
from sympde.topology.analytical_mapping import IdentityMapping
from sympde.topology.datatype import UndefinedSpaceType, H1SpaceType, HcurlSpaceType, HdivSpaceType, L2SpaceType

from psydac.mapping.discrete import SplineMapping
from psydac.fem.basic import FemField
from psydac.fem.vector import ProductFemSpace, VectorFemSpace
from psydac.core.bsplines import cell_index
from psydac.core.field_evaluation_kernels import (pushforward_2d_l2, pushforward_3d_l2,
                                                  pushforward_2d_hdiv, pushforward_3d_hdiv,
                                                  pushforward_2d_hcurl, pushforward_3d_hcurl)

# L2 and Hdiv push-forward algorithms use the metric determinant and
# not the jacobian determinant. For this reason, sign descrepancies can
# happen when comparing against algorithms which use the latter.

__all__ = ('Pushforward',)

class Pushforward:
    """
    Class used to help push-forwarding several fields using the
    same mapping. This class does not perform any checks on its arguments.

    Parameters
    ----------
    grid : list of arrays
        Grid on which fields and other quantities will be evaluated.
        If it's a regular tensor grid, then it is expected to be
        a list of 2-D arrays with number of cells as the first dimension.

    mapping : SplineMapping or Mapping or None
        Mapping used to push-forward. None is equivalent to
        the identity mapping.

    npts_per_cell : tuple of int or int, optional
        Number of points per cell

    cell_indexes : list of arrays of int, optional
        Cell indices of the points in grid for each direction.

    grid_type : int, optional
        0 for irregular tensor grid,
        1 for regular tensor grid,
        2 for unstructured grid.

    local_domain : 2-tuple of tuple of int
        Index of the first and last cell owned by the current process
        for each direction given as a tuple of starting index and a tuple
        of ending index. This is most commonly given by the attribute
        ``TensorFemSpace.local_domain``.

    global_ends : tuple of int
        Index of the last cell of the domain for each direction.
        This is simply the tuple of ``ncell - 1`` in each direction.

    grid_local : list of arrays
        Grid that is local to the process. This is necessary when the mapping
        is an Analytical mapping that isn't the identity.
        In serial this is the same as ``grid``.

    Notes
    -----
    L2 and Hdiv push-forward algorithms use the metric determinant and
    not the jacobian determinant. For this reason, sign descrepancies can
    happen when comparing against algorithms which use the latter.
    """
    _eval_functions = {
        0: 'eval_fields_irregular_tensor_grid',
        1: 'eval_fields_regular_tensor_grid',
        2: 'NotImplementedError'
    }

    def __init__(
        self,
        grid,
        mapping=None,
        npts_per_cell=None,
        cell_indexes=None,
        grid_type=None,
        local_domain=None,
        global_ends=None,
        grid_local=None,
        ):

        self.is_identity = mapping is None or isinstance(mapping, IdentityMapping)
        if self.is_identity:
            ldim = len(grid)
        else:
            ldim = mapping.ldim

        self.ldim = ldim
        self.jac_temp = None
        self.inv_jac_temp = None
        self.sqrt_metric_det_temp = None

        self.grid=grid
        self.npts_per_cell = npts_per_cell
        self.cell_indexes = cell_indexes
        self.grid_type=grid_type
        grid_local=grid_local

        if isinstance(mapping, Mapping):
            self._mesh_grids = np.meshgrid(*grid_local, indexing='ij', sparse=True)
<<<<<<< HEAD
            # No support for non analytical mappings for now
=======
>>>>>>> e3a9e272
            if isinstance(mapping.get_callable_mapping(), SplineMapping):
                c_m = mapping.get_callable_mapping()
                self.mapping = c_m
                self.local_domain = c_m.space.local_domain
                self.global_ends = tuple(nc_i - 1 for nc_i in c_m.space.ncells)
            else : 
                assert mapping.is_analytical
                self.mapping = mapping.get_callable_mapping()
                self.local_domain = local_domain
                self.global_ends = global_ends

        elif isinstance(mapping, SplineMapping):
            self.mapping = mapping
            self.local_domain = mapping.space.local_domain
            self.global_ends = tuple(nc_i - 1 for nc_i in mapping.space.ncells)

        else:
            assert self.is_identity
            self.local_domain = local_domain
            self.global_ends = global_ends

        self._eval_func = self._eval_functions[self.grid_type]

    def jacobian(self):
        if isinstance(self.mapping, CallableMapping):
            return np.ascontiguousarray(
                        np.moveaxis(
                            self.mapping.jacobian(*self._mesh_grids), [0, 1], [-2, -1]
                        )
                    )
        elif isinstance(self.mapping, SplineMapping):
            if self.grid_type == 0:
                return self.mapping.jac_mat_irregular_tensor_grid(self.grid)
            elif self.grid_type == 1:
                return self.mapping.jac_mat_regular_tensor_grid(self.grid)

    def jacobian_inv(self):
        if isinstance(self.mapping, CallableMapping):
            return np.ascontiguousarray(
                        np.moveaxis(
                            self.mapping.jacobian_inv(*self._mesh_grids), [0, 1], [-2, -1]
                        )
                    )
        elif isinstance(self.mapping, SplineMapping):
            if self.grid_type == 0:
                return self.mapping.inv_jac_mat_irregular_tensor_grid(self.grid)
            elif self.grid_type == 1:
                return self.mapping.inv_jac_mat_regular_tensor_grid(self.grid)

    def sqrt_metric_det(self):
        if isinstance(self.mapping, CallableMapping):
            return np.ascontiguousarray(
                        np.sqrt(self.mapping.metric_det(*self._mesh_grids))
                    )
        elif isinstance(self.mapping, SplineMapping):
            if self.grid_type == 0:
                return np.abs(self.mapping.jac_det_irregular_tensor_grid(self.grid))
            elif self.grid_type == 1:
                return np.abs(self.mapping.jac_det_regular_tensor_grid(self.grid))


    def __call__(self, fields):
        """
        Push-forward fields

        Parameters
        ----------
        fields : FemField, list of FemFields or dict {str: FemField}
            Fields to push-forward
        """
        # Check for lack of arguments
        if fields is None or fields == {}:
            return []

        # Turn fields arg into a dictionary
        if isinstance(fields, FemField):
            fields = {'field': fields}

        if isinstance(fields, list):
            fields = {f'field_{i}': fields[i] for i in range(len(fields))}

        if not isinstance(fields, dict):
            raise ValueError(f"fields should be a FemField, a list or a dict and not {type(fields)}")

        # Group fields by space
        space_dict = {}
        for field_name, field in fields.items():
            try:
                space_dict[field.space][0].append(field)
                space_dict[field.space][1].append(field_name)
            except KeyError:
                space_dict[field.space] = ([field], [field_name])

        # Compute cell_indexes if needed
        if self.grid_type == 0 and self.cell_indexes is None:
            try:
                breaks = list(space_dict.keys())[0].breaks
            except AttributeError:
                breaks = list(space_dict.keys())[0].spaces[0].breaks
            self.cell_indexes = [cell_index(breaks[i], i_grid=self.grid[i]) for i in range(self.ldim)]

        # Set the local_domain and global_ends if it hasn't been yet
        if self.local_domain is None and self.global_ends is None:
            try:
                self.local_domain = list(space_dict.keys())[0].local_domain
                self.global_ends = tuple(nc_i - 1 for nc_i in list(space_dict.keys())[0].ncells)
            except AttributeError:
                self.local_domain = list(space_dict.keys())[0].spaces[0].local_domain
                self.global_ends = tuple(nc_i - 1 for nc_i in list(space_dict.keys())[0].spaces[0].ncells)

        # Call pushforward dispatcher
        out = []
        for space, (field_list, field_names) in space_dict.items():
            list_pushed_fields = self._dispatch_pushforward(space, *field_list)
            out.extend((field_names[i], list_pushed_fields[i]) for i in range(len(list_pushed_fields)))

        return out

    def _dispatch_pushforward(self, space, *fields):
        """
        Simple function to take care of the kind of the spaces.

        Parameters
        ----------
        space : Femspace

        *fields : list of FemField
        """
        # Check the kind
        try:
            kind = space.symbolic_space.kind
        except AttributeError:
            kind = UndefinedSpaceType()

        # if IdentityMapping do as if everything was H1
        if kind is H1SpaceType() or kind is UndefinedSpaceType() or self.is_identity:
            return self._pushforward_h1(space, *fields)

        elif kind is L2SpaceType():
            return self._pushforward_l2(space, *fields)

        elif kind is HcurlSpaceType():
            return self._pushforward_hcurl(space, *fields)

        elif kind is HdivSpaceType():
            return self._pushforward_hdiv(space, *fields)

    def _pushforward_h1(self, space, *field_list):
        """
        Pushforward of h1 spaces

        Parameters
        ----------
        space : FemSpace

        fields_list : list of FemFields
        """
        overlap, index_trim = self._index_trimming_helper(space)

        fields_eval = getattr(space, self._eval_func)(self.grid, *field_list, overlap=overlap)

        if isinstance(space, (VectorFemSpace, ProductFemSpace)):
            return [tuple(np.ascontiguousarray(fields_eval[i][index_trim[i] + (j,)], dtype=field_list[0].coeffs.dtype) for i in range(self.ldim)) for j in range(len(field_list))]
        else:
            return [np.ascontiguousarray(fields_eval[index_trim + (j,)], dtype=field_list[0].coeffs.dtype) for j in range(len(field_list))]

    def _pushforward_l2(self, space, *field_list):
        """
        Pushforward of l2 spaces

        Parameters
        ----------
        space : FemSpace

        fields_list : list of FemFields
        """
        overlap, index_trim = self._index_trimming_helper(space)

        fields_eval = getattr(space, self._eval_func)(self.grid, *field_list, overlap=overlap)

        if self.sqrt_metric_det_temp is None:
            self.sqrt_metric_det_temp = self.sqrt_metric_det()

        if isinstance(space, (VectorFemSpace, ProductFemSpace)):

            fields_to_push = [np.ascontiguousarray(fields_eval[i][index_trim[i]]) for i in range(self.ldim)]
            pushed_fields_list = [np.zeros_like(fields_to_push[i], dtype=fields_eval[i].dtype) for i in range(self.ldim)]
            if self.ldim == 2:
                for i in range(2):
                    pushforward_2d_l2(fields_to_push[i], self.sqrt_metric_det_temp, pushed_fields_list[i])
            if self.ldim == 3:
                for i in range(3):
                    pushforward_3d_l2(fields_to_push[i], self.sqrt_metric_det_temp, pushed_fields_list[i])

            return [tuple(np.ascontiguousarray(pushed_fields_list[i][..., j]) for i in range(self.ldim)) for j in range(len(field_list))]

        else:

            fields_to_push = np.ascontiguousarray(fields_eval[index_trim])
            pushed_fields = np.zeros_like(fields_to_push, dtype=fields_eval.dtype)
            if self.ldim == 2:
                pushforward_2d_l2(fields_to_push, self.sqrt_metric_det_temp, pushed_fields)
            if self.ldim == 3:
                pushforward_3d_l2(fields_to_push, self.sqrt_metric_det_temp, pushed_fields)

            return [np.ascontiguousarray(pushed_fields[..., j]) for j in range(len(field_list))]

    def _pushforward_hdiv(self, space, *field_list):
        """
        Pushforward of hdiv spaces

        Parameters
        ----------
        space : FemSpace

        fields_list : list of FemFields
        """
        overlap, index_trim = self._index_trimming_helper(space)

        fields_eval = getattr(space, self._eval_func)(self.grid, *field_list, overlap=overlap)

        if self.jac_temp is None:
            self.jac_temp = self.jacobian()
        if self.sqrt_metric_det_temp is None:
            self.sqrt_metric_det_temp = self.sqrt_metric_det()

        fields_eval = np.ascontiguousarray(np.stack([fields_eval[i][(*index_trim[i], Ellipsis)] for i in range(self.ldim)], axis=0))

        pushed_fields = np.zeros((fields_eval.shape[-1], *fields_eval.shape[:-1]), dtype=fields_eval.dtype)
        if self.ldim == 2:
            pushforward_2d_hdiv(fields_eval, self.jac_temp, self.sqrt_metric_det_temp, pushed_fields)
        if self.ldim == 3:
            pushforward_3d_hdiv(fields_eval, self.jac_temp, self.sqrt_metric_det_temp, pushed_fields)

        return [tuple(np.ascontiguousarray(pushed_fields[j, i]) for i in range(self.ldim)) for j in range(len(field_list))]

    def _pushforward_hcurl(self, space, *field_list):
        """
        Pushforward of hcurl spaces

        Parameters
        ----------
        space : FemSpace

        fields_list : list of FemFields
        """
        overlap, index_trim = self._index_trimming_helper(space)
        fields_eval = getattr(space, self._eval_func)(self.grid, *field_list, overlap=overlap)
        if self.inv_jac_temp is None:
            self.inv_jac_temp = self.jacobian_inv()
        fields_eval = np.ascontiguousarray(np.stack([fields_eval[i][(*index_trim[i], Ellipsis)] for i in range(self.ldim)], axis=0))
        pushed_fields = np.zeros((fields_eval.shape[-1], *fields_eval.shape[:-1]), dtype=fields_eval.dtype)

        if self.ldim == 2:
            pushforward_2d_hcurl(fields_eval, self.inv_jac_temp, pushed_fields)
        if self.ldim == 3:
            pushforward_3d_hcurl(fields_eval, self.inv_jac_temp, pushed_fields)

        return [tuple(np.ascontiguousarray(pushed_fields[j, i]) for i in range(self.ldim)) for j in range(len(field_list))]

    def _compute_index_trimming(self, local_domain):
        """
        Computes the indexing needed to trim the arrays down
        to the local_domain of the mapping for alignement purposes.

        Parameters
        ----------
        local_domain :  tuple of tuples of ints
            Local domain of the misaligned space. It is usually given by
            `TensorFemSpace.local_domain`. It is a 2-tuple (`starts`, `ends`)
            of `self.ldim`-tuples or integers indices. The indices in `start`
            correspond to the first cell that the space owns in a particular
            direction and the indices in ends correspond to the first cell
            that doesn't belong to the space.

        Returns
        -------
        index_trim : tuple of slices
            tuple of ldim slice objects that convert from the misaligned
            domain + 1 cell of overlap to `self.local_domain`.
        """
        global_ends = self.global_ends
        target_starts, target_ends = self.local_domain
        local_starts, local_ends = local_domain

        ldim = self.ldim

        index_trimming = ()

        if self.npts_per_cell is not None:
            difference_starts = tuple(l_s  - t_s  for l_s, t_s in zip(local_starts, target_starts))
            difference_ends = tuple(l_e - t_e for l_e, t_e in zip(local_ends, target_ends))
            for i in range(ldim):
                if local_starts[i] != 0:
                    theoretical_start = (1 - difference_starts[i]) * self.npts_per_cell[i]
                else:
                    theoretical_start = 0
                if theoretical_start < 0:
                    raise ValueError(f"Spaces seem to be incompatible:\n"
                                     f"local domain of space 0 {self.local_domain}\n"
                                     f"local domain of the current space: {local_domain}")

                if local_ends[i] != global_ends[i]:
                    theoretical_end = - (1 + difference_ends[i]) * self.npts_per_cell[i]
                    if theoretical_end == 0: # We use negative index so it is needed to change -0 to None
                        theoretical_end = None

                    elif theoretical_end > 0:
                        raise ValueError(f"Spaces seem to be incompatible:\n"
                                        f"local domain of space 0 {self.local_domain}\n"
                                        f"local domain of the current space: {local_domain}")
                else:
                    theoretical_end = None


                index_trimming += (slice(theoretical_start, theoretical_end, 1),)

        elif self.cell_indexes is not None:
            for i in range(ldim):
                if local_starts[i] != 0:
                    i_start_local_overlap = np.searchsorted(self.cell_indexes[i], local_starts[i] - 1, side='left')
                    i_start_target = np.searchsorted(self.cell_indexes[i], target_starts[i], side='left')
                    theoretical_start = i_start_target - i_start_local_overlap
                else:
                    theoretical_start = 0
                if theoretical_start < 0:

                    raise ValueError(f"Spaces seem to be incompatible:\n"
                                     f"local domain of space 0 {self.local_domain}\n"
                                     f"local domain of the current space: {local_domain}")

                if local_ends[i] != global_ends[i]:
                    i_end_local_overlap = np.searchsorted(self.cell_indexes[i], local_ends[i] + 1, side='right') - 1
                    i_end_target = np.searchsorted(self.cell_indexes[i], target_ends[i], side='right') - 1
                    theoretical_end = - (i_end_local_overlap - i_end_target)
                    if theoretical_end == 0: # We use negative index so it is needed to change -0 to None
                        theoretical_end = None
                    elif theoretical_end > 0:
                        raise ValueError(f"Spaces seem to be incompatible:\n"
                                        f"local domain of space 0 {self.local_domain}\n"
                                        f"local domain of the current space: {local_domain}")
                else:
                    theoretical_end = None


                index_trimming += (slice(theoretical_start, theoretical_end, 1),)

        else:
            raise NotImplementedError("Unstructured grids are not supported yet")
        return index_trimming

    def _index_trimming_helper(self, space):
        """
        Function that computes the overlap and index trimming to avoid repeating code

        Parameters
        ----------
        space : FemSpace
        """
        if isinstance(space, (ProductFemSpace, VectorFemSpace)):
            overlap = []
            index_trim = []
            for i in range(len(space.spaces)):
                overlap_i, index_trim_i = self._index_trimming_helper(space.spaces[i])
                overlap.append(overlap_i)
                index_trim.append(index_trim_i)
        else:
            if space.local_domain != self.local_domain:
                overlap = 1
                index_trim = self._compute_index_trimming(space.local_domain)
            else:
                overlap = 0
                index_trim = (slice(0, None, 1),) * self.ldim
        return overlap, index_trim<|MERGE_RESOLUTION|>--- conflicted
+++ resolved
@@ -104,10 +104,6 @@
 
         if isinstance(mapping, Mapping):
             self._mesh_grids = np.meshgrid(*grid_local, indexing='ij', sparse=True)
-<<<<<<< HEAD
-            # No support for non analytical mappings for now
-=======
->>>>>>> e3a9e272
             if isinstance(mapping.get_callable_mapping(), SplineMapping):
                 c_m = mapping.get_callable_mapping()
                 self.mapping = c_m
