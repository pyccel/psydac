--- conflicted
+++ resolved
@@ -40,13 +40,9 @@
     assert isinstance(F, BasicCallableMapping)
     assert F.ldim == 1
 
-<<<<<<< HEAD
     def f_logical(eta1):
         x, = F(eta1)
         return f(x)
-=======
-        return func_ini(x)
->>>>>>> e484711b
 
     return f_logical
 
@@ -59,16 +55,9 @@
     def f_logical(eta1):
         x, = F(eta1)
 
-<<<<<<< HEAD
         det_value = F.metric_det(eta1)**0.5
         value     = f(x)
-        return det_value*value
-=======
-        det_value = metric_det(xi1)**0.5
-        value = func_ini(x)
-
         return det_value * value
->>>>>>> e484711b
 
     return f_logical
 
@@ -80,13 +69,9 @@
     assert isinstance(F, BasicCallableMapping)
     assert F.ldim == 2
 
-<<<<<<< HEAD
     def f_logical(eta1, eta2):
         x, y = F(eta1, eta2)
         return f(x, y)
-=======
-        return func_ini(x, y)
->>>>>>> e484711b
 
     return f_logical
 
@@ -102,15 +87,8 @@
     def f1_logical(eta1, eta2):
         x, y = F(eta1, eta2)
 
-<<<<<<< HEAD
         a1_phys = f1(x, y)
         a2_phys = f2(x, y)
-=======
-        J_T_value = jacobian(xi1, xi2).T
-        value_1 = J_T_value[0, 0] * a1_phys + J_T_value[0, 1] * a2_phys
-
-        return value_1
->>>>>>> e484711b
 
         J_T_value = F.jacobian(eta1, eta2).T
         value_1   = J_T_value[0, 0] * a1_phys + J_T_value[0, 1] * a2_phys
@@ -119,17 +97,11 @@
     def f2_logical(eta1, eta2):
         x, y = F(eta1, eta2)
 
-<<<<<<< HEAD
         a1_phys = f1(x, y)
         a2_phys = f2(x, y)
 
         J_T_value = F.jacobian(eta1, eta2).T
         value_2   = J_T_value[1, 0] * a1_phys + J_T_value[1, 1] * a2_phys
-=======
-        J_T_value = jacobian(xi1, xi2).T
-        value_2 = J_T_value[1, 0] * a1_phys + J_T_value[1, 1] * a2_phys
->>>>>>> e484711b
-
         return value_2
 
     return f1_logical, f2_logical
@@ -146,19 +118,12 @@
     def f1_logical(eta1, eta2):
         x, y = F(eta1, eta2)
 
-<<<<<<< HEAD
         a1_phys = f1(x, y)
         a2_phys = f2(x, y)
 
         J_inv_value = F.jacobian_inv(eta1, eta2)
         det_value   = F.metric_det(eta1, eta2)**0.5
         value_1     = J_inv_value[0, 0] * a1_phys + J_inv_value[0, 1] * a2_phys
-=======
-        J_inv_value = J_inv(xi1, xi2)
-        det_value = metric_det(xi1, xi2)**0.5
-        value_1 = J_inv_value[0, 0] * a1_phys + J_inv_value[0, 1] * a2_phys
->>>>>>> e484711b
-
         return det_value * value_1
 
     def f2_logical(eta1, eta2):
@@ -167,23 +132,12 @@
         a1_phys = f1(x, y)
         a2_phys = f2(x, y)
 
-<<<<<<< HEAD
         J_inv_value = F.jacobian_inv(eta1, eta2)
         det_value   = F.metric_det(eta1, eta2)**0.5
         value_2     = J_inv_value[1, 0] * a1_phys + J_inv_value[1, 1] * a2_phys
-
         return det_value * value_2
 
     return f1_logical, f2_logical
-=======
-        J_inv_value = J_inv(xi1, xi2)
-        det_value = metric_det(xi1, xi2)**0.5
-        value_2 = J_inv_value[1, 0] * a1_phys + J_inv_value[1, 1] * a2_phys
-
-        return det_value * value_2
-
-    return fun1, fun2
->>>>>>> e484711b
 
 #==============================================================================
 def pull_2d_l2(f, F):
@@ -194,14 +148,8 @@
     def f_logical(eta1, eta2):
         x, y = F(eta1, eta2)
 
-<<<<<<< HEAD
         det_value = F.metric_det(eta1, eta2)**0.5
         value     = f(x, y)
-=======
-        det_value = metric_det(xi1, xi2)**0.5
-        value = func_ini(x, y)
-
->>>>>>> e484711b
         return det_value * value
 
     return f_logical
@@ -247,13 +195,7 @@
         x, y, z = F(eta1, eta2, eta3)
         return f(x, y, z)
 
-<<<<<<< HEAD
-    return f_logical
-=======
-        return func_ini(x, y, z)
-
-    return fun
->>>>>>> e484711b
+    return f_logical
 
 #==============================================================================
 def pull_3d_hcurl(f, F):
@@ -271,7 +213,6 @@
         a2_phys = f2(x, y, z)
         a3_phys = f3(x, y, z)
 
-<<<<<<< HEAD
         J_T_value = F.jacobian(eta1, eta2, eta3).T
         value_1   = J_T_value[0, 0] * a1_phys + J_T_value[0, 1] * a2_phys + J_T_value[0, 2] * a3_phys
         return value_1
@@ -282,24 +223,6 @@
         a1_phys = f1(x, y, z)
         a2_phys = f2(x, y, z)
         a3_phys = f3(x, y, z)
-=======
-        J_T_value = jacobian(xi1, xi2, xi3).T
-        value_1 = J_T_value[0, 0] * a1_phys + J_T_value[0, 1] * a2_phys + J_T_value[0, 2] * a3_phys
-
-        return value_1
-
-    def fun2(xi1, xi2, xi3):
-        x = f1(xi1, xi2, xi3)
-        y = f2(xi1, xi2, xi3)
-        z = f3(xi1, xi2, xi3)
-
-        a1_phys = funcs_ini[0](x, y, z)
-        a2_phys = funcs_ini[1](x, y, z)
-        a3_phys = funcs_ini[2](x, y, z)
-
-        J_T_value = jacobian(xi1, xi2, xi3).T
-        value_2 = J_T_value[1, 0] * a1_phys + J_T_value[1, 1] * a2_phys + J_T_value[1, 2] * a3_phys
->>>>>>> e484711b
 
         J_T_value = F.jacobian(eta1, eta2, eta3).T
         value_2   = J_T_value[1, 0] * a1_phys + J_T_value[1, 1] * a2_phys + J_T_value[1, 2] * a3_phys
@@ -312,14 +235,8 @@
         a2_phys = f2(x, y, z)
         a3_phys = f3(x, y, z)
 
-<<<<<<< HEAD
         J_T_value = F.jacobian(eta1, eta2, eta3).T
         value_3   = J_T_value[2, 0] * a1_phys + J_T_value[2, 1] * a2_phys + J_T_value[2, 2] * a3_phys
-=======
-        J_T_value = jacobian(xi1, xi2, xi3).T
-        value_3 = J_T_value[2, 0] * a1_phys + J_T_value[2, 1] * a2_phys + J_T_value[2, 2] * a3_phys
-
->>>>>>> e484711b
         return value_3
 
     return f1_logical, f2_logical, f3_logical
@@ -340,11 +257,9 @@
         a2_phys = f2(x, y, z)
         a3_phys = f3(x, y, z)
 
-<<<<<<< HEAD
         J_inv_value = F.jacobian_inv(eta1, eta2, eta3)
         det_value   = F.metric_det(eta1, eta2, eta3)**0.5
         value_1     = J_inv_value[0, 0] * a1_phys + J_inv_value[0, 1] * a2_phys + J_inv_value[0, 2] * a3_phys
-
         return det_value * value_1
 
     def f2_logical(eta1, eta2, eta3):
@@ -353,21 +268,12 @@
         a1_phys = f1(x, y, z)
         a2_phys = f2(x, y, z)
         a3_phys = f3(x, y, z)
-=======
-        J_inv_value = J_inv(xi1, xi2, xi3)
-        det_value = metric_det(xi1, xi2, xi3)**0.5
-        value_1 = J_inv_value[0, 0] * a1_phys + J_inv_value[0, 1] * a2_phys + J_inv_value[0, 2] * a3_phys
-
-        return det_value * value_1
->>>>>>> e484711b
 
         J_inv_value = F.jacobian_inv(eta1, eta2, eta3)
         det_value   = F.metric_det(eta1, eta2, eta3)**0.5
         value_2     = J_inv_value[1, 0] * a1_phys + J_inv_value[1, 1] * a2_phys + J_inv_value[1, 2] * a3_phys
-
         return det_value * value_2
 
-<<<<<<< HEAD
     def f3_logical(eta1, eta2, eta3):
         x, y, z = F(eta1, eta2, eta3)
         
@@ -378,34 +284,9 @@
         J_inv_value = F.jacobian_inv(eta1, eta2, eta3)
         det_value   = F.metric_det(eta1, eta2, eta3)**0.5
         value_3     = J_inv_value[2, 0] * a1_phys + J_inv_value[2, 1] * a2_phys + J_inv_value[2, 2] * a3_phys
-
         return det_value * value_3
 
     return f1_logical, f2_logical, f3_logical
-=======
-        J_inv_value = J_inv(xi1, xi2, xi3)
-        det_value = metric_det(xi1, xi2, xi3)**0.5
-        value_2 = J_inv_value[1, 0] * a1_phys + J_inv_value[1, 1] * a2_phys + J_inv_value[1, 2] * a3_phys
-
-        return det_value * value_2
-
-    def fun3(xi1, xi2, xi3):
-        x = f1(xi1, xi2, xi3)
-        y = f2(xi1, xi2, xi3)
-        z = f3(xi1, xi2, xi3)
-
-        a1_phys = funcs_ini[0](x, y, z)
-        a2_phys = funcs_ini[1](x, y, z)
-        a3_phys = funcs_ini[2](x, y, z)
-
-        J_inv_value = J_inv(xi1, xi2, xi3)
-        det_value = metric_det(xi1, xi2, xi3)**0.5
-        value_3 = J_inv_value[2, 0] * a1_phys + J_inv_value[2, 1] * a2_phys + J_inv_value[2, 2] * a3_phys
-
-        return det_value * value_3
-
-    return fun1, fun2, fun3
->>>>>>> e484711b
 
 #==============================================================================
 def pull_3d_l2(f, F):
@@ -416,16 +297,9 @@
     def f_logical(eta1, eta2, eta3):
         x, y, z = F(eta1, eta2, eta3)
 
-<<<<<<< HEAD
         det_value = F.metric_det(eta1, eta2, eta3)**0.5
         value     = f(x, y, z)
-        return det_value*value
-=======
-        det_value = metric_det(xi1, xi2, xi3)**0.5
-        value = func_ini(x, y, z)
-
         return det_value * value
->>>>>>> e484711b
 
     return f_logical
 
@@ -447,17 +321,7 @@
     assert isinstance(F, BasicCallableMapping)
     assert F.ldim == 1
 
-    det_value = F.metric_det(eta)**0.5
-    value     = f(eta)
-
-<<<<<<< HEAD
-    return f(eta) / det_value
-=======
-    det_value = metric_det(xi1)**0.5
-    value = func(xi1)
-
-    return value / det_value
->>>>>>> e484711b
+    return f(eta) / F.metric_det(eta)**0.5
 
 #==============================================================================
 # 2D PUSH-FORWARDS
@@ -501,19 +365,11 @@
     J_value   = F.jacobian(*eta)
     det_value = F.metric_det(*eta)**0.5
 
-<<<<<<< HEAD
-    value1 = (J_value[0, 0] * f1(*eta) +
-              J_value[0, 1] * f2(*eta)) / det_value
-
-    value2 = (J_value[1, 0] * f1(*eta) +
-              J_value[1, 1] * f2(*eta)) / det_value
-=======
-    a1_value = a1(xi1, xi2)
-    a2_value = a2(xi1, xi2)
-
-    value1 = (J_value[0, 0] * a1_value + J_value[0, 1] * a2_value) / det_value
-    value2 = (J_value[1, 0] * a1_value + J_value[1, 1] * a2_value) / det_value
->>>>>>> e484711b
+    f1_value = f1(*eta)
+    f2_value = f2(*eta)
+
+    value1 = (J_value[0, 0] * f1_value + J_value[0, 1] * f2_value) / det_value
+    value2 = (J_value[1, 0] * f1_value + J_value[1, 1] * f2_value) / det_value
 
     return value1, value2
 
@@ -528,15 +384,8 @@
 
     #    det_value = F.metric_det(eta1, eta2)**0.5
     # MCP correction: use the determinant of the mapping Jacobian
-<<<<<<< HEAD
     J_value   = F.jacobian(*eta)
     det_value = J_value[0, 0] * J_value[1, 1] - J_value[1, 0] * J_value[0, 1]
-=======
-    J         = F._jacobian
-    J_value   = J(xi1, xi2)
-    det_value = J_value[0, 0] * J_value[1,1] - J_value[1, 0] * J_value[0,1]
-    value     = func(xi1, xi2)
->>>>>>> e484711b
 
     return f(*eta) / det_value
 
@@ -558,7 +407,6 @@
 #    f1, f2, f3 = f
     eta = eta1, eta2, eta3
 
-<<<<<<< HEAD
     f1_value = f1(*eta)
     f2_value = f2(*eta)
     f3_value = f3(*eta)
@@ -576,23 +424,6 @@
     value3 = (J_inv_value[0, 2] * f1_value +
               J_inv_value[1, 2] * f2_value +
               J_inv_value[2, 2] * f3_value )
-=======
-    a1_value = a1(xi1, xi2, xi3)
-    a2_value = a2(xi1, xi2, xi3)
-    a3_value = a3(xi1, xi2, xi3)
-
-    value1 = (J_inv_value[0, 0] * a1_value +
-              J_inv_value[1, 0] * a2_value +
-              J_inv_value[2, 0] * a3_value)
-
-    value2 = (J_inv_value[0, 1] * a1_value +
-              J_inv_value[1, 1] * a2_value +
-              J_inv_value[2, 1] * a3_value)
-
-    value3 = (J_inv_value[0, 2] * a1_value +
-              J_inv_value[1, 2] * a2_value +
-              J_inv_value[2, 2] * a3_value)
->>>>>>> e484711b
 
     return value1, value2, value3
 
@@ -613,7 +444,6 @@
     J_value   = F.jacobian(*eta)
     det_value = F.metric_det(*eta)**0.5
 
-<<<<<<< HEAD
     value1 = ( J_value[0, 0] * f1_value +
                J_value[0, 1] * f2_value +
                J_value[0, 2] * f3_value ) / det_value
@@ -625,23 +455,6 @@
     value3 = ( J_value[2, 0] * f1_value +
                J_value[2, 1] * f2_value +
                J_value[2, 2] * f3_value ) / det_value
-=======
-    a1_value = a1(xi1, xi2, xi3)
-    a2_value = a2(xi1, xi2, xi3)
-    a3_value = a3(xi1, xi2, xi3)
-
-    value1 = (J_value[0, 0] * a1_value +
-              J_value[0, 1] * a2_value +
-              J_value[0, 2] * a3_value) / det_value
-
-    value2 = (J_value[1, 0] * a1_value +
-              J_value[1, 1] * a2_value +
-              J_value[1, 2] * a3_value) / det_value
-
-    value3 = (J_value[2, 0] * a1_value +
-              J_value[2, 1] * a2_value +
-              J_value[2, 2] * a3_value) / det_value
->>>>>>> e484711b
 
     return value1, value2, value3
 
@@ -656,11 +469,4 @@
 
     det_value = F.metric_det(*eta)**0.5
 
-<<<<<<< HEAD
-    return f(*eta) / det_value
-=======
-    det_value = metric_det(xi1, xi2, xi3)**0.5
-    value     = func(xi1, xi2, xi3)
-
-    return value / det_value
->>>>>>> e484711b
+    return f(*eta) / det_value