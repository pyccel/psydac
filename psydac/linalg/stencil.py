# coding: utf-8
#
# Copyright 2018 Yaman Güçlü

import os
from collections import OrderedDict
import warnings

import numpy as np
from scipy.sparse import coo_matrix
from mpi4py import MPI

from psydac.linalg.basic   import VectorSpace, Vector, Matrix
from psydac.ddm.cart       import find_mpi_type, CartDecomposition, CartDataExchanger

__all__ = ['StencilVectorSpace','StencilVector','StencilMatrix', 'StencilInterfaceMatrix']

#===============================================================================
def compute_diag_len(p, md, mc, return_padding=False):
    n = ((np.ceil((p+1)/mc)-1)*md).astype('int')
    ep = np.minimum(0, n-p)
    n = n-ep + p+1
    if return_padding:
        return n.astype('int'), (-ep).astype('int')
    else:
        return n.astype('int')
#===============================================================================
class StencilVectorSpace( VectorSpace ):
    """
    Vector space for n-dimensional stencil format. Two different initializations
    are possible:

    - serial  : StencilVectorSpace( npts, pads, periods, dtype=float )
    - parallel: StencilVectorSpace( cart, dtype=float )

    Parameters
    ----------
    npts : tuple-like (int)
        Number of entries along each direction
        (= global dimensions of vector space).

    pads : tuple-like (int)
        Padding p along each direction (number of diagonals is 2*p+1).

    periods : tuple-like (bool)
        Periodicity along each direction.

    dtype : type
        Type of scalar entries.

    cart : psydac.ddm.cart.CartDecomposition
        Tensor-product grid decomposition according to MPI Cartesian topology.

    """
    def __init__( self, *args, **kwargs ):

        if len(args) == 1 or ('cart' in kwargs):
            self._init_parallel( *args, **kwargs )
        else:
            self._init_serial  ( *args, **kwargs )

    # ...
    def _init_serial( self, npts, pads, periods, multiplicity=None, dtype=float ):

        if multiplicity is None:
            multiplicity = tuple(1 for i in pads)

        assert len(npts) == len(pads) == len(periods) == len(multiplicity)
        self._parallel = False

        # Sequential attributes
        self._starts       = tuple( 0   for n in npts )
        self._ends         = tuple( n-1 for n in npts )
        self._pads         = tuple( pads )
        self._periods      = tuple( periods )
        self._multiplicity = tuple( multiplicity )
        self._dtype        = dtype
        self._ndim         = len( npts )

        # Global dimensions of vector space
        self._npts   = tuple( npts )

    # ...
    def _init_parallel( self, cart, dtype=float ):

        assert isinstance( cart, CartDecomposition )
        self._parallel = True

        # Sequential attributes
        self._starts       = cart.starts
        self._ends         = cart.ends
        self._pads         = cart.pads
        self._periods      = cart.periods
        self._multiplicity = cart.multiplicity
        self._dtype        = dtype
        self._ndim         = len(cart.starts)

        # Global dimensions of vector space
        self._npts   = cart.npts

        # Parallel attributes
        self._cart         = cart
        self._mpi_type     = find_mpi_type( dtype )
        self._synchronizer = CartDataExchanger( cart, dtype )

    #--------------------------------------
    # Abstract interface
    #--------------------------------------
    @property
    def dimension( self ):
        """ The dimension of a vector space V is the cardinality
            (i.e. the number of vectors) of a basis of V over its base field.
        """
        return np.prod( self._npts )

    # ...
    def zeros( self ):
        """
        Get a copy of the null element of the StencilVectorSpace V.

        Returns
        -------
        null : StencilVector
            A new vector object with all components equal to zero.

        """
        return StencilVector( self )
        
# NOTE [YG, 09.03.2021]: the equality comparison "==" is removed because we
# prefer using the identity comparison "is" as far as possible.
#    # ...
#    def __eq__(self, V):
#
#        if self.parallel and V.parallel:
#            cond = self._dtype == V._dtype
#            cond = cond and self._cart ==  V._cart
#            return cond
#
#        elif not self.parallel and not V.parallel:
#            cond = self.npts == V.npts
#            cond = cond and self.pads == V.pads
#            cond = cond and self.periods == V.periods
#            cond = cond and self.dtype == V.dtype
#            return cond
#        else:
#            return False

    #--------------------------------------
    # Other properties/methods
    #--------------------------------------
    @property
    def parallel( self ):
        return self._parallel

    # ...
    @property
    def cart( self ):
        return self._cart if self._parallel else None

    # ...
    @property
    def npts( self ):
        return self._npts

    # ...
    @property
    def starts( self ):
        return self._starts

    # ...
    @property
    def ends( self ):
        return self._ends

    # ...
    @property
    def pads( self ):
        return self._pads

    # ...
    @property
    def periods( self ):
        return self._periods

    # ...
    @property
    def multiplicity( self ):
        return self._multiplicity

    # ...
    @property
    def dtype( self ):
        return self._dtype

    # ...
    @property
    def ndim( self ):
        return self._ndim

#===============================================================================
class StencilVector( Vector ):
    """
    Vector in n-dimensional stencil format.

    Parameters
    ----------
    V : psydac.linalg.stencil.StencilVectorSpace
        Space to which the new vector belongs.

    """
    def __init__( self, V ):

        assert isinstance( V, StencilVectorSpace )

        sizes = [e-s+1 + 2*m*p for s,e,p,m in zip(V.starts, V.ends, V.pads, V.multiplicity)]

        self._sizes = tuple(sizes)
        self._ndim  = len(V.starts)
        self._data  = np.zeros( sizes, dtype=V.dtype )
        self._space = V

        # TODO: distinguish between different directions
        self._sync  = False

    #--------------------------------------
    # Abstract interface
    #--------------------------------------
    @property
    def space( self ):
        return self._space

    #...
    def dot( self, v ):

        assert isinstance( v, StencilVector )
        assert v._space is self._space

        res = self._dot(self._data, v._data , self.space.pads, self.space.multiplicity)
        if self._space.parallel:
            res = self._space.cart.comm_cart.allreduce( res, op=MPI.SUM )

        return res

    #...
    @staticmethod
    def _dot(v1, v2, pads, multiplicity):
        ndim = len(v1.shape)
        index = tuple( slice(m*p,-m*p) for p,m in zip(pads, multiplicity))
        return np.dot(v1[index].flat, v2[index].flat)

    #...
    def copy( self ):
        w = StencilVector( self._space )
        w._data[:] = self._data[:]
        w._sync    = self._sync
        return w

    #...
    def __neg__( self ):
        w = StencilVector( self._space )
        w._data[:] = -self._data[:]
        w._sync    =  self._sync
        return w

    #...
    def __mul__( self, a ):
        w = StencilVector( self._space )
        w._data = self._data * a
        w._sync = self._sync
        return w

    #...
    def __rmul__( self, a ):
        w = StencilVector( self._space )
        w._data = a * self._data
        w._sync = self._sync
        return w

    #...
    def __add__( self, v ):
        assert isinstance( v, StencilVector )
        assert v._space is self._space
        w = StencilVector( self._space )
        w._data = self._data  +  v._data
        w._sync = self._sync and v._sync
        return w

    #...
    def __sub__( self, v ):
        assert isinstance( v, StencilVector )
        assert v._space is self._space
        w = StencilVector( self._space )
        w._data = self._data  -  v._data
        w._sync = self._sync and v._sync
        return w

    #...
    def __imul__( self, a ):
        self._data *= a
        return self

    #...
    def __iadd__( self, v ):
        assert isinstance( v, StencilVector )
        assert v._space is self._space
        self._data += v._data
        self._sync  = v._sync and self._sync
        return self

    #...
    def __isub__( self, v ):
        assert isinstance( v, StencilVector )
        assert v._space is self._space
        self._data -= v._data
        self._sync  = v._sync and self._sync
        return self

    #--------------------------------------
    # Other properties/methods
    #--------------------------------------
    @property
    def starts(self):
        return self._space.starts

    # ...
    @property
    def ends(self):
        return self._space.ends

    # ...
    @property
    def pads(self):
        return self._space.pads

    # ...
    def __str__(self):
        txt  = '\n'
        txt += '> starts  :: {starts}\n'.format( starts= self.starts )
        txt += '> ends    :: {ends}\n'  .format( ends  = self.ends   )
        txt += '> pads    :: {pads}\n'  .format( pads  = self.pads   )
        txt += '> data    :: {data}\n'  .format( data  = self._data  )
        txt += '> sync    :: {sync}\n'  .format( sync  = self._sync  )
        return txt

    # ...
    def toarray( self, *, order='C', with_pads=False ):
        """
        Return a numpy 1D array corresponding to the given StencilVector,
        with or without pads.

        Parameters
        ----------
        with_pads : bool
            If True, include pads in output array.

        Returns
        -------
        array : numpy.ndarray
            A copy of the data array collapsed into one dimension.

        """
        # In parallel case, call different functions based on 'with_pads' flag
        if self.space.parallel:
            if with_pads:
                return self._toarray_parallel_with_pads(order=order)
            else:
                return self._toarray_parallel_no_pads(order=order)

        # In serial case, ignore 'with_pads' flag
        return self.toarray_local(order=order)

    # ...
    def toarray_local( self , order='C'):
        """ return the local array without the padding"""
        idx = tuple( slice(m*p,-m*p) for p,m in zip(self.pads, self.space.multiplicity) )
        return self._data[idx].flatten( order=order)

    # ...
    def _toarray_parallel_no_pads( self, order='C' ):
        a         = np.zeros( self.space.npts )
        idx_from  = tuple( slice(m*p,-m*p) for p,m in zip(self.pads, self.space.multiplicity) )
        idx_to    = tuple( slice(s,e+1) for s,e in zip(self.starts,self.ends) )
        a[idx_to] = self._data[idx_from]
        return a.flatten( order=order)

    # ...
    def _toarray_parallel_with_pads( self, order='C' ):

        pads = [m*p for m,p in zip(self.space.multiplicity, self.pads)]
        # Step 0: create extended n-dimensional array with zero values
        shape = tuple( n+2*p for n,p in zip( self.space.npts, pads ) )
        a = np.zeros( shape )

        # Step 1: write extended data chunk (local to process) onto array
        idx = tuple( slice(s,e+2*p+1) for s,e,p in
            zip( self.starts, self.ends, pads) )
        a[idx] = self._data

        # Step 2: if necessary, apply periodic boundary conditions to array
        ndim = self.space.ndim

        for direction in range( ndim ):

            periodic = self.space.cart.periods[direction]
            coord    = self.space.cart.coords [direction]
            nproc    = self.space.cart.nprocs [direction]

            if periodic:

                p = pads[direction]

                # Left-most process: copy data from left to right
                if coord == 0:
                    idx_from = tuple(
                        (slice(None,p) if d == direction else slice(None))
                        for d in range( ndim )
                    )
                    idx_to = tuple(
                        (slice(-2*p,-p) if d == direction else slice(None))
                        for d in range( ndim )
                    )
                    a[idx_to] = a[idx_from]

                # Right-most process: copy data from right to left
                if coord == nproc-1:
                    idx_from = tuple(
                        (slice(-p,None) if d == direction else slice(None))
                        for d in range( ndim )
                    )
                    idx_to = tuple(
                        (slice(p,2*p) if d == direction else slice(None))
                        for d in range( ndim )
                    )
                    a[idx_to] = a[idx_from]

        # Step 3: remove ghost regions from global array
        idx = tuple( slice(p,-p) for p in pads )
        out = a[idx]

        # Step 4: return flattened array
        return out.flatten( order=order)

    def topetsc( self ):
        """ Convert to petsc data structure.
        """

        space = self.space
        assert space.parallel
        cart      = space.cart
        petsccart = cart.topetsc()
        petsc     = petsccart.petsc
        lgmap     = petsccart.l2g_mapping

        size  = (petsccart.local_size, None)
        gvec  = petsc.Vec().createMPI(size, comm=cart.comm)
        gvec.setLGMap(lgmap)
        gvec.setUp()

        idx = tuple( slice(m*p,-m*p) for m,p in zip(self.pads, self.space.multiplicity) )
        gvec.setArray(self._data[idx])

        return gvec
    # ...
    def __getitem__(self, key):
        index = self._getindex( key )
        return self._data[index]

    # ...
    def __setitem__(self, key, value):
        index = self._getindex( key )
        self._data[index] = value

    # ...
    @property
    def ghost_regions_in_sync( self ):
        return self._sync

    # ...
    # NOTE: this property must be set collectively
    @ghost_regions_in_sync.setter
    def ghost_regions_in_sync( self, value ):
        assert isinstance( value, bool )
        self._sync = value

    # ...
    # TODO: maybe change name to 'exchange'
    def update_ghost_regions( self, *, direction=None ):
        """
        Update ghost regions before performing non-local access to vector
        elements (e.g. in matrix-vector product).

        Parameters
        ----------
        direction : int
            Single direction along which to operate (if not specified, all of them).

        """
        if self.space.parallel:
            # PARALLEL CASE: fill in ghost regions with data from neighbors
            self.space._synchronizer.update_ghost_regions( self._data, direction=direction )
        else:
            # SERIAL CASE: fill in ghost regions along periodic directions, otherwise set to zero
            self._update_ghost_regions_serial( direction )

        # Flag ghost regions as up-to-date
        self._sync = True

    # ...
    def _update_ghost_regions_serial( self, direction=None ):

        if direction is None:
            for d in range( self._space.ndim ):
                self._update_ghost_regions_serial( d )
            return

        ndim     = self._space.ndim
        periodic = self._space.periods[direction]
        p        = self._space.pads   [direction]*self._space.multiplicity[direction]

        idx_front = [slice(None)]*direction
        idx_back  = [slice(None)]*(ndim-direction-1)

        if periodic:

            # Copy data from left to right
            idx_from = tuple( idx_front + [slice( p, 2*p)] + idx_back )
            idx_to   = tuple( idx_front + [slice(-p,None)] + idx_back )
            self._data[idx_to] = self._data[idx_from]

            # Copy data from right to left
            idx_from = tuple( idx_front + [slice(-2*p,-p)] + idx_back )
            idx_to   = tuple( idx_front + [slice(None, p)] + idx_back )
            self._data[idx_to] = self._data[idx_from]

        else:

            # Set left ghost region to zero
            idx_ghost = tuple( idx_front + [slice(None, p)] + idx_back )
            self._data[idx_ghost] = 0

            # Set right ghost region to zero
            idx_ghost = tuple( idx_front + [slice(-p,None)] + idx_back )
            self._data[idx_ghost] = 0

    #--------------------------------------
    # Private methods
    #--------------------------------------
    def _getindex( self, key ):

        # TODO: check if we should ignore padding elements

        if not isinstance( key, tuple ):
            key = (key,)
        index = []
        for (i,s,p,m) in zip(key, self.starts, self.pads,self.space.multiplicity):
            if isinstance(i, slice):
                start = None if i.start is None else i.start - s + m*p
                stop  = None if i.stop  is None else i.stop  - s + m*p
                l = slice(start, stop, i.step)
            else:
                l = i - s + m*p
            index.append(l)
        return tuple(index)

#===============================================================================
class StencilMatrix( Matrix ):
    """
    Matrix in n-dimensional stencil format.

    This is a linear operator that maps elements of stencil vector space V to
    elements of stencil vector space W.

    For now we only accept V==W.

    Parameters
    ----------
    V : psydac.linalg.stencil.StencilVectorSpace
        Domain of the new linear operator.

    W : psydac.linalg.stencil.StencilVectorSpace
        Codomain of the new linear operator.

    """
    def __init__( self, V, W, pads=None , backend=None):

        assert isinstance( V, StencilVectorSpace )
        assert isinstance( W, StencilVectorSpace )
        assert W.pads == V.pads

        if pads is not None:
            for p,vp in zip(pads, V.pads):
                assert p<=vp

        self._pads     = pads or tuple(V.pads)
        dims           = [e-s+2*mi*p+1 for s,e,p,mi in zip(W.starts, W.ends, W.pads, W.multiplicity)]
        diags          = [compute_diag_len(p, md, mc) for p,md,mc in zip(self._pads, V.multiplicity, W.multiplicity)]
        self._data     = np.zeros( dims+diags, dtype=W.dtype )
        self._domain   = V
        self._codomain = W
        self._ndim     = len( dims )
        self._backend  = backend

        # Parallel attributes
        if V.parallel:
            # Create data exchanger for ghost regions
            self._synchronizer = CartDataExchanger(
                cart        = V.cart,
                dtype       = V.dtype,
                coeff_shape = diags
            )

        # Flag ghost regions as not up-to-date (conservative choice)
        self._sync = False

        # prepare the arguments
        # Number of rows in matrix (along each dimension)

        nd  = [(ej-sj+2*gp*mj-mj*p-gp)//mj*mi+1 for sj,ej,mj,mi,p,gp in zip(V.starts, V.ends, V.multiplicity, W.multiplicity, self._pads, V.pads)]
        nc  = [ei-si+1 for si,ei,mj,p in zip(W.starts, W.ends, V.multiplicity, self._pads)]

        nrows        = [min(ni,nj) for ni,nj  in zip(nc, nd)]
        nrows_extra  = [max(0,ni-nj) for ni,nj in zip(nc, nd)]

        args                 = OrderedDict()
        args['nrows']        = tuple(nrows)
        args['nrows_extra']  = tuple(nrows_extra)
        args['gpads']        = tuple(V.pads)
        args['pads']         = tuple(self._pads)
        args['dm']           = tuple(V.multiplicity)
        args['cm']           = tuple(W.multiplicity)

        self._dotargs_null = args
        self._args = args.copy()

        self._func = self._dot

        if backend is None:
            backend = PSYDAC_BACKENDS.get(os.environ.get('PSYDAC_BACKEND'))

<<<<<<< HEAD
#        if backend:
#            self.set_backend(backend)
=======
        self.set_backend(backend)
>>>>>>> 85da3737

    #--------------------------------------
    # Abstract interface
    #--------------------------------------
    @property
    def domain( self ):
        return self._domain

    # ...
    @property
    def codomain( self ):
        return self._codomain

    # ...
    def dot( self, v, out=None ):

        assert isinstance( v, StencilVector )
        assert v.space is self.domain

        # Necessary if vector space is distributed across processes
        if not v.ghost_regions_in_sync:
            v.update_ghost_regions()

        if out is not None:
            assert isinstance( out, StencilVector )
            assert out.space is self.codomain
        else:
            out = StencilVector( self.codomain )

        self._func(self._data, v._data, out._data, **self._args)

        # IMPORTANT: flag that ghost regions are not up-to-date
        out.ghost_regions_in_sync = False
        return out

    # ...
    @staticmethod
    def _dot(mat, x, out, nrows, nrows_extra, gpads, pads, dm, cm):

        # Index for k=i-j
        ndim = len(x.shape)
        kk   = [slice(None)]*ndim

        # pads are <= gpads
        diff = [gp-p for gp,p in zip(gpads, pads)]
        ndiags, starts = list(zip(*[compute_diag_len(p,mj,mi, return_padding=True) for p,mi,mj in zip(pads,cm,dm)]))
        starts = [p*m+p+1-n for p,m,n in zip(gpads, dm, ndiags)]

        for xx in np.ndindex( *nrows ):

            ii    = tuple( mi*pi+x for mi,pi,x in zip(cm, gpads, xx) )
            jj    = tuple( slice(s-d+x//mi*mj,s-d+x//mi*mj+n) for x,mi,mj,s,n,d in zip(xx,cm,dm,starts,ndiags,diff) )
            ii_kk = tuple( list(ii) + kk )

            out[ii] = np.dot( mat[ii_kk].flat, x[jj].flat )

        new_nrows = list(nrows).copy()

        for d,er in enumerate(nrows_extra):

            rows = new_nrows.copy()
            del rows[d]

            for n in range(er):
                for xx in np.ndindex(*rows):
                    xx = list(xx)
                    xx.insert(d, nrows[d]+n)

                    ii     = tuple(mi*pi + x for mi,pi,x in zip(cm, gpads, xx))
                    ee     = [max(x-l+1,0) for x,l in zip(xx, nrows)]
                    jj     = tuple( slice(s-d+x//mi*mj, s+x//mi*mj-d+n-e) for x,mi,mj,d,e,s,n in zip(xx, cm, dm, diff, ee, starts, ndiags) )
                    kk     = [slice(None,n-e) for n,e in zip(ndiags, ee)]
                    ii_kk  = tuple( list(ii) + kk )
                    out[ii] = np.dot( mat[ii_kk].flat, x[jj].flat )

            new_nrows[d] += er

    # ...
    def transpose( self ):
        """ Create new StencilMatrix Mt, where domain and codomain are swapped
            with respect to original matrix M, and Mt_{ij} = M_{ji}.
        """
        # For clarity rename self
        M = self

        # If necessary, update ghost regions of original matrix M
        if not M.ghost_regions_in_sync:
            M.update_ghost_regions()

        # Create new matrix where domain and codomain are swapped
        Mt = StencilMatrix(M.codomain, M.domain, pads=self._pads, backend=self._backend)

        ssc   = self.codomain.starts
        eec   = self.codomain.ends
        ssd   = self.domain.starts
        eed   = self.domain.ends
        pads  = self.pads
        xpads = self.domain.pads

        dm    = self.domain.multiplicity
        cm    = self.codomain.multiplicity

        # Number of rows in the transposed matrix (along each dimension)
        nrows       = [e-s+1 for s,e in zip(ssd, eed)]
        ncols       = [e-s+2*m*p+1 for s,e,m,p in zip(ssc, eec, cm, pads)]

        # Call low-level '_transpose' function (works on Numpy arrays directly)
        self._transpose(M._data, Mt._data, nrows, ncols, xpads, pads, dm, cm)

        return Mt

    @staticmethod
    def _transpose( M, Mt, nrows, ncols, gpads, pads, dm, cm):

        # NOTE:
        #  . Array M  index by [i1, i2, ..., k1, k2, ...]
        #  . Array Mt index by [j1, j2, ..., l1, l2, ...]

        #M[i,j-i+p]
        #Mt[j,i-j+p]


        pp     = pads
        ndiags, starts = list(zip(*[compute_diag_len(p,mi,mj, return_padding=True) for p,mi,mj in zip(pp,cm,dm)]))
        nn,starts_2    = list(zip(*[compute_diag_len(p,mj,mi, return_padding=True) for p,mi,mj in zip(pp,cm,dm)]))

        diff   = [gp-p for gp,p in zip(gpads, pp)]
        ndim   = len(nrows)

        ssl   = [(s if mi>mj else 0) + (s%mi+mi//mj if mi<mj else 0)+(s if mi==mj else 0)\
                 for s,p,mi,mj in zip(starts,pp,cm,dm)]

        ssi   = [(mi*p-mi*(int(np.ceil((p+1)/mj))-1) if mi>mj else 0)+\
                 (mi*p-mi*(p//mi)+ d*(mi-1) if mi<mj else 0)+\
                 (mj*p-mj*(p//mi)+ d*(mi-1) if mi==mj else 0)\
                  for mi,mj,p,d in zip(cm, dm, pp, diff)]

        ssk   = [n-1\
                 + (-(p%mj) if mi>mj else 0)\
                 + (-p+mj*(p//mi) if mi<mj  else 0)\
                 + (-p+mj*(p//mi) if mi==mj else 0)\
                 for mi,mj,n,p in zip(cm, dm, nn, pp)]

        for xx in np.ndindex( *nrows ):

            jj = tuple(m*p + x for m,p,x in zip(dm, gpads, xx) )

            for ll in np.ndindex( *ndiags ):

                ii = tuple( s + mi*(x//mj) + l + d for mj,mi,x,l,d,s in zip(dm,cm, xx, ll, diff, ssi))
                kk = tuple( s + x%mj-mj*(l//mi) for mj,mi,l,x,s in zip(dm, cm, ll, xx, ssk))
                ll = tuple(l+s for l,s in zip(ll, ssl))

                if all(k<n  and k>-1 for k,n in zip(kk,nn)) and\
                   all(l<n for l,n in zip(ll, ndiags)) and\
                   all(i<n for i,n in zip(ii, ncols)):

                    Mt[(*jj, *ll)] = M[(*ii, *kk)]

    # ...
    def toarray( self, *, order='C', with_pads=False ):

        if self.codomain.parallel and with_pads:
            coo = self._tocoo_parallel_with_pads(order=order)
        else:
            coo = self._tocoo_no_pads(order=order)

        return coo.toarray()

    # ...
    def tosparse( self, *, order='C', with_pads=False ):

        if self.codomain.parallel and with_pads:
            coo = self._tocoo_parallel_with_pads(order=order)
        else:
            coo = self._tocoo_no_pads(order=order)

        return coo

    #--------------------------------------
    # Other properties/methods
    #--------------------------------------

    # ...
    @property
    def pads( self ):
        return self._pads
    
    @property
    def backend(self):
        return self._backend

    # ...
    @property
    def backend( self ):
        return self._backend

    # ...
    def __getitem__(self, key):
        index = self._getindex( key )
        return self._data[index]

    # ...
    def __setitem__(self, key, value):
        index = self._getindex( key )
        self._data[index] = value


    #...
    def max( self ):
        return self._data.max()

    #...
    def copy( self ):
        M = StencilMatrix( self.domain, self.codomain, self._pads, self._backend )
        M._data[:] = self._data[:]
        M._func    = self._func
        M._args    = self._args
        return M

    #...
    def __mul__( self, a ):
        w = StencilMatrix( self._domain, self._codomain, self._pads, self._backend )
        w._data = self._data * a
        w._func = self._func
        w._args = self._args
        w._sync = self._sync
        return w

    #...
    def __rmul__( self, a ):
        w = StencilMatrix( self._domain, self._codomain, self._pads, self._backend )
        w._data = a * self._data
        w._func = self._func
        w._args = self._args
        w._sync = self._sync
        return w

    # ...
    def __neg__(self):
        return self.__mul__(-1)

    #...
    def __add__(self, m):
        assert isinstance(m, StencilMatrix)
        assert m._domain   is self._domain
        assert m._codomain is self._codomain
        assert m._pads     == self._pads

        if m._backend is not self._backend:
            msg = 'Adding two matrices with different backends is ambiguous - defaulting to backend of first addend'
            warnings.warn(msg, category=RuntimeWarning)
        
        w = StencilMatrix(self._domain, self._codomain, self._pads, self._backend)
        w._data = self._data  +  m._data
        w._func = self._func
        w._args = self._args
        w._sync = self._sync and m._sync
        return w

    #...
    def __sub__(self, m):
        assert isinstance(m, StencilMatrix)
        assert m._domain   is self._domain
        assert m._codomain is self._codomain
        assert m._pads     == self._pads

        if m._backend is not self._backend:
            msg = 'Subtracting two matrices with different backends is ambiguous - defaulting to backend of the matrix we subtract from'
            warnings.warn(msg, category=RuntimeWarning)

        w = StencilMatrix(self._domain, self._codomain, self._pads, self._backend)
        w._data = self._data  -  m._data
        w._func = self._func
        w._args = self._args
        w._sync = self._sync and m._sync
        return w

    #...
    def __imul__(self, a):
        self._data *= a
        return self

    #...
    def __iadd__(self, m):
        assert isinstance(m, StencilMatrix)
        assert m._domain   is self._domain
        assert m._codomain is self._codomain
        assert m._pads     == self._pads
        self._data += m._data
        self._sync  = m._sync and self._sync
        return self

    #...
    def __isub__(self, m):
        assert isinstance(m, StencilMatrix)
        assert m._domain   is self._domain
        assert m._codomain is self._codomain
        assert m._pads     == self._pads
        self._data -= m._data
        self._sync  = m._sync and self._sync
        return self

    #...
    def __abs__( self ):
        w = StencilMatrix( self._domain, self._codomain, self._pads, self._backend )
        w._data = abs(self._data)
        w._func = self._func
        w._args = self._args
        w._sync = self._sync
        return w

    #...
    def remove_spurious_entries( self ):
        """
        If any dimension is NOT periodic, make sure that the corresponding
        periodic corners are set to zero.

        """
        # TODO: access 'self._data' directly for increased efficiency
        # TODO: add unit tests

        ndim  = self._domain.ndim

        for direction in range(ndim):

            periodic = self._domain.periods[direction]

            if not periodic:

                nc = self._codomain.npts[direction]
                nd = self._domain.npts[direction]

                s = self._codomain.starts[direction]
                e = self._codomain.ends  [direction]
                p = self.pads  [direction]

                idx_front = [slice(None)]*direction
                idx_back  = [slice(None)]*(ndim-direction-1)

                # Top-right corner
                for i in range( max(0,s), min(p,e+1) ):
                    index = tuple( idx_front + [i]            + idx_back +
                                   idx_front + [slice(-p,-i)] + idx_back )
                    self[index] = 0

                # Bottom-left corner
                for i in range( max(nd-p,s), min(nc,e+1) ):
                    index = tuple( idx_front + [i]              + idx_back +
                                   idx_front + [slice(nd-i,p+1)] + idx_back )
                    self[index] = 0

    # ...
    def update_ghost_regions( self, *, direction=None ):
        """
        Update ghost regions before performing non-local access to matrix
        elements (e.g. in matrix transposition).

        Parameters
        ----------
        direction : int
            Single direction along which to operate (if not specified, all of them).

        """
        ndim     = self._codomain.ndim
        parallel = self._codomain.parallel

        if self._codomain.parallel:
            # PARALLEL CASE: fill in ghost regions with data from neighbors
            self._synchronizer.update_ghost_regions( self._data, direction=direction )
        else:
            # SERIAL CASE: fill in ghost regions along periodic directions, otherwise set to zero
            self._update_ghost_regions_serial( direction )

        # Flag ghost regions as up-to-date
        self._sync = True

    # ...
<<<<<<< HEAD
=======
    def transpose( self ):
        """ Create new StencilMatrix Mt, where domain and codomain are swapped
            with respect to original matrix M, and Mt_{ij} = M_{ji}.
        """
        # For clarity rename self
        M = self

        # If necessary, update ghost regions of original matrix M
        if not M.ghost_regions_in_sync:
            M.update_ghost_regions()

        # Create new matrix where domain and codomain are swapped
        Mt = StencilMatrix(M.codomain, M.domain, pads=self._pads, backend=self._backend)

        ssc   = self.codomain.starts
        eec   = self.codomain.ends
        ssd   = self.domain.starts
        eed   = self.domain.ends
        pads  = self.pads
        xpads = self.domain.pads

        # Number of rows in the transposed matrix (along each dimension)
        ee          = tuple(min(e1,e2) for e1,e2 in zip(eec, eed))
        nrows       = [ec-s+1 for s,ec in zip(ssc, ee)]
        nrows_extra = [0 if ed<=ec else ed-ec for ec,ed in zip(eec,eed)]

        # Call low-level '_transpose' function (works on Numpy arrays directly)
        self._transpose(M._data, Mt._data, nrows, nrows_extra, xpads, pads)

        return Mt

    # ...
>>>>>>> 85da3737
    @property
    def T(self):
        return self.transpose()

    # ...
    def topetsc( self ):
        """ Convert to petsc data structure.
        """

        dspace = self.domain
        cspace = self.codomain
        assert cspace.parallel and dspace.parallel

        ccart      = cspace.cart
        cpetsccart = ccart.topetsc()
        clgmap     = cpetsccart.l2g_mapping

        dcart      = dspace.cart
        dpetsccart = dcart.topetsc()
        dlgmap     = dpetsccart.l2g_mapping

        petsc      = dpetsccart.petsc

        r_size  = (cpetsccart.local_size, None)
        c_size  = (dpetsccart.local_size, None)

        gmat = petsc.Mat().create(comm=dcart.comm)
        gmat.setSizes((r_size, c_size))
        gmat.setType('mpiaij')
        gmat.setLGMap(clgmap, dlgmap)
        gmat.setUp()

        mat_csr = self.tocoo_local().tocsr()

        gmat.setValuesLocalCSR(mat_csr.indptr,mat_csr.indices,mat_csr.data)
        gmat.assemble()
        return gmat

    #--------------------------------------
    # Private methods
    #--------------------------------------


    # ...
    def _getindex( self, key ):

        nd = self._ndim
        ii = key[:nd]
        kk = key[nd:]

        index = []

        for i,s,p,m in zip( ii, self._codomain.starts, self._codomain.pads, self._codomain.multiplicity ):
            x = self._shift_index( i, m*p-s )
            index.append( x )

        for k,p,m in zip( kk, self._pads, self._domain.multiplicity ):
            l = self._shift_index( k, m*p )
            index.append( l )
        return tuple(index)

    # ...
    @staticmethod
    def _shift_index( index, shift ):
        if isinstance( index, slice ):
            start = None if index.start is None else index.start + shift
            stop  = None if index.stop  is None else index.stop  + shift
            return slice(start, stop, index.step)
        else:
            return index + shift

    def tocoo_local( self, order='C' ):

        # Shortcuts
        sc = self._codomain.starts
        ec = self._codomain.ends
        pc = self._codomain.pads

        sd = self._domain.starts
        ed = self._domain.ends
        pd = self._domain.pads

        nd = self._ndim

        nr = [e-s+1 +2*p for s,e,p in zip(sc, ec, pc)]
        nc = [e-s+1 +2*p for s,e,p in zip(sd, ed, pd)]

        ravel_multi_index = np.ravel_multi_index

        # COO storage
        rows = []
        cols = []
        data = []

        local = tuple( [slice(p,-p) for p in pc] + [slice(None)] * nd )

        dd = [pdi-ppi for pdi,ppi in zip(pd, self._pads)]

        for (index, value) in np.ndenumerate( self._data[local] ):

            # index = [i1-s1, i2-s2, ..., p1+j1-i1, p2+j2-i2, ...]

            xx = index[:nd]  # ii is local
            ll = index[nd:]  # l=p+k

            ii = [x+p for x,p in zip(xx, pc)]
            jj = [(l+i+d)%n for (i,l,d,n) in zip(xx,ll,dd,nc)]

            I = ravel_multi_index( ii, dims=nr,  order=order )
            J = ravel_multi_index( jj, dims=nc,  order=order )

            rows.append( I )
            cols.append( J )
            data.append( value )

        M = coo_matrix(
                (data,(rows,cols)),
                shape = [np.prod(nr),np.prod(nc)],
                dtype = self._domain.dtype
        )

        M.eliminate_zeros()

        return M
    #...
    def _tocoo_no_pads( self , order='C'):

        # Shortcuts
        nr    = self._codomain.npts
        nd    = self._ndim
        nc    = self._domain.npts
        ss    = self._codomain.starts
        cpads = self._codomain.pads
        dm    = self._domain.multiplicity
        cm    = self._codomain.multiplicity

        ravel_multi_index = np.ravel_multi_index

        # COO storage
        rows = []
        cols = []
        data = []

        pp = [compute_diag_len(p,mj,mi)-(p+1) for p,mi,mj in zip(self._pads, cm, dm)]
        # Range of data owned by local process (no ghost regions)
        local = tuple( [slice(mi*p,-mi*p) for p,mi in zip(cpads, cm)] + [slice(None)] * nd )

        for (index,value) in np.ndenumerate( self._data[local] ):

            # index = [i1-s1, i2-s2, ..., p1+j1-i1, p2+j2-i2, ...]

            xx = index[:nd]  # x=i-s
            ll = index[nd:]  # l=p+k

            ii = [s+x for s,x in zip(ss,xx)]
            di = [i//m for i,m in zip(ii,cm)]

            jj = [(i*m+l-p)%n for (i,m,l,n,p) in zip(di,dm,ll,nc,pp)]

            I = ravel_multi_index( ii, dims=nr,  order=order )
            J = ravel_multi_index( jj, dims=nc,  order=order )

            rows.append( I )
            cols.append( J )
            data.append( value )

        M = coo_matrix(
                (data,(rows,cols)),
                shape = [np.prod(nr),np.prod(nc)],
                dtype = self._domain.dtype
        )

        M.eliminate_zeros()

        return M

    #...
    def _tocoo_parallel_with_pads( self , order='C'):

        # If necessary, update ghost regions
        if not self.ghost_regions_in_sync:
            self.update_ghost_regions()

        # Shortcuts
        nr = self._codomain.npts
        nc = self._domain.npts
        nd = self._ndim

        ss = self._codomain.starts
        ee = self._codomain.ends
        pp = self._pads
        pc = self._codomain.pads
        pd = self._domain.pads
        cc = self._codomain.periods

        ravel_multi_index = np.ravel_multi_index

        # COO storage
        rows = []
        cols = []
        data = []

        # List of rows (to avoid duplicate updates)
        I_list = []

        # Shape of row and diagonal spaces
        xx_dims = self._data.shape[:nd]
        ll_dims = self._data.shape[nd:]

        # Cycle over rows (x = p + i - s)
        for xx in np.ndindex( *xx_dims ):

            # Compute row multi-index with simple shift
            ii = [s + x - p for (s, x, p) in zip(ss, xx, pc)]

            # Apply periodicity where appropriate
            ii = [i - n if (c and i >= n and i - n < s) else
                  i + n if (c and i <  0 and i + n > e) else i
                  for (i, s, e, n, c) in zip(ii, ss, ee, nr, cc)]

            # Compute row flat index
            # Exclude values outside global limits of matrix
            try:
                I = ravel_multi_index( ii, dims=nr,  order=order )
            except ValueError:
                continue

            # If I is a new row, append it to list of rows
            # DO NOT update same row twice!
            if I not in I_list:
                I_list.append( I )
            else:
                continue

            # Cycle over diagonals (l = p + k)
            for ll in np.ndindex( *ll_dims ):

                # Compute column multi-index (k = j - i)
                jj = [(i+l-p) % n for (i,l,n,p) in zip(ii,ll,nc,pp)]

                # Compute column flat index
                J = ravel_multi_index( jj, dims=nc,  order=order )

                # Extract matrix value
                value = self._data[(*xx, *ll)]

                # Append information to COO arrays
                rows.append( I )
                cols.append( J )
                data.append( value )

        # Create Scipy COO matrix
        M = coo_matrix(
                (data,(rows,cols)),
                shape = [np.prod(nr), np.prod(nc)],
                dtype = self._domain.dtype
        )

        M.eliminate_zeros()

        return M

    # ...
    @property
    def ghost_regions_in_sync( self ):
        return self._sync

    # ...
    # NOTE: this property must be set collectively
    @ghost_regions_in_sync.setter
    def ghost_regions_in_sync( self, value ):
        assert isinstance( value, bool )
        self._sync = value

    # ...
    def _update_ghost_regions_serial( self, direction: int ):

        if direction is None:
            for d in range( self._codomain.ndim ):
                self._update_ghost_regions_serial( d )
            return

        ndim     = self._codomain.ndim
        periodic = self._codomain.periods[direction]
        p        = self._codomain.pads   [direction]

        idx_front = [slice(None)]*direction
        idx_back  = [slice(None)]*(ndim-direction-1 + ndim)

        if periodic:

            # Copy data from left to right
            idx_from = tuple( idx_front + [slice( p, 2*p)] + idx_back )
            idx_to   = tuple( idx_front + [slice(-p,None)] + idx_back )
            self._data[idx_to] = self._data[idx_from]

            # Copy data from right to left
            idx_from = tuple( idx_front + [slice(-2*p,-p)] + idx_back )
            idx_to   = tuple( idx_front + [slice(None, p)] + idx_back )
            self._data[idx_to] = self._data[idx_from]

        else:

            # Set left ghost region to zero
            idx_ghost = tuple( idx_front + [slice(None, p)] + idx_back )
            self._data[idx_ghost] = 0

            # Set right ghost region to zero
            idx_ghost = tuple( idx_front + [slice(-p,None)] + idx_back )
            self._data[idx_ghost] = 0

    def set_backend(self, backend):
        from psydac.api.ast.linalg import LinearOperatorDot
        self._backend = backend
        self._args = self._dotargs_null.copy()

        if self._backend is None:
            self._func = self._dot

        else:
            if self.domain.parallel:
                if self.domain == self.codomain:
                    # In this case nrows_extra[i] == 0 for all i
                    dot = LinearOperatorDot(self._ndim,
                                    backend=frozenset(backend.items()),
                                    nrows_extra = self._args['nrows_extra'],
                                    gpads=self._args['gpads'],
                                    pads=self._args['pads'])

                    nrows = self._args.pop('nrows')

                    self._args.pop('nrows_extra')
                    self._args.pop('gpads')
                    self._args.pop('pads')

                    for i in range(len(nrows)):
                        self._args['n{i}'.format(i=i+1)] = nrows[i]

                else:
                    dot = LinearOperatorDot(self._ndim,
                                            backend=frozenset(backend.items()),
                                            gpads=self._args['gpads'],
                                            pads=self._args['pads'])

                    nrows = self._args.pop('nrows')
                    nrows_extra = self._args.pop('nrows_extra')

                    self._args.pop('gpads')
                    self._args.pop('pads')

                    for i in range(len(nrows)):
                        self._args['n{i}'.format(i=i+1)] = nrows[i]

                    for i in range(len(nrows)):
                        self._args['ne{i}'.format(i=i+1)] = nrows_extra[i]

            else:
                dot = LinearOperatorDot(self._ndim,
                                        backend=frozenset(backend.items()),
                                        nrows=tuple(self._args['nrows']),
                                        nrows_extra=self._args['nrows_extra'],
                                        gpads=self._args['gpads'],
                                        pads=self._args['pads'])
                self._args.pop('nrows')
                self._args.pop('nrows_extra')
                self._args.pop('gpads')
                self._args.pop('pads')

<<<<<<< HEAD
                for i in range(len(nrows)):
                    self._args['n{i}'.format(i=i+1)] = nrows[i]

                for i in range(len(nrows)):
                    self._args['ne{i}'.format(i=i+1)] = nrows_extra[i]

        else:
            dot = LinearOperatorDot(self._ndim,
                                    backend=frozenset(backend.items()),
                                    nrows=tuple(self._args['nrows']),
                                    nrows_extra=self._args['nrows_extra'],
                                    gpads=self._args['gpads'],
                                    pads=self._args['pads'])
            self._args.pop('nrows')
            self._args.pop('nrows_extra')
            self._args.pop('gpads')
            self._args.pop('pads')

        self._args.pop('dm')
        self._args.pop('cm')
        self._func = dot.func
=======
            self._func = dot.func
>>>>>>> 85da3737

#===============================================================================
# TODO [YG, 28.01.2021]:
# - Check if StencilMatrix should be subclassed
# - Reimplement magic methods (some are simply copied from StencilMatrix)
class StencilInterfaceMatrix(Matrix):
    """
    Matrix in n-dimensional stencil format for an interface.

    This is a linear operator that maps elements of stencil vector space V to
    elements of stencil vector space W.

    Parameters
    ----------
    V   : psydac.linalg.stencil.StencilVectorSpace
          Domain of the new linear operator.

    W   : psydac.linalg.stencil.StencilVectorSpace
          Codomain of the new linear operator.

    s_d : int
          The starting index of the domain.

    s_c : int
          The starting index of the codomain.

    dim : int
          The axis of the interface.

    pads: <list|tuple>
          Padding of the linear operator.

    """
    def __init__( self, V, W, s_d, s_c, dim, pads=None ):

        assert isinstance( V, StencilVectorSpace )
        assert isinstance( W, StencilVectorSpace )
        assert W.pads == V.pads

        if pads is not None:
            for p,vp in zip(pads, V.pads):
                assert p<=vp

        self._pads     = pads or tuple(V.pads)
        dims           = [e-s+2*p+1 for s,e,p in zip(W.starts, W.ends, W.pads)]
        dims[dim]      = 3*W.pads[dim] + 1
        diags          = [2*p+1 for p in self._pads]
        self._data     = np.zeros( dims+diags, dtype=W.dtype )
        self._domain   = V
        self._codomain = W
        self._dim      = dim
        self._d_start  = s_d
        self._c_start  = s_c
        self._ndim     = len( dims )

        # Flag ghost regions as not up-to-date (conservative choice)
        self._sync = False

    #--------------------------------------
    # Abstract interface
    #--------------------------------------
    @property
    def domain( self ):
        return self._domain

    # ...
    @property
    def codomain( self ):
        return self._codomain

    # ...
    def dot( self, v, out=None ):

        assert isinstance( v, StencilVector )
        assert v.space is self.domain

        # Necessary if vector space is distributed across processes
        if not v.ghost_regions_in_sync:
            raise ValueError('ghost regions are not updated')

        if out is not None:
            assert isinstance( out, StencilVector )
            assert out.space is self.codomain
        else:
            out = StencilVector( self.codomain )

        # Shortcuts
        ssc   = self.codomain.starts
        eec   = self.codomain.ends
        ssd   = self.domain.starts
        eed   = self.domain.ends
        dpads = self.domain.pads
        dim   = self.dim

        c_start = self.c_start
        d_start = self.d_start
        pads    = self.pads

        # Number of rows in matrix (along each dimension)
        nrows        = [ed-s+1 for s,ed in zip(ssd, eed)]
        nrows_extra  = [0 if ec<=ed else ec-ed for ec,ed in zip(eec,eed)]
        nrows[dim]   = self._pads[dim] + 1 - nrows_extra[dim]

        self._dot(self._data, v._data, out._data, nrows, nrows_extra, dpads, pads, dim, d_start, c_start)

        # IMPORTANT: flag that ghost regions are not up-to-date
        out.ghost_regions_in_sync = False
        return out

    # ...
    @staticmethod
    def _dot(mat, v, out, nrows, nrows_extra, dpads, pads, dim, d_start, c_start):
        # Index for k=i-j
        ndim = len(v.shape)
        kk = [slice(None)]*ndim
        diff = [xp-p for xp,p in zip(dpads, pads)]

        diff[dim] += d_start

        for xx in np.ndindex( *nrows ):
            ii    = [ p+x for p,x in zip(dpads,xx) ]
            jj    = tuple( slice(d+x,d+x+2*p+1) for x,p,d in zip(xx,pads,diff) )
            ii_kk = tuple( ii + kk )

            ii[dim] += c_start
            out[tuple(ii)] = np.dot( mat[ii_kk].flat, v[jj].flat )

        new_nrows = nrows.copy()
        for d,er in enumerate(nrows_extra):

            rows = new_nrows.copy()
            del rows[d]

            for n in range(er):
                for xx in np.ndindex(*rows):
                    xx = list(xx)
                    xx.insert(d, nrows[d]+n)

                    ii     = [x+xp for x,xp in zip(xx, dpads)]
                    ee     = [max(x-l+1,0) for x,l in zip(xx, nrows)]
                    jj     = tuple( slice(x+d, x+d+2*p+1-e) for x,p,d,e in zip(xx, pads, diff, ee) )

                    ndiags = [2*p + 1-e for p,e in zip(pads,ee)]
                    kk     = [slice(None,diag) for diag in ndiags]
                    ii_kk  = tuple( list(ii) + kk )
                    ii[dim] += c_start
                    out[tuple(ii)] = np.dot( mat[ii_kk].flat, v[jj].flat )
            new_nrows[d] += er
    # ...
    def toarray( self, *, with_pads=False ):

        if self.codomain.parallel and with_pads:
            coo = self._tocoo_parallel_with_pads()
        else:
            coo = self._tocoo_no_pads()

        return coo.toarray()

    # ...
    def tosparse( self, *, with_pads=False ):

        if self.codomain.parallel and with_pads:
            coo = self._tocoo_parallel_with_pads()
        else:
            coo = self._tocoo_no_pads()

        return coo

    #...
    def copy( self ):
        M = StencilInterfaceMatrix( self._domain, self._codomain,
                                    self._d_start, self._c_start,
                                    self._dim, self._pads )
        M._data[:] = self._data[:]
        return M

    # ...
    def __neg__(self):
        return self.__mul__(-1)

    #...
    def __mul__( self, a ):
        w = StencilInterfaceMatrix( self._domain, self._codomain,
                                    self._d_start, self._c_start,
                                    self._dim, self._pads )
        w._data = self._data * a
        w._sync = self._sync
        return w

    #...
    def __rmul__( self, a ):
        w = StencilInterfaceMatrix( self._domain, self._codomain,
                                    self._d_start, self._c_start,
                                    self._dim, self._pads )
        w._data = a * self._data
        w._sync = self._sync
        return w

    #...
    def __add__(self, m):
        raise NotImplementedError('TODO: StencilInterfaceMatrix.__add__')

    #...
    def __sub__(self, m):
        raise NotImplementedError('TODO: StencilInterfaceMatrix.__sub__')

    #...
    def __imul__(self, a):
        raise NotImplementedError('TODO: StencilInterfaceMatrix.__imul__')

    #...
    def __iadd__(self, m):
        raise NotImplementedError('TODO: StencilInterfaceMatrix.__iadd__')

    #...
    def __isub__(self, m):
        raise NotImplementedError('TODO: StencilInterfaceMatrix.__isub__')

    #--------------------------------------
    # Other properties/methods
    #--------------------------------------

    @property
    def dim( self ):
        return self._dim

    # ...
    @property
    def d_start( self ):
        return self._d_start

    # ...
    @property
    def c_start( self ):
        return self._c_start

    # ...
    @property
    def pads( self ):
        return self._pads

    # ...
    def __getitem__(self, key):
        index = self._getindex( key )
        return self._data[index]

    # ...
    def __setitem__(self, key, value):
        index = self._getindex( key )
        self._data[index] = value

    #...
    def max( self ):
        return self._data.max()

    # ...
    def update_ghost_regions( self, *, direction=None ):
        """
        Update ghost regions before performing non-local access to matrix
        elements (e.g. in matrix transposition).

        Parameters
        ----------
        direction : int
            Single direction along which to operate (if not specified, all of them).

        """
        ndim     = self._codomain.ndim
        parallel = self._codomain.parallel

        if self._codomain.parallel:
            # PARALLEL CASE: fill in ghost regions with data from neighbors
            self._synchronizer.update_ghost_regions( self._data, direction=direction )
        else:
            # SERIAL CASE: fill in ghost regions along periodic directions, otherwise set to zero
            self._update_ghost_regions_serial( direction )

        # Flag ghost regions as up-to-date
        self._sync = True

    #--------------------------------------
    # Private methods
    #--------------------------------------
    def _getindex( self, key ):

        nd = self._ndim
        ii = key[:nd]
        kk = key[nd:]

        index = []

        for i,s,p in zip( ii, self._codomain.starts, self._codomain.pads ):
            x = self._shift_index( i, p-s )
            index.append( x )

        for k,p in zip( kk, self._pads ):
            l = self._shift_index( k, p )
            index.append( l )

        return tuple(index)

    # ...
    @staticmethod
    def _shift_index( index, shift ):
        if isinstance( index, slice ):
            start = None if index.start is None else index.start + shift
            stop  = None if index.stop  is None else index.stop  + shift
            return slice(start, stop, index.step)
        else:
            return index + shift
    #...
    def _tocoo_no_pads( self ):
        # Shortcuts
        nr = self.codomain.npts
        nc = self.domain.npts
        ss = self.codomain.starts
        pp = self.codomain.pads
        nd = len(pp)
        dim = self.dim
        c_start = self.c_start
        d_start = self.d_start

        ravel_multi_index = np.ravel_multi_index

        # COO storage
        rows = []
        cols = []
        data = []
        # Range of data owned by local process (no ghost regions)
        local = tuple( [slice(p,-p) for p in pp] + [slice(None)] * nd )
        for (index,value) in np.ndenumerate( self._data[local] ):
            if value:
                # index = [i1, i2, ..., p1+j1-i1, p2+j2-i2, ...]

                xx = index[:nd]  # x=i-s
                ll = index[nd:]  # l=p+k

                ii = [s+x for s,x in zip(ss,xx)]
                jj = [(i+l-p) % n for (i,l,n,p) in zip(ii,ll,nc,self.pads)]

                ii[dim] += c_start
                jj[dim] += d_start

                I = ravel_multi_index( ii, dims=nr,  order='C' )
                J = ravel_multi_index( jj, dims=nc,  order='C' )

                rows.append( I )
                cols.append( J )
                data.append( value )

        M = coo_matrix(
                    (data,(rows,cols)),
                    shape = [np.prod(nr),np.prod(nc)],
                    dtype = self.domain.dtype)

        return M

    # ...
    @property
    def ghost_regions_in_sync( self ):
        return self._sync

    # ...
    # NOTE: this property must be set collectively
    @ghost_regions_in_sync.setter
    def ghost_regions_in_sync( self, value ):
        assert isinstance( value, bool )
        self._sync = value

    # ...
    def _update_ghost_regions_serial( self, direction: int ):

        if direction is None:
            for d in range( self._codomain.ndim ):
                self._update_ghost_regions_serial( d )
            return

        ndim     = self._codomain.ndim
        periodic = self._codomain.periods[direction]
        p        = self._codomain.pads   [direction]

        idx_front = [slice(None)]*direction
        idx_back  = [slice(None)]*(ndim-direction-1 + ndim)

        if periodic:

            # Copy data from left to right
            idx_from = tuple( idx_front + [slice( p, 2*p)] + idx_back )
            idx_to   = tuple( idx_front + [slice(-p,None)] + idx_back )
            self._data[idx_to] = self._data[idx_from]

            # Copy data from right to left
            idx_from = tuple( idx_front + [slice(-2*p,-p)] + idx_back )
            idx_to   = tuple( idx_front + [slice(None, p)] + idx_back )
            self._data[idx_to] = self._data[idx_from]

        else:

            # Set left ghost region to zero
            idx_ghost = tuple( idx_front + [slice(None, p)] + idx_back )
            self._data[idx_ghost] = 0

            # Set right ghost region to zero
            idx_ghost = tuple( idx_front + [slice(-p,None)] + idx_back )
            self._data[idx_ghost] = 0


#===============================================================================
from psydac.api.settings   import PSYDAC_BACKENDS
del VectorSpace, Vector, Matrix<|MERGE_RESOLUTION|>--- conflicted
+++ resolved
@@ -637,12 +637,9 @@
         if backend is None:
             backend = PSYDAC_BACKENDS.get(os.environ.get('PSYDAC_BACKEND'))
 
-<<<<<<< HEAD
 #        if backend:
 #            self.set_backend(backend)
-=======
-        self.set_backend(backend)
->>>>>>> 85da3737
+
 
     #--------------------------------------
     # Abstract interface
@@ -1021,41 +1018,6 @@
         self._sync = True
 
     # ...
-<<<<<<< HEAD
-=======
-    def transpose( self ):
-        """ Create new StencilMatrix Mt, where domain and codomain are swapped
-            with respect to original matrix M, and Mt_{ij} = M_{ji}.
-        """
-        # For clarity rename self
-        M = self
-
-        # If necessary, update ghost regions of original matrix M
-        if not M.ghost_regions_in_sync:
-            M.update_ghost_regions()
-
-        # Create new matrix where domain and codomain are swapped
-        Mt = StencilMatrix(M.codomain, M.domain, pads=self._pads, backend=self._backend)
-
-        ssc   = self.codomain.starts
-        eec   = self.codomain.ends
-        ssd   = self.domain.starts
-        eed   = self.domain.ends
-        pads  = self.pads
-        xpads = self.domain.pads
-
-        # Number of rows in the transposed matrix (along each dimension)
-        ee          = tuple(min(e1,e2) for e1,e2 in zip(eec, eed))
-        nrows       = [ec-s+1 for s,ec in zip(ssc, ee)]
-        nrows_extra = [0 if ed<=ec else ed-ec for ec,ed in zip(eec,eed)]
-
-        # Call low-level '_transpose' function (works on Numpy arrays directly)
-        self._transpose(M._data, Mt._data, nrows, nrows_extra, xpads, pads)
-
-        return Mt
-
-    # ...
->>>>>>> 85da3737
     @property
     def T(self):
         return self.transpose()
@@ -1424,31 +1386,11 @@
                 self._args.pop('gpads')
                 self._args.pop('pads')
 
-<<<<<<< HEAD
-                for i in range(len(nrows)):
-                    self._args['n{i}'.format(i=i+1)] = nrows[i]
-
-                for i in range(len(nrows)):
-                    self._args['ne{i}'.format(i=i+1)] = nrows_extra[i]
-
-        else:
-            dot = LinearOperatorDot(self._ndim,
-                                    backend=frozenset(backend.items()),
-                                    nrows=tuple(self._args['nrows']),
-                                    nrows_extra=self._args['nrows_extra'],
-                                    gpads=self._args['gpads'],
-                                    pads=self._args['pads'])
-            self._args.pop('nrows')
-            self._args.pop('nrows_extra')
-            self._args.pop('gpads')
-            self._args.pop('pads')
-
-        self._args.pop('dm')
-        self._args.pop('cm')
-        self._func = dot.func
-=======
+
+            self._args.pop('dm')
+            self._args.pop('cm')
             self._func = dot.func
->>>>>>> 85da3737
+
 
 #===============================================================================
 # TODO [YG, 28.01.2021]:
