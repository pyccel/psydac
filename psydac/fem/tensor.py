--- conflicted
+++ resolved
@@ -31,19 +31,15 @@
                                    cell_index,
                                    basis_ders_on_irregular_grid)
 
-<<<<<<< HEAD
 from psydac.core.bsplines_kernels import (find_span_p,
                                           basis_funs_p,
                                           basis_funs_1st_der_p)
 
-from psydac.core.field_evaluation_kernels import (eval_fields_2d_no_weights,
-=======
 from psydac.core.field_evaluation_kernels import (eval_fields_1d_no_weights,
                                                   eval_fields_1d_irregular_no_weights,
                                                   eval_fields_1d_weighted,
                                                   eval_fields_1d_irregular_weighted,
                                                   eval_fields_2d_no_weights,
->>>>>>> 18758bc8
                                                   eval_fields_2d_irregular_no_weights,
                                                   eval_fields_2d_weighted,
                                                   eval_fields_2d_irregular_weighted,
