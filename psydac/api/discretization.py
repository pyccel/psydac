--- conflicted
+++ resolved
@@ -271,16 +271,11 @@
     connectivity = construct_connectivity(domain)
     if isinstance(domain_h, Geometry) and all(domain_h.mappings.values()):
         # from a discrete geoemtry
-<<<<<<< HEAD
-        # mappings  = [domain_h.mappings[inter.logical_domain.name] for inter in interiors]
-        mappings  = [domain_h.mappings[inter.name] for inter in interiors]
-=======
         if interiors[0].name in domain_h.mappings:
             mappings  = [domain_h.mappings[inter.name] for inter in interiors]
         else:
             mappings  = [domain_h.mappings[inter.logical_domain.name] for inter in interiors]
 
->>>>>>> e484711b
         spaces    = [m.space for m in mappings]
         g_spaces  = dict(zip(interiors, spaces))
         spaces    = [S.spaces for S in spaces]
