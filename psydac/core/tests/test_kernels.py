--- conflicted
+++ resolved
@@ -40,15 +40,10 @@
     mesh_dir = os.path.join(base_dir, 'mesh')
 
 
-<<<<<<< HEAD
 # Tolerance for testing float equality
 RTOL = 1e-15
 ATOL = 1e-14
 
-
-=======
-@pytest.mark.skip
->>>>>>> 86ebd08f
 @pytest.mark.parametrize('geometry', ('identity_2d.h5', 'identity_3d.h5', 'bent_pipe.h5',
                                       'collela_2d.h5', 'collela_3d.h5'))
 @pytest.mark.parametrize('npts_per_cell', [2, 3, 4])
