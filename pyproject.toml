--- conflicted
+++ resolved
@@ -1,9 +1,5 @@
 [build-system]
-<<<<<<< HEAD
-requires = ["setuptools >= 64.0", "wheel", "numpy < 1.22", "pyccel >= 1.7.3"]
-=======
-requires = ["setuptools >= 64.0", "wheel", "numpy < 1.25"]
->>>>>>> 1aaa5407
+requires = ["setuptools >= 64.0", "wheel", "numpy < 1.25", "pyccel >= 1.7.3"]
 build-backend = "setuptools.build_meta"
 
 [project]
