--- conflicted
+++ resolved
@@ -9,33 +9,21 @@
 from psydac.linalg.basic     import Vector, LinearOperator, InverseLinearOperator, IdentityOperator, ScaledLinearOperator
 from psydac.linalg.utilities import _sym_ortho
 
-<<<<<<< HEAD
-__all__ = ['ConjugateGradient', 'PConjugateGradient', 'BiConjugateGradient', 'BiConjugateGradientStabilized', 'MinimumResidual', 'LSMR', 'GMRES']
+__all__ = ('ConjugateGradient', 'PConjugateGradient', 'BiConjugateGradient', 'BiConjugateGradientStabilized', 'MinimumResidual', 'LSMR', 'GMRES')
 
 def is_real(x):
     from numbers import Number
     return isinstance(x, Number) and np.isrealobj(x) and not isinstance(x, bool)
-=======
-__all__ = ('ConjugateGradient', 'PConjugateGradient', 'BiConjugateGradient', 'BiConjugateGradientStabilized', 'MinimumResidual', 'LSMR')
->>>>>>> 3f3cccb9
 
 def inverse(A, solver, **kwargs):
     """
     A function to create objects of all InverseLinearOperator subclasses.
-<<<<<<< HEAD
-    14.02.23: ConjugateGradient, PConjugateGradient, BiConjugateGradient, MinimumResidual, LSMR
-    The ''kwargs given must be compatible with the chosen solver subclass, see
-    :func:~`solvers.ConjugateGradient`
-    :func:~`solvers.PConjugateGradient`
-    :func:~`solvers.BiConjugateGradient`
-    :func:~`solvers.MinimumResidual`
-    :func:~`solvers.LSMR`
-    :func:~`solvers.GMRES`
-=======
-    These are, as of May 03, 2023:
-    ConjugateGradient, PConjugateGradient, BiConjugateGradient, BiConjugateGradientStabilized, MinimumResidual, LSMR
+
+    These are, as of June 06, 2023:
+    ConjugateGradient, PConjugateGradient, BiConjugateGradient,
+    BiConjugateGradientStabilized, MinimumResidual, LSMR, GMRES.
+
     The kwargs given must be compatible with the chosen solver subclass.
->>>>>>> 3f3cccb9
     
     Parameters
     ----------
@@ -45,12 +33,8 @@
         function (i.e. matrix-vector product A*p).
 
     solver : str
-<<<<<<< HEAD
-        14.02.23: Either 'cg', 'pcg', 'bicg', 'minres', 'lsmr' or 'gmres'
-=======
-        Either 'cg', 'pcg', 'bicg', 'bicgstab', 'minres' or 'lsmr'
->>>>>>> 3f3cccb9
-        Indicating the preferred iterative solver.
+        Preferred iterative solver. Options are: 'cg', 'pcg', 'bicg',
+        'bicgstab', 'minres', 'lsmr', 'gmres'.
 
     Returns
     -------
@@ -189,7 +173,8 @@
         Returns
         -------
         x : psydac.linalg.basic.Vector
-            Numerical solution of the linear system. To check the convergence of the solver, inspect InverseLinearOperator._info
+            Numerical solution of the linear system. To check the convergence of the solver,
+            inspect InverseLinearOperator._info.
 
         References
         ----------
@@ -378,7 +363,8 @@
         Returns
         -------
         x : psydac.linalg.basic.Vector
-            Numerical solution of the linear system. To check the convergence of the solver, inspect InverseLinearOperator._info
+            Numerical solution of the linear system. To check the convergence of the solver,
+            inspect InverseLinearOperator._info.
 
         """
 
@@ -585,7 +571,8 @@
         Returns
         -------
         x : psydac.linalg.basic.Vector
-            Numerical solution of linear system. To check the convergence of the solver, inspect InverseLinearOperator._info
+            Numerical solution of linear system. To check the convergence of the solver,
+            inspect InverseLinearOperator._info.
 
         References
         ----------
@@ -809,22 +796,19 @@
         Returns
         -------
         x : psydac.linalg.basic.Vector
-<<<<<<< HEAD
-            Numerical solution of linear system. To check the convergence of the solver, inspect InverseLinearOperator._info
-=======
-            Numerical solution of linear system.
+            Numerical solution of linear system. To check the convergence of the solver,
+            inspect InverseLinearOperator._info.
         
         info : dict
             Dictionary containing convergence information:
               - 'niter'    = (int) number of iterations
               - 'success'  = (boolean) whether convergence criteria have been met
               - 'res_norm' = (float) 2-norm of residual vector r = A*x - b.
->>>>>>> 3f3cccb9
 
         References
         ----------
         [1] H. A. van der Vorst. Bi-CGSTAB: A fast and smoothly converging variant of Bi-CG for the
-        solution of nonsymmetric linear systems. SIAM J. Sci. Stat. Comp., 13(2):631–644, 1992
+        solution of nonsymmetric linear systems. SIAM J. Sci. Stat. Comp., 13(2):631–644, 1992.
         """
 
         A = self._A
@@ -1066,17 +1050,14 @@
         Returns
         -------
         x : psydac.linalg.basic.Vector
-<<<<<<< HEAD
-            Numerical solution of linear system. To check the convergence of the solver, inspect InverseLinearOperator._info
-=======
-            Numerical solution of linear system.
-        
+            Numerical solution of linear system. To check the convergence of the solver,
+            inspect InverseLinearOperator._info.
+
         info : dict
             Dictionary containing convergence information:
             - 'niter'    = (int) number of iterations
             - 'success'  = (boolean) whether convergence criteria have been met
             - 'res_norm' = (float) 2-norm of residual vector r = A*x - b.
->>>>>>> 3f3cccb9
 
         Notes
         -----
@@ -1441,7 +1422,8 @@
         Returns
         -------
         x : psydac.linalg.basic.Vector
-            Numerical solution of linear system. To check the convergence of the solver, inspect InverseLinearOperator._info
+            Numerical solution of linear system. To check the convergence of the solver,
+            inspect InverseLinearOperator._info.
 
         Notes
         -----
@@ -1814,7 +1796,8 @@
         Returns
         -------
         x : psydac.linalg.basic.Vector
-            Numerical solution of the linear system. To check the convergence of the solver, inspect InverseLinearOperator._info
+            Numerical solution of the linear system. To check the convergence of the solver,
+            inspect InverseLinearOperator._info.
         
         References
         ----------
