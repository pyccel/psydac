# coding: utf-8

import numpy as np

from sympy import IndexedBase, Indexed
from sympy import Mul, Matrix, Expr
from sympy import Add, And, StrictLessThan, Eq
from sympy import Abs, Not, floor
from sympy import Symbol, Idx
from sympy import Basic, Function
from sympy.simplify import cse_main
from sympy.core.containers import Tuple


from psydac.pyccel.ast.core      import Assign, Product, AugAssign, For
from psydac.pyccel.ast.core      import Variable, IndexedVariable, IndexedElement
from psydac.pyccel.ast.core      import Slice, String, ValuedArgument
from psydac.pyccel.ast.core      import EmptyNode, Import, While, Return, If
from psydac.pyccel.ast.core      import CodeBlock, FunctionDef, Comment
from psydac.pyccel.ast.builtins  import Range

from sympde.topology import (dx1, dx2, dx3)
from sympde.topology import SymbolicExpr
from sympde.topology import LogicalExpr, Jacobian
from sympde.expr.evaluation import _split_test_function
from sympde.calculus.matrices import SymbolicDeterminant
from sympde.topology import SymbolicWeightedVolume, InterfaceMapping
from sympde.topology import Boundary, NormalVector, Interface

from sympde.topology.derivatives import get_index_logical_derivatives

from .nodes import AtomicNode
from .nodes import BasisAtom
from .nodes import PhysicalBasisValue
from .nodes import LogicalBasisValue
from .nodes import TensorQuadrature
from .nodes import LocalTensorQuadratureBasis
from .nodes import LocalTensorQuadratureTestBasis
from .nodes import LocalTensorQuadratureTrialBasis
from .nodes import GlobalTensorQuadratureTestBasis
from .nodes import GlobalTensorQuadratureTrialBasis
from .nodes import GlobalTensorQuadratureBasis
from .nodes import TensorQuadratureBasis
from .nodes import SplitArray
from .nodes import Reduction
from .nodes import LogicalValueNode
from .nodes import TensorIteration
from .nodes import TensorIterator
from .nodes import TensorGenerator
from .nodes import ProductIteration
from .nodes import ProductIterator
from .nodes import ProductGenerator
from .nodes import StencilMatrixLocalBasis
from .nodes import StencilMatrixGlobalBasis, ScalarLocalBasis
from .nodes import BlockStencilMatrixLocalBasis
from .nodes import BlockStencilMatrixGlobalBasis
from .nodes import BlockStencilVectorLocalBasis, BlockScalarLocalBasis
from .nodes import BlockStencilVectorGlobalBasis
from .nodes import StencilVectorLocalBasis
from .nodes import StencilVectorGlobalBasis
from .nodes import GlobalElementBasis
from .nodes import LocalElementBasis
from .nodes import TensorQuadratureTestBasis, TensorQuadratureTrialBasis
from .nodes import Span
from .nodes import Loop
from .nodes import WeightedVolumeQuadrature
from .nodes import LengthDofTest

from .nodes import index_outer_dof_test
from .nodes import index_dof_test, index_dof_trial
from .nodes import index_deriv, Max, Min

from .nodes import Zeros, ZerosLike, Array
from .fem import expand, expand_hdiv_hcurl
from psydac.api.ast.utilities import variables, math_atoms_as_str
from psydac.api.utilities     import flatten
from psydac.api.ast.utilities import build_pythran_types_header
from psydac.api.ast.utilities import build_pyccel_types_decorator

#==============================================================================
# TODO move it
import string
import random
def random_string( n ):
    chars    = string.ascii_lowercase + string.digits
    selector = random.SystemRandom()
    return ''.join( selector.choice( chars ) for _ in range( n ) )

class Shape(Basic):
    @property
    def arg(self):
        return self._args[0]

def is_scalar_array(var):
    indices = var.indices
    for ind in indices:
        if isinstance(ind, Slice):
            return False
    return True
#==============================================================================

def parse(expr, settings, backend=None):
    """
    This function takes a Psydac Ast and returns a Pyccel Ast

    Parameters
    ----------

    expr: <Psydac Ast>
        psydac ast node

    settings : <dict>
        dictionary that continas number of dimension, mappings and target if provided

    Returns
    -------

    ast : Pyccel Ast
        pyccel abstract syntax tree that can be translated into a Python code

    """
    psy_parser = Parser(settings, backend)
    ast = psy_parser.doit(expr)
    return ast

#==============================================================================
class Parser(object):
    """
    This class takes a Psyadac Ast and transforms it to a Pyccel Ast
    by calling the Parser.doit method

    """
    def __init__(self, settings, backend=None):

        settings = settings.copy()

        dim = settings.pop('dim', None)
        if dim is None:
            raise ValueError('dim not provided')

        self._dim = dim
        # ...

        nderiv = settings.pop('nderiv', None)
        if nderiv is None:
            raise ValueError('nderiv not provided')

        self._nderiv = nderiv

        target = settings.pop('target', None)
        if target is None:
            raise ValueError('target not provided')

        self._target = target

        self._mapping = settings.pop('mapping', None)

        self._settings = settings
        self.backend   = backend

        # TODO improve
        self.indices          = {}
        self.shapes           = {}
        self.functions        = {}
        self.variables        = {}
        self.arguments        = {}
        self.allocated        = {}
        self._math_functions  = ()
        

    @property
    def settings(self):
        return self._settings

    @property
    def dim(self):
        return self._dim

    @property
    def nderiv(self):
        return self._nderiv

    @property
    def mapping(self):
        return self._mapping

    @property
    def target(self):
        return self._target

    def doit(self, expr, **settings):
        return self._visit(expr, **settings)

    def insert_variables(self, *args):
        args = flatten(args)
        for arg in args:
            self.variables[str(arg)] = arg

    def get_shape(self, expr):
        lhs = expr.lhs
        rhs = expr.rhs

        rhs_indices = []
        if isinstance(rhs, (Indexed, IndexedElement)):
            rhs_indices = rhs.indices
        lhs_indices = lhs.indices

        #TODO fix probleme of indices we should have a unique way of getting indices
        lhs_indices = [None if isinstance(i, Slice) and i.start is None else i for i in lhs_indices]
        rhs_indices = [None if isinstance(i, Slice) and i.start is None else i for i in rhs_indices]
        shape_lhs = None
        shape = []

        if all(i is None for i in lhs_indices):
            for i in rhs_indices:
                if i is None:
                    shape.append(None)
                elif str(i) in self.indices:
                    shape.append(self.indices[str(i)]-1)
                elif isinstance(i, Slice) and i.start and i.end:
                    shape.append(i.end-i.start)
            if len(shape) == len(rhs_indices):
                if any(s is None for s in shape):
                    shape = tuple(Slice(None,None) if i is None else 0 for i in shape)
                    rhs = rhs.base
                    shape_lhs = Shape(rhs[shape])
                else:
                    shape_lhs = tuple(shape)

        elif all(i is not None for i in lhs_indices):
            for i in lhs_indices:
                if str(i) in self.indices:
                    shape.append(self.indices[str(i)])
            if len(shape) == len(lhs_indices):
                shape_lhs = tuple(shape)

        return shape_lhs

    def _visit(self, expr, **settings):
        classes = type(expr).__mro__
        for cls in classes:
            annotation_method = '_visit_' + cls.__name__
            if hasattr(self, annotation_method):
                return getattr(self, annotation_method)(expr, **settings)
        # Unknown object, we raise an error.
        raise NotImplementedError('{}'.format(type(expr)))

    # ....................................................
    def _visit_VectorAssign(self, expr, **kwargs):
        lhs = self._visit(expr.lhs)
        rhs = self._visit(expr.rhs)
        if expr.op is None:
            return [Assign(l,r) for l,r in zip(lhs, rhs) if l is not None and r is not None]
        else:
            return [AugAssign(l,expr.op, r) for l,r in zip(lhs, rhs) if l is not None and r is not None]
    # ....................................................
    def _visit_Assign(self, expr, **kwargs):

        lhs = self._visit(expr.lhs)
        rhs = self._visit(expr.rhs)

        # ... extract slices from rhs
        slices = []
        if isinstance(rhs, IndexedElement):
            slices = [i for i in rhs.indices if isinstance(i, Slice)]
        # ...

        # ... update lhs with slices
        if len(slices) > 0:
            # TODO add assert on type lhs
            if isinstance(lhs, (IndexedBase, IndexedVariable)):
                lhs = lhs[slices]

            elif isinstance(lhs, Symbol):
                lhs = IndexedBase(lhs.name)[slices]

        expr = Assign(lhs, rhs)
        # ..

        if isinstance(lhs, (IndexedElement, Indexed)):
            name = str(lhs.base)

            shape = self.get_shape(expr)
            if shape:
                self.shapes[name] = shape

        return expr

    # ....................................................
    def _visit_AugAssign(self, expr, **kwargs):

        lhs = self._visit(expr.lhs)
        rhs = self._visit(expr.rhs)
        op  = expr.op

        # ... extract slices from rhs
        slices = []
        if isinstance(rhs, IndexedElement):
            slices = [i for i in indices if isinstance(i, Slice)]
        # ...

        # ... update lhs with slices
        if len(slices) > 0:
            # TODO add assert on type lhs
            if isinstance(lhs, (IndexedBase, IndexedVariable)):
                lhs = lhs[slices]
            else:
                raise NotImplementedError('{}'.format(type(lhs)))

        expr = AugAssign(lhs,op,rhs)
        # ...
        if isinstance(lhs, (IndexedElement,Indexed)):
            name = str(lhs.base)

            shape = self.get_shape(expr)
            if shape:
                self.shapes[name] = shape

        return expr

    def _visit_Allocate(self, expr, **kwargs):
        arr = self._visit(expr.array)
        shape = [self._visit(i) for i in expr.shape]
        self.allocated[arr.name] = arr
        return Assign(arr, Zeros(tuple(shape), arr.dtype))

    # ....................................................
    def _visit_AddNode(self, expr, **kwargs):
        return self._visit_Add(expr)

    def _visit_MulNode(self, expr, **kwargs):
        return self._visit_Mul(expr)

    # ....................................................
    def _visit_IntDivNode(self, expr, **kwargs):
        args = [self._visit(a) for a in expr.args]
        return args[0]//args[1]

    # ....................................................
    def _visit_AndNode(self, expr, **kwargs):
        args = [self._visit(a) for a in expr.args]
        return And(*args)

    def _visit_NotNode(self, expr, **kwargs):
        return Not(self._visit(expr.args[0]))

    def _visit_EqNode(self, expr, **kwargs):
        return Eq(self._visit(expr.args[0]), self._visit(expr.args[1]))

    # ....................................................
    def _visit_StrictLessThanNode(self, expr, **kwargs):
        a = self._visit(expr.args[0])
        b = self._visit(expr.args[1])
        return StrictLessThan(a,b)

    # ....................................................
    def _visit_Add(self, expr, **kwargs):
        args = [self._visit(i) for i in expr.args]
        tuples = [e for e in args if isinstance(e, tuple)]
        args   = [e for e in args if not e in tuples]
        expr   =  Add(*args)
        if tuples:
            args  = list(tuples[0])
            for e in tuples[1:]:
                args = [args[i]+e[i] for i in range(len(args))]
            tuples = tuple(Add(expr,e) for e in args)
            return tuples
        return expr

    # ....................................................
    def _visit_Mul(self, expr, **kwargs):
        args = [self._visit(i) for i in expr.args]
        return Mul(*args)

    # ....................................................
    def _visit_Symbol(self, expr, **kwargs):
        return expr

    # ....................................................
    def _visit_Variable(self, expr, **kwargs):
        return expr

    # ....................................................
    def _visit_IndexedVariable(self, expr, **kwargs):
        return expr

    # ....................................................
    def _visit_Tuple(self, expr, **kwargs):
        args = [self._visit(i) for i in expr]
        return Tuple(*args)

    def _visit_Array(self, expr, **kwargs):
        data  = self._visit(expr.data)
        dtype = expr.dtype
        return Array(data, dtype=dtype)

    # ....................................................
    def _visit_Block(self, expr, **kwargs):
        body = [self._visit(i) for i in expr.body]
        body = flatten(body)
        if len(body) == 1:
            return body[0]

        else:
            return CodeBlock(body)

    # ....................................................
    def _visit_ParallelBlock(self, expr, **kwargs):
        body         = [self._visit(i) for i in expr.body]
        body         = list(flatten(body))
        default      = expr.default
        shared       = [self._visit(i) for i in expr.shared]
        private      = [self._visit(i) for i in expr.private]
        firstprivate = [self._visit(i) for i in expr.firstprivate]
        lastprivate  = [self._visit(i) for i in expr.lastprivate]
        shared       = flatten([list(i.values())[0] if isinstance(i, dict) else i for i in shared])
        private      = flatten([list(i.values())[0] if isinstance(i, dict) else i for i in private])
        firstprivate = flatten([list(i.values())[0] if isinstance(i, dict)else i for i in firstprivate])
        lastprivate  = flatten([list(i.values())[0] if isinstance(i, dict) else i for i in lastprivate])
        txt          = '#$ omp parallel default({}) &\n'.format(default)
        txt         += '#$ shared({}) &\n'.format(','.join(str(i) for i in shared if i)) if shared else ''
        txt         += '#$ private({}) &\n'.format(','.join(str(i) for i in private if i)) if private else ''
        txt         += '#$ firstprivate({}) &\n'.format(','.join(str(i) for i in firstprivate if i)) if firstprivate else ''
        txt         += '#$ lastprivate({})'.format(','.join(str(i) for i in lastprivate if i)) if lastprivate else ''
        cmt          = [Comment(txt.rstrip().rstrip('&'))]
        endcmt       = [Comment('#$ omp end parallel')]
        return CodeBlock(cmt + body + endcmt)
    # ....................................................
    def _visit_DefNode(self, expr, **kwargs):

        args   = expr.arguments.copy()
        f_args = ()

        tests_basis = args.pop('tests_basis')
        trial_basis = args.pop('trial_basis',[])

        g_span = args.pop('spans')
        g_quad = args.pop('quads')

        lengths_tests  = args.pop('tests_degrees')
        lengths_trials = args.pop('trials_degrees', {})

        lengths = args.pop('quads_degree')
        g_pads  = args.pop('global_pads')
        l_pads  = args.pop('local_pads', None)

        mats = args.pop('mats')
        
        map_coeffs  = args.pop('mapping', None)
        map_degrees = args.pop('mapping_degrees', None)
        map_basis   = args.pop('mapping_basis', None)
        map_span    = args.pop('mapping_spans', None)
        thread_args = args.pop('thread_args', None)

        if not map_coeffs:
            map_coeffs  = []
            map_degrees = []
            map_basis   = []
            map_span    = []

        constants  = args.pop('constants', None)

        f_coeffs   = args.pop('f_coeffs',    None)

        starts = args.pop('starts', [])
        ends   = args.pop('ends', [])
        if f_coeffs:
            f_span     = args.pop('f_span',      [])
            f_basis    = args.pop('field_basis', [])
            f_degrees  = args.pop('fields_degrees', [])
            f_pads     = args.pop('f_pads', [])
            f_args     = (*f_basis, *f_span, *f_degrees, *f_pads, *f_coeffs)


        args = [*tests_basis, *trial_basis, *map_basis, *g_span, *map_span, *g_quad, *lengths_tests.values(), *lengths_trials.values(), *map_degrees, *lengths, *g_pads, *map_coeffs]

        if mats:
            exprs     = [mat.expr for mat in mats]

            mats      = [self._visit(mat) for mat in mats]
            mats      = [[a for a,e in zip(mat[:],expr[:]) if e] for mat,expr in zip(mats, exprs)]
            mats      = flatten(mats)

        args = [self._visit(i, **kwargs) for i in args]

        args = [tuple(arg.values())[0] if isinstance(arg, dict) else arg for arg in args]
        arguments = flatten(args) + mats

        if constants:
            arguments += [self._visit(i, **kwargs) for i in constants]

        if f_args:
            f_args     = [self._visit(i, **kwargs) for i in f_args]
            f_args     = [tuple(arg.values())[0] if isinstance(arg, dict) else arg for arg in f_args]
            arguments += flatten(f_args)

        arguments += starts + ends

        if thread_args:
            arguments += flatten([self._visit(i, **kwargs) for i in thread_args])

        body = flatten(tuple(self._visit(i, **kwargs) for i in expr.body))

        inits = []
        for k,i in self.shapes.items():
<<<<<<< HEAD
            if not k in self.variables:continue
=======
            if not k in self.variables: continue
>>>>>>> e5660122
            var = self.variables[k]
            if var in arguments or var.name in self.allocated:
                continue
            if isinstance(i, Shape):
                inits.append(Assign(var, ZerosLike(i.arg)))
            else:
                inits.append(Assign(var, Zeros(i)))

        inits.append(EmptyNode())
        body =  tuple(inits) + body
        name = expr.name
        numpy_imports = ('array', 'zeros', 'zeros_like', 'floor')
        math_imports  = (*self._math_functions,)
        imports = [Import('numpy', numpy_imports)] + \
                 ([Import('math', math_imports)] if math_imports else []) + \
                  [*expr.imports]
        results = [self._visit(a) for a in expr.results]

        if self.backend['name'] == 'pyccel':
            a = [String(str(i)) for i in build_pyccel_types_decorator(arguments)]
            decorators = {'types': Function('types')(*a)}
        elif self.backend['name'] == 'numba':
            decorators = {'njit': Function('njit')(ValuedArgument(Symbol('fastmath'), self.backend['fastmath']))}
        elif self.backend['name'] == 'pythran':
            header = build_pythran_types_header(name, arguments)
        else:
            decorators = {}

        if self.backend['name'] == 'numba':
            func = FunctionDef(name, arguments, results, body, decorators=decorators)
            stmts = CodeBlock([*imports , func])
        else:
            func = FunctionDef(name, arguments, results, body, imports=imports, decorators=decorators)
            stmts = func

        self.functions[name] = func
        return stmts

    def _visit_EvalField(self, expr, **kwargs):
        g_coeffs   = expr.g_coeffs
        l_coeffs   = expr.l_coeffs
        tests      = list(expr._tests)
        ex_tests   = list(expand(tests))
        mats       = expr.atoms
        dim        = self._dim
        lhs_slices = [Slice(None,None)]*dim
        mats       = [self._visit(mat, **kwargs) for mat in mats]
        inits      = {mat:Assign(mat[lhs_slices], 0.) for mat in mats}
        body       = self._visit(expr.body, **kwargs)
        stmts      = {}
        pads       = self._visit_Pads(expr.pads)

        if isinstance(self._target, Interface):
            raise NotImplementedError("field evaluation in an interface is not available")

        for l_coeff,g_coeff in zip(l_coeffs, g_coeffs):
            basis        = g_coeff.test
            index        = ex_tests.index(basis)
            basis        = basis if basis in tests else basis.base
            degrees      = self._visit_LengthDofTest(LengthDofTest(basis))
            spans        = flatten(self._visit_Span(Span(basis))[basis])
            rhs_starts   = [pads[index,0][i] + spans[i]-degrees[i] for i in range(dim)]
            rhs_ends     = [pads[index,0][i] + spans[i]+1          for i in range(dim)]
            rhs_slices   = [Slice(s, e) for s,e in zip(rhs_starts, rhs_ends)]
            l_coeff      = self._visit(l_coeff, **kwargs)
            g_coeff      = self._visit(g_coeff, **kwargs)
            stmt         = self._visit_Assign(Assign(l_coeff[lhs_slices], g_coeff[rhs_slices]), **kwargs)
            stmts[stmt.lhs.base] = stmt
        return CodeBlock([*inits.values() , *stmts.values() , body])

    def _visit_EvalMapping(self, expr, **kwargs):
        if self._mapping.is_analytical:
            return EmptyNode()
        values       = expr.values
        coeffs       = expr.coeffs
        l_coeffs     = expr.local_coeffs
        stmts        = []
        dim          = self._dim
        test         = coeffs[0].test
        lhs_slices   = [Slice(None,None)]*dim
        multiplicity = expr.multiplicity
        pads         = expr.pads
        is_trial     = expr.trial
        mapping      = expr.mapping
        for coeff, l_coeff in zip(coeffs, l_coeffs):
            spans   = flatten(self._visit_Span(Span(test))[test])
            degrees = self._visit_LengthDofTest(LengthDofTest(test))
            coeff   = self._visit(coeff)
            l_coeff = self._visit(l_coeff)
            rhs_starts = [multiplicity[i]*pads[i] + spans[i]-degrees[i] for i in range(dim)]
            rhs_ends   = [multiplicity[i]*pads[i] + spans[i]+1          for i in range(dim)]
            if isinstance(self._target, Interface) and is_trial and mapping.is_plus :
                axis             = self._target.plus.axis
                rhs_starts[axis] = multiplicity[axis]*pads[axis]
                rhs_ends[axis]   = multiplicity[axis]*pads[axis] + degrees[axis] + 1
            elif isinstance(self._target, Interface) and is_trial and mapping.is_minus :
                axis             = self._target.minus.axis
                rhs_starts[axis] = multiplicity[axis]*pads[axis]
                rhs_ends[axis]   = multiplicity[axis]*pads[axis] + degrees[axis] + 1

            rhs_slices = [Slice(s, e) for s,e in zip(rhs_starts, rhs_ends)]
            stmt       = self._visit_Assign(Assign(l_coeff[lhs_slices], coeff[rhs_slices]), **kwargs)
            stmts.append(stmt)

        inits = []
        for val in values:
            val = self._visit(val, **kwargs)
            inits.append(Assign(val[lhs_slices], 0.))
        loop = self._visit(expr.loop, **kwargs)
        stmts.append(loop)
        return CodeBlock(inits+stmts)

    # ....................................................
    def _visit_Grid(self, expr, **kwargs):
        raise NotImplementedError('TODO')

    # ....................................................
    def _visit_Element(self, expr, **kwargs):
        raise NotImplementedError('TODO')

    # ....................................................
    def _visit_GlobalTensorQuadratureGrid(self, expr, **kwargs):
        dim  = self.dim
        rank = expr.rank

        names = 'global_x1:%s'%(dim+1)
        points   = variables(names, dtype='real', rank=rank, cls=IndexedVariable)

        if expr.weights:
            names = 'global_w1:%s'%(dim+1)
            weights  = variables(names, dtype='real', rank=rank, cls=IndexedVariable)

            # gather by axis
            targets = tuple(zip(points, weights))
        else:
            weights = []
            targets = tuple(zip(points))

        self.insert_variables(*points, *weights)

        return {0: targets}

    # ....................................................
    def _visit_LocalTensorQuadratureGrid(self, expr, **kwargs):
        dim  = self.dim
        rank = expr.rank

        names = 'local_x1:%s'%(dim+1)
        points   = variables(names, dtype='real', rank=rank, cls=IndexedVariable)

        if expr.weights:
            names = 'local_w1:%s'%(dim+1)
            weights  = variables(names, dtype='real', rank=rank, cls=IndexedVariable)

            # gather by axis
            targets = tuple(zip(points, weights))
        else:
            weights = []
            targets = tuple(zip(points))

        self.insert_variables(*points, *weights)

        return {0: targets}

    # ....................................................
    def _visit_PlusGlobalTensorQuadratureGrid(self, expr, **kwargs):
        dim  = self.dim
        rank = expr.rank

        names = 'global_x1:%s_plus'%(dim+1)
        points   = variables(names, dtype='real', rank=rank, cls=IndexedVariable)

        # gather by axis
        self.insert_variables(*points)

        points = tuple(zip(points))
        return dict([(0,points)])

    # ....................................................
    def _visit_PlusLocalTensorQuadratureGrid(self, expr, **kwargs):
        dim  = self.dim
        rank = expr.rank

        names = 'local_x1:%s_plus'%(dim+1)
        points   = variables(names, dtype='real', rank=rank, cls=IndexedVariable)

        self.insert_variables(*points)

        points = tuple(zip(points))
        return dict([(0,points)])

    # ....................................................
    def _visit_TensorQuadrature(self, expr, **kwargs):
        dim = self.dim
        names   = 'x1:%s'%(dim+1)
        points  = variables(names, dtype='real', cls=Variable)

        if expr.weights:
            names   = 'w1:%s'%(dim+1)
            weights = variables(names, dtype='real', cls=Variable)

            # gather by axis
            targets = tuple(zip(points, weights))
        else:
            weights  = []
            targets  = tuple(zip(points))

        self.insert_variables(*points, *weights)

        return {0: targets}

    # ....................................................
    def _visit_PlusTensorQuadrature(self, expr, **kwargs):
        dim = self.dim
        names   = 'x1:%s_plus'%(dim+1)
        points  = variables(names, dtype='real', cls=Variable)

        targets = tuple(zip(points))

        self.insert_variables(*points)

        return dict([(0,targets)])

    # ....................................................
    def _visit_GlobalThreadSpanArray(self, expr, **kwargs):
        dim    = self.dim
        rank   = expr.rank
        target = SymbolicExpr(expr.target)
        name   = 'thread_spans_{}'.format(target)
        targets = variables('{}1:{}'.format(name, dim+1), dtype='int', rank=1, cls=IndexedVariable)
        if expr.index is not None:
            return targets[expr.index]
        return targets

    # ....................................................
    def _visit_GlobalThreadStarts(self, expr, **kwargs):
        dim    = self.dim
        targets = variables('global_thread_starts_1:{}'.format(dim+1), dtype='int', rank=1, cls=IndexedVariable)
        if expr.index is not None:
            return targets[expr.index]
        return targets

    # ....................................................
    def _visit_GlobalThreadEnds(self, expr, **kwargs):
        dim    = self.dim
        targets = variables('global_thread_ends_1:{}'.format(dim+1), dtype='int', rank=1, cls=IndexedVariable)
        if expr.index is not None:
            return targets[expr.index]
        return targets

    # ....................................................
    def _visit_GlobalThreadSizes(self, expr, **kwargs):
        dim    = self.dim
        targets = variables('global_thread_size_1:{}'.format(dim+1), dtype='int')
        if expr.index is not None:
            return targets[expr.index]
        return targets

    # ....................................................
    def _visit_LocalThreadStarts(self, expr, **kwargs):
        dim    = self.dim
        targets = variables('local_thread_starts_1:{}'.format(dim+1), dtype='int', rank=1, cls=IndexedVariable)
        if expr.index is not None:
            return targets[expr.index]
        return targets

    # ....................................................
    def _visit_LocalThreadEnds(self, expr, **kwargs):
        dim    = self.dim
        targets = variables('local_thread_ends_1:{}'.format(dim+1), dtype='int', rank=1, cls=IndexedVariable)
        if expr.index is not None:
            return targets[expr.index]
        return targets

    # ....................................................
    def _visit_MatrixQuadrature(self, expr, **kwargs):
        rank   = self._visit(expr.rank)
        target = SymbolicExpr(expr.target)

        name = 'arr_{}'.format(target.name)
        var  =  IndexedVariable(name, dtype='real', rank=rank)
        self.insert_variables(var)
        return var
    # ....................................................
    def _visit_GlobalTensorQuadratureBasis(self, expr, **kwargs):
        # TODO add label
        dim = self.dim
        rank = expr.rank
        unique_scalar_space = expr.unique_scalar_space
        is_scalar           = expr.is_scalar
        target              = expr.target
        label               = str(SymbolicExpr(target))
        if isinstance(expr, GlobalTensorQuadratureTestBasis):
            if not unique_scalar_space:
                names = 'global_test_basis_{label}(1:{j})_1:{i}'.format(label=label,i=dim+1,j=dim+1)
            else:
                names = 'global_test_basis_{label}_1:{i}'.format(label=label,i=dim+1)

        elif isinstance(expr, GlobalTensorQuadratureTrialBasis):
            if not unique_scalar_space:
                names = 'global_trial_basis_{label}(1:{j})_1:{i}'.format(label=label,i=dim+1,j=dim+1)
            else:
                names = 'global_trial_basis_{label}_1:{i}'.format(label=label,i=dim+1)

        else:
            if not unique_scalar_space:
                names = 'global_basis_{label}(1:{j})_1:{i}'.format(label=label,i=dim+1,j=dim+1)
            else:
                names = 'global_basis_{label}_1:{i}'.format(label=label,i=dim+1)

        targets = variables(names, dtype='real', rank=rank, cls=IndexedVariable)
        if expr.index is not None:
            return targets[expr.index]

        self.insert_variables(*targets)

        arrays = {}
        if unique_scalar_space and not is_scalar:
            for i in range(dim):
                arrays[target[i]] = tuple(zip(targets))
        elif not unique_scalar_space:
            for i in range(dim):
                arrays[target[i]] = tuple(zip(targets[i::dim]))
        else:
            arrays[target] = tuple(zip(targets))
        return arrays
    # ....................................................
    def _visit_LocalTensorQuadratureBasis(self, expr, **kwargs):
        dim = self.dim
        rank = expr.rank
        unique_scalar_space = expr.unique_scalar_space
        is_scalar           = expr.is_scalar
        target              = expr.target
        label               = str(SymbolicExpr(target))
        if isinstance(expr, LocalTensorQuadratureTestBasis):
            if not unique_scalar_space:
                names = 'local_test_basis_{label}(1:{j})_1:{i}'.format(label=label,i=dim+1,j=dim+1)
            else:
                names = 'local_test_basis_{label}_1:{i}'.format(label=label,i=dim+1)

        elif isinstance(expr, LocalTensorQuadratureTrialBasis):
            if not unique_scalar_space:
                names = 'local_trial_basis_{label}(1:{j})_1:{i}'.format(label=label,i=dim+1,j=dim+1)
            else:
                names = 'local_trial_basis_{label}_1:{i}'.format(label=label,i=dim+1)

        else:
            if not unique_scalar_space:
                names = 'local_basis_{label}(1:{j})_1:{i}'.format(label=label,i=dim+1,j=dim+1)
            else:
                names = 'local_basis_{label}_1:{i}'.format(label=label,i=dim+1)

        targets = variables(names, dtype='real', rank=rank, cls=IndexedVariable)
        if expr.index is not None:
            return targets[expr.index]

        self.insert_variables(*targets)

        arrays = {}
        if unique_scalar_space and not is_scalar:
            for i in range(dim):
                arrays[target[i]] = tuple(zip(targets))
        elif not unique_scalar_space:
            for i in range(dim):
                arrays[target[i]] = tuple(zip(targets[i::dim]))
        else:
            arrays[target] = tuple(zip(targets))
        return arrays

    # ....................................................
    def _visit_TensorQuadratureBasis(self, expr, **kwargs):
        dim  = self.dim
        rank = expr.rank
        unique_scalar_space = expr.unique_scalar_space
        is_scalar           = expr.is_scalar
        target              = expr.target
        label               = str(SymbolicExpr(target))

        if isinstance(expr, TensorQuadratureTestBasis):
            if not unique_scalar_space:
                names = 'test_basis_{label}(1:{j})_1:{i}'.format(label=label,i=dim+1,j=dim+1)
            else:
                names = 'test_basis_{label}_1:{i}'.format(label=label,i=dim+1)

        elif isinstance(expr, TensorQuadratureTrialBasis):
            if not unique_scalar_space:
                names = 'trial_basis_{label}(1:{j})_1:{i}'.format(label=label,i=dim+1,j=dim+1)
            else:
                names = 'trial_basis_{label}_1:{i}'.format(label=label,i=dim+1)
        else:
            if not unique_scalar_space:
                names = 'array_basis_{label}(1:{j})_1:{i}'.format(label=label,i=dim+1,j=dim+1)
            else:
                names = 'array_basis_{label}_1:{i}'.format(label=label,i=dim+1)
        # ...

        targets = variables(names, dtype='real', rank=rank, cls=IndexedVariable)

        self.insert_variables(*targets)
        arrays = {}
        if unique_scalar_space and not is_scalar:
            for i in range(dim):
                arrays[target[i]] = tuple(zip(targets))
        elif not unique_scalar_space:
            for i in range(dim):
                arrays[target[i]] = tuple(zip(targets[i::dim]))
        else:
            arrays[target] = tuple(zip(targets))
        return arrays

    # ....................................................
    def _visit_GlobalSpanArray(self, expr, **kwargs):
        dim    = self.dim
        rank   = expr.rank
        target = expr.target
        label = SymbolicExpr(target).name

        names  = 'global_span_{}_1:{}'.format(label, str(dim+1))
        targets = variables(names, dtype='int', rank=rank, cls=IndexedVariable)
        if expr.index is not None:
            return targets[expr.index]

        self.insert_variables(*targets)
        if not isinstance(targets[0], (tuple, list, Tuple)):
            targets = [targets]
        target = {target: tuple(zip(*targets))}
        return target

    # ....................................................
<<<<<<< HEAD
    def _visit_LocalSpan(self, expr, **kwargs):
=======
    def _visit_LocalSpanArray(self, expr, **kwargs):
>>>>>>> e5660122
        dim    = self.dim
        rank   = expr.rank
        target = expr.target
        label = SymbolicExpr(target).name

        names  = 'local_span_{}_1:{}'.format(label, str(dim+1))
        targets = variables(names, dtype='int', rank=rank, cls=IndexedVariable)
        if expr.index is not None:
            return targets[expr.index]

        self.insert_variables(*targets)
        if not isinstance(targets[0], (tuple, list, Tuple)):
            targets = [targets]
        target = {target: tuple(zip(*targets))}
        return target

    # ....................................................
    def _visit_Span(self, expr, **kwargs):
        dim = self.dim
        target = expr.target
        label  = SymbolicExpr(target).name
        names  = 'span_{}_1:{}'.format(label,str(dim+1))
        targets = variables(names, dtype='int')

        if expr.index is not None:
            return targets[expr.index]

        self.insert_variables(*targets)
        if not isinstance(targets[0], (tuple, list, Tuple)):
            targets = [targets]

        target = {target: tuple(zip(*targets))}
        return target

    def _visit_Pads(self, expr, **kwargs):
        dim           = self.dim
        tests         = expand(expr.tests)
        tests_degree  = expr.tests_degree
        trials_degree = expr.trials_degree
        m_tests       = expr.tests_multiplicity
        m_trials      = expr.trials_multiplicity

        if expr.trials is not None:
            trials = expand(expr.trials)
            pads = Matrix.zeros(len(tests),len(trials))
            for i in range(pads.shape[0]):
                for j in range(pads.shape[1]):
                    label1 = SymbolicExpr(tests[i]).name
                    label2 = SymbolicExpr(trials[j]).name
                    names  = 'pad_{}_{}_1:{}'.format(label2, label1, str(dim+1))
                    targets = variables(names, dtype='int')
                    pads[i,j] = Tuple(*targets)
                    self.insert_variables(*targets)
        else:
            pads = Matrix.zeros(len(tests),1)
            for i in range(pads.shape[0]):
                label1 = SymbolicExpr(tests[i]).name
                names  = 'pad_{}_1:{}'.format(label1, str(dim+1))
                targets = variables(names, dtype='int')
                pads[i,0] = Tuple(*targets)
                self.insert_variables(*targets)
        return pads
    # ....................................................
    def _visit_TensorBasis(self, expr, **kwargs):
        # TODO label
        dim = self.dim
        nderiv = self.nderiv
        target = expr.target

        ops = [dx1, dx2, dx3][:dim]
        atoms =  _split_test_function(target)
        args = {}
        for atom in atoms:
            sub_args = [None]*dim
            for i in range(dim):
                d = ops[i]
                a = atoms[atom][i]
                ls = [a]
                for _ in range(1, nderiv+1):
                    a = d(a)
                    ls.append(a)
                sub_args[i] = tuple(ls)
            args[atom] = tuple(sub_args)
        return args

    # ....................................................
    def _visit_CoefficientBasis(self, expr, **kwargs):
        target = SymbolicExpr(expr.target)
        name = 'coeff_{}'.format(target.name)
        var  = IndexedVariable(name, dtype='real', rank=self.dim)
        self.insert_variables(var)
        return var

    def _visit_MatrixCoordsFromRank(self, expr, **kwargs):
        var  = IndexedVariable('coords_from_rank', dtype='int', rank=2)
        return var

    def _visit_MatrixRankFromCoords(self, expr, **kwargs):
        var  = IndexedVariable('rank_from_coords', dtype='int', rank=self.dim)
        return var
    # ....................................................
    def _visit_MatrixLocalBasis(self, expr, **kwargs):
        rank   = self._visit(expr.rank)
        target = SymbolicExpr(expr.target)
        name = 'arr_coeffs_{}'.format(target.name)
        var  = IndexedVariable(name, dtype='real', rank=rank)
        self.insert_variables(var)
        return var
    # ....................................................

    def _visit_MatrixGlobalBasis(self, expr, **kwargs):
        rank   = self._visit(expr.rank)
        target = SymbolicExpr(expr.target)
        name = 'global_arr_coeffs_{}'.format(target.name)
        var  = IndexedVariable(name, dtype='real', rank=rank)
        self.insert_variables(var)
        return var
    # ....................................................
    def _visit_Reset(self, expr, **kwargs):
        var = expr.var
        lhs  = self._visit(var, **kwargs)
        if isinstance(var, (LocalElementBasis, GlobalElementBasis)):
            return Assign(lhs, 0.)

        elif isinstance(var, BlockScalarLocalBasis):
            expr = var.expr
            return tuple(Assign(a, 0.) for a,b in zip(lhs[:], expr[:]) if b)

        expr = var.expr
        rank = lhs[0,0].rank
        args  = [Slice(None, None)]*rank
        return tuple(Assign(a[args], 0.) for a,b in zip(lhs[:], expr[:]) if b)

    # ....................................................
    def _visit_Reduce(self, expr, **kwargs):
        op   = expr.op
        lhs  = expr.lhs
        rhs  = expr.rhs
        loop = expr.loop
        parallel     = loop.parallel
        default      = loop.default
        shared       = loop.shared
        private      = loop.private
        firstprivate = loop.firstprivate
        lastprivate  = loop.lastprivate
        reduction    = None
        if parallel:
            reduction = 'reduction({}:{})'.format(expr.op, self._visit(lhs).name)

        stmts = list(loop.stmts) + [Reduction(op, rhs, lhs)]
        loop  = Loop(loop.iterable, loop.index, stmts=stmts, mask=loop.mask, parallel=parallel,
                    default=default, shared=shared, private=private,
                    firstprivate=firstprivate, lastprivate=lastprivate, reduction=reduction)
        return self._visit(loop, **kwargs)

    # ....................................................
    def _visit_Reduction(self, expr, **kwargs):
        op   = expr.op
        lhs  = expr.lhs
        expr = expr.expr

        if isinstance(lhs, (GlobalElementBasis, LocalElementBasis)):
            lhs = self._visit(lhs, **kwargs)
            rhs = self._visit(expr, **kwargs)
            return (AugAssign(lhs, op, rhs),)

        elif isinstance(lhs, BlockStencilMatrixLocalBasis):
            lhs = self._visit_BlockStencilMatrixLocalBasis(lhs)
            expr = self._visit(expr, op=op, lhs=lhs)
            return expr
        elif isinstance(lhs, BlockStencilMatrixGlobalBasis):

            dim  = self.dim
            rank = lhs.rank
            pads = lhs.pads
            multiplicity = lhs.multiplicity
            tests = expand(lhs._tests)

            tests_2 = lhs._tests
            lhs = self._visit_BlockStencilMatrixGlobalBasis(lhs)
            rhs = self._visit(expr)

            pads    = self._visit(pads)
            rhs_slices = [Slice(None, None)]*rank
            for k1 in range(lhs.shape[0]):
                test = tests[k1]
                test = test if test in tests_2 else test.base
                spans   = self._visit_Span(Span(test))
                degrees = self._visit_LengthDofTest(LengthDofTest(test))
                spans   = flatten(*spans.values())
                m    = multiplicity[test] if test in multiplicity else multiplicity[test.base]
                lhs_starts = [spans[i]+m[i]*pads[i]-degrees[i] for i in range(dim)]
                lhs_ends   = [spans[i]+m[i]*pads[i]+1          for i in range(dim)]
                if isinstance(self._target, Interface):
                    axis = self._target.axis
                    lhs_starts[axis] = m[axis]*pads[axis]
                    lhs_ends[axis]   = m[axis]*pads[axis] + degrees[axis] + 1

                for k2 in range(lhs.shape[1]):
                    if expr.expr[k1,k2]:
                        lhs_slices  = [Slice(s, e) for s,e in zip(lhs_starts, lhs_ends)]
                        lhs_slices += [Slice(None, None)]*dim
                        lhs[k1,k2] = [lhs[k1,k2][lhs_slices]]
                        rhs[k1,k2] = [rhs[k1,k2][rhs_slices]]

            return tuple( AugAssign(a, op, b) for a,b,e in zip(lhs[:], rhs[:], expr.expr[:]) if e)

        elif isinstance(lhs, BlockStencilVectorLocalBasis):
            lhs = self._visit_BlockStencilVectorLocalBasis(lhs)
            expr = self._visit(expr, op=op, lhs=lhs)
            return expr
        elif isinstance(lhs, BlockStencilVectorGlobalBasis):
            dim   = self.dim
            rank  = lhs.rank
            pads  = lhs.pads
            multiplicity = lhs.multiplicity
            tests = expand(lhs._tests)
            tests_2 = lhs._tests
            lhs = self._visit_BlockStencilVectorGlobalBasis(lhs)
            rhs = self._visit(expr)
            pads    = self._visit(pads)
            rhs_slices = [Slice(None, None)]*rank

            for k in range(lhs.shape[0]):
                if expr.expr[k,0]:
                    test = tests[k]
                    m    = multiplicity[test] if test in multiplicity else multiplicity[test.base]
                    test = test if test in tests_2 else test.base
                    spans   = self._visit_Span(Span(test))
                    spans   = flatten(*spans.values())
                    degrees = self._visit_LengthDofTest(LengthDofTest(test))
                    lhs_starts = [spans[i]+m[i]*pads[i]-degrees[i] for i in range(dim)]
                    lhs_ends   = [spans[i]+m[i]*pads[i]+1          for i in range(dim)]
                    lhs_slices = [Slice(s, e) for s,e in zip(lhs_starts, lhs_ends)]
                    lhs[k,0] = lhs[k,0][lhs_slices]
                    rhs[k,0] = rhs[k,0][rhs_slices]

            return tuple( AugAssign(a, op, b) for a,b,e in zip(lhs[:], rhs[:], expr.expr[:]) if e)
        else:
            if not( lhs is None ):
                lhs = self._visit(lhs)

            return self._visit(expr, op=op, lhs=lhs)
    # ....................................................
    def _visit_ComputeLogical(self, expr, op=None, lhs=None, **kwargs):
        expr = expr.expr
        if lhs is None:
            if not isinstance(expr, (Add, Mul)):
                lhs = self._visit_AtomicNode(AtomicNode(expr), **kwargs)
            else:
                lhs = random_string( 6 )
                lhs = Symbol('tmp_{}'.format(lhs))

        node = LogicalValueNode(expr)
        rhs = self._visit_LogicalValueNode(node, **kwargs)

        if op is None:
            stmt = Assign(lhs, rhs)
        else:
            stmt = AugAssign(lhs, op, rhs)

        return self._visit(stmt, **kwargs)

    # ....................................................
    def _visit_ComputeLogicalBasis(self, expr, op=None, lhs=None, **kwargs):
        expr = expr.expr
        if lhs is None:
            if not isinstance(expr, (Add, Mul)):
                atom = BasisAtom(expr)
                lhs  = self._visit_BasisAtom(atom, **kwargs)
            else:
                lhs = random_string( 6 )
                lhs = Symbol('tmp_{}'.format(lhs))

        expr = LogicalBasisValue(expr)
        rhs = self._visit_LogicalBasisValue(expr, **kwargs)

        if op is None:
            stmt = Assign(lhs, rhs)
        else:
            stmt = AugAssign(lhs, op, rhs)

        return self._visit(stmt, **kwargs)

    # ....................................................
    def _visit_ComputeKernelExpr(self, expr, op=None, lhs=None, **kwargs):
        if lhs is None:
            if not isinstance(expr, (Add, Mul)):
                lhs = self._visit_BasisAtom(BasisAtom(expr), **kwargs)
            else:
                lhs = random_string( 6 )
                lhs = Symbol('tmp_{}'.format(lhs))

        exprs   = expr.expr
        mapping = self.mapping

        if expr.weights:
            weight  = SymbolicWeightedVolume(mapping)
            weight  = SymbolicExpr(weight)
        else:
            weight  = 1

        rhs = [weight*self._visit(expr, **kwargs) for expr in exprs[:]]
        lhs = lhs[:]

        temps = []
        temps, rhs = cse_main.cse(rhs, symbols=cse_main.numbered_symbols(prefix='temp'))

        normal_vec_stmts = []
        normal_vectors = expr.expr.atoms(NormalVector)
        target         = self._target
        dim            = self._dim

        if normal_vectors:
            axis    = target.axis
            ext     = target.ext if isinstance(target, Boundary) else 1

        vars_plus = []
        if isinstance(target, Interface):
            mapping = mapping.minus
            target  = target.minus
            axis    = target.axis
            ext     = target.ext
        elif isinstance(target, Boundary):
            ext  = target.ext
            axis = target.axis


        for vec in normal_vectors:

            J_inv   = LogicalExpr(mapping.jacobian_inv_expr, mapping(target))
            J_inv   = SymbolicExpr(J_inv)
            values  = ext * J_inv[axis, :]
            normalization = values.dot(values)**0.5
            values  = [v for v in values]
            values  = [v1/normalization for v1 in values]
            normal_vec_stmts += [Assign(SymbolicExpr(vec[i]), values[i]) for i in range(dim)]

        if op is None:
            stmts = [Assign(i, j) for i,j in zip(lhs,rhs) if j]
        else:
            stmts = [AugAssign(i, op, j) for i,j in zip(lhs,rhs) if j]

        temps = tuple(Assign(a,b) for a,b in temps)
        stmts = tuple(self._visit(stmt, **kwargs) for stmt in stmts)
        stmts = tuple(vars_plus) + tuple(normal_vec_stmts) + temps + stmts

        math_functions = math_atoms_as_str(list(exprs)+normal_vec_stmts, 'math')
        math_functions = tuple(m for m in math_functions if m not in self._math_functions)
        self._math_functions = math_functions + self._math_functions
        return stmts

    # ....................................................
    def _visit_BasisAtom(self, expr, **kwargs):
        symbol = SymbolicExpr(expr.expr)
        self.variables[str(symbol.name)] = symbol
        return symbol

    # ....................................................
    def _visit_AtomicNode(self, expr, **kwargs):
        if isinstance(expr.expr, WeightedVolumeQuadrature):
            expr = SymbolicWeightedVolume(self.mapping)
            return self._visit(expr, **kwargs )

        else:
            return SymbolicExpr(expr.expr)

    # ....................................................
    def _visit_LogicalBasisValue(self, expr, **kwargs):
        # ...
        dim = self.dim
        coords = ['x1', 'x2', 'x3'][:dim]

        expr   = expr.expr
        atom   = BasisAtom(expr).atom
        atoms  = _split_test_function(atom)
        ops = [dx1, dx2, dx3][:dim]
        d_atoms = dict(zip(coords, atoms[atom]))
        d_ops   = dict(zip(coords, ops))
        d_indices = get_index_logical_derivatives(expr)
        args = []
        for k,u in d_atoms.items():
            d = d_ops[k]
            n = d_indices[k]
            for _ in range(n):
                u = d(u)
            args.append(u)
        # ...

        expr = Mul(*args)
        expr =  SymbolicExpr(expr)
        return expr

    # ....................................................
    def _visit_LogicalValueNode(self, expr, **kwargs):

        expr = expr.expr
        target = self.target

        if isinstance(expr, WeightedVolumeQuadrature):
            #TODO improve l_quad should not be used like this
            l_quad = TensorQuadrature()
            l_quad = self._visit_TensorQuadrature(l_quad, **kwargs)
            _, weights = list(zip(*list(l_quad.values())[0]))
            if isinstance(target, Boundary):
                weights = list(weights)
                weights.pop(target.axis)
            wvol = Mul(*weights)
            return wvol
        else:
            raise TypeError('{} not available'.format(type(expr)))

    # ....................................................
    def _visit_PhysicalGeometryValue(self, expr, **kwargs):
        target  = self._target
        expr = LogicalExpr(expr.expr, mapping(target))

        return SymbolicExpr(expr)

    # ....................................................
    def _visit_ElementOf(self, expr, **kwargs):
        dim    = self.dim
        target = expr.target
        #improve we shouldn't use index_dof_test
        if isinstance(target, BlockStencilMatrixLocalBasis):
            rows = self._visit(index_dof_test)
            outer = self._visit(target.outer) if target.outer else rows
            cols = self._visit(index_dof_trial)
            pads = target.pads
            tests  = expand(target._tests)
            trials = expand(target._trials)

            targets = self._visit_BlockStencilMatrixLocalBasis(target)
            for i in range(targets.shape[0]):
                for j in range(targets.shape[1]):
                    if targets[i,j] is None:
                        continue
                    if trials[j] in pads.trials_multiplicity:
                        trials_m  = pads.trials_multiplicity[trials[j]]
                        trials_d  = pads.trials_degree[trials[j]]
                    else:
                        trials_m = pads.trials_multiplicity[trials[j].base]
                        trials_d = pads.trials_degree[trials[j].base]

                    if tests[i] in pads.tests_multiplicity:
                        tests_m  = pads.tests_multiplicity[tests[i]]
                        tests_d  = pads.tests_degree[tests[i]]
                    else:
                        tests_m = pads.tests_multiplicity[tests[i].base]
                        tests_d = pads.tests_degree[tests[i].base]

                    pp1     = [max(tests_d[k], trials_d[k]) for k in range(dim)]
                    pp2     = [int((np.ceil((pp1[k]+1)/tests_m[k])-1)*trials_m[k]) for k in range(dim)]
                    padding = [p2-min(0,p2-p1) for p1,p2 in zip(pp1, pp2)]
                    indices = tuple(rows) + tuple(cols[k]+padding[k]-outer[k]*trials_m[k] for k in range(dim))
                    targets[i,j] = targets[i,j][indices]
            return targets

        elif isinstance(target, BlockStencilVectorLocalBasis):
            targets = self._visit_BlockStencilVectorLocalBasis(target, **kwargs)

            rows = self._visit(index_dof_test)
            indices = list(rows)
            for i in range(targets.shape[0]):
                for j in range(targets.shape[1]):
                    if targets[i,j] is None:
                        continue
                    targets[i,j] = targets[i,j][indices]
            return targets
        elif isinstance(target, LocalElementBasis):
            target = self._visit(target, **kwargs)
            return (target,)

        elif isinstance(target, BlockScalarLocalBasis):
            targets = self._visit(target)
            return targets
        else:
            raise NotImplementedError('TODO')

    # .............................................................................
    def _visit_BlockStencilMatrixLocalBasis(self, expr, **kwargs):
        pads   = self._visit_Pads(expr.pads)
        tests  = expr._tests
        trials = expr._trials
        tag    = expr.tag
        tests   = expand(tests)
        trials  = expand(trials)
        targets = Matrix.zeros(len(tests), len(trials))
        for i,v in enumerate(tests):
            for j,u in enumerate(trials):
                if expr.expr[i,j] == 0:
                    targets[i,j] = None
                    continue
                mat = StencilMatrixLocalBasis(u, v, pads[i,j], tag)
                mat = self._visit_StencilMatrixLocalBasis(mat, **kwargs)
                targets[i,j] = mat
        return targets

    def _visit_BlockStencilMatrixGlobalBasis(self, expr, **kwargs):
        pads   = expr.pads
        tests  = expr._tests
        trials = expr._trials
        tag    = expr.tag
        tests   = expand(tests)
        trials  = expand(trials)
        targets = Matrix.zeros(len(tests), len(trials))
        for i,v in enumerate(tests):
            for j,u in enumerate(trials):
                if expr.expr[i,j] == 0:
                    targets[i,j] = None
                    continue
                mat = StencilMatrixGlobalBasis(u, v, pads, tag)
                mat = self._visit_StencilMatrixGlobalBasis(mat, **kwargs)
                targets[i,j] = mat
        return targets

    def _visit_BlockStencilVectorLocalBasis(self, expr, **kwargs):
        pads   = expr.pads
        tests  = expr._tests
        tag    = expr.tag
        tests   = expand(tests)
        targets = Matrix.zeros(len(tests), 1)
        for i,v in enumerate(tests):
            if expr.expr[i,0] == 0:
                targets[i,0] = None
                continue
            mat = StencilVectorLocalBasis(v, pads, tag)
            mat = self._visit_StencilVectorLocalBasis(mat, **kwargs)
            targets[i,0] = mat
        return targets

    def _visit_BlockStencilVectorGlobalBasis(self, expr, **kwargs):
        pads   = expr.pads
        tests  = expr._tests
        tag    = expr.tag
        tests   = expand(tests)
        targets = Matrix.zeros(len(tests), 1)
        for i,v in enumerate(tests):
            if expr.expr[i,0] == 0:
                targets[i,0] = None
                continue
            mat = StencilVectorGlobalBasis(v, pads, tag)
            mat = self._visit_StencilVectorGlobalBasis(mat, **kwargs)
            targets[i,0] = mat
        return targets

    # .............................................................................
    def _visit_BlockScalarLocalBasis(self, expr, **kwargs):
        tag    = expr.tag
        tests   = expand(expr._tests)
        trials  = expand(expr._trials) if expr._trials else (None,)
        targets = Matrix.zeros(len(tests), len(trials))
        for i,v in enumerate(tests):
            for j,u in enumerate(trials):
                if expr.expr[i,j] == 0:
                    targets[i,j] = None
                    continue
                var = ScalarLocalBasis(u, v, tag)
                var = self._visit_ScalarLocalBasis(var, **kwargs)
                targets[i,j] = var
        return targets

    # .............................................................................
    def _visit_StencilMatrixLocalBasis(self, expr, **kwargs):
        rank = expr.rank
        tag  = expr.tag
        name = '_'.join(str(SymbolicExpr(e)) for e in expr.name)

        name = 'l_mat_{}_{}'.format(name, tag)
        var  = IndexedVariable(name, dtype='real', rank=rank)
        self.insert_variables(var)
        return var

    # ....................................................
    def _visit_StencilVectorLocalBasis(self, expr, **kwargs):
        rank = expr.rank
        tag  = expr.tag
        name = str(SymbolicExpr(expr.name))
        name = 'l_vec_{}_{}'.format(name, tag)
        var  = IndexedVariable(name, dtype='real', rank=rank) 
        self.insert_variables(var)
        return var

    # ....................................................
    def _visit_StencilMatrixGlobalBasis(self, expr, **kwargs):
        rank = expr.rank
        tag  = expr.tag
        name = '_'.join(str(SymbolicExpr(e)) for e in expr.name)
        name = 'g_mat_{}_{}'.format(name, tag)
        var  = IndexedVariable(name, dtype='real', rank=rank)
        self.insert_variables(var)
        return var

    # ....................................................
    def _visit_StencilVectorGlobalBasis(self, expr, **kwargs):
        rank = expr.rank
        tag  = expr.tag
        name = str(SymbolicExpr(expr.name))
        name = 'g_vec_{}_{}'.format(name, tag)        
        var  = IndexedVariable(name, dtype='real', rank=rank)
        self.insert_variables(var)
        return var

    def _visit_GlobalElementBasis(self, expr, **kwargs):
        tag  = expr.tag
        name = 'g_el_{}'.format(tag)
        var  = variables(name, dtype='real')
        self.insert_variables(var)
        return var

    def _visit_LocalElementBasis(self, expr, **kwargs):
        tag  = expr.tag
        name = 'l_el_{}'.format(tag)
        var  = variables(name, dtype='real') 
        self.insert_variables(var)
        return var

    def _visit_ScalarLocalBasis(self, expr, **kwargs):
        tag  = expr.tag
        basis = (expr._test,)
        if expr._trial:
            basis = (expr._test, expr._trial)
        name = '_'.join(str(SymbolicExpr(e)) for e in basis)
        name = 'contribution_{}_{}'.format(name, tag)
        var  = variables(name, dtype='real') 
        self.insert_variables(var)
        return var

    # ....................................................
    def _visit_Pattern(self, expr, **kwargs):
        # this is for multi-indices for the moment
        dim = self.dim
        args = []
        for a in expr:
            if a is None:
                args.append([Slice(None, None)]*dim)

            elif isinstance(a, int):
                args.append([a]*dim)

            else:
                v = self._visit(a)
                args.append(v)
        args = list(zip(*args))
        return args

    def _visit_Slice(self, expr, **kwargs):
        args = [self._visit(a) if a is not None else None for a in expr.args]
        return Slice(args[0], args[1])

    def _visit_TensorIntDiv(self, expr, **kwargs):
        args = [self._visit(a, **kwargs) for a in expr.args]
        arg1 = args[0]
        arg2 = args[1]
        newargs = []
        for i,j in zip(arg1, arg2):
            newargs.append(i//j)
            
        return tuple(newargs)

    def _visit_TensorAdd(self, expr, **kwargs):
        args = [self._visit(a, **kwargs) for a in expr.args]
        arg1 = args[0]
        arg2 = args[1]
        newargs = []
        for i,j in zip(arg1, arg2):
            newargs.append(i+j)
            
        return tuple(newargs)

    def _visit_TensorMul(self, expr, **kwargs):
        args = [self._visit(a, **kwargs) for a in expr.args]
        arg1 = args[0]
        arg2 = args[1]
        newargs = []
        for i,j in zip(arg1, arg2):
            newargs.append(i*j)
            
        return tuple(newargs)

    def _visit_TensorMax(self, expr, **kwargs):
        args = [self._visit(a, **kwargs) for a in expr.args]
        arg1 = args[0]
        arg2 = args[1]
        newargs = []
        for i,j in zip(arg1, arg2):
            newargs.append(Max(i,j))

        return tuple(newargs)

    def _visit_TensorInteger(self, expr, **kwargs):
        return (expr.args[0],)*self.dim
    # ....................................................

    def _visit_Max(self, expr, **kwargs):
        args = [self._visit(i) for i in expr.args]
        return Max(*args)

    def _visit_Min(self, expr, **kwargs):
        args = [self._visit(i) for i in expr.args]
        return Min(*args)

    def _visit_Expr(self, expr, **kwargs):
        return SymbolicExpr(expr)

    def _visit_Return( self, expr, **kwargs):
        return Return(self._visit(expr.expr))

    def _visit_NumThreads(self, expr, **kwargs):
        target =  variables('num_threads', dtype='int')
        self.insert_variables(target)
        return target

    def _visit_BooleanTrue(self, expr, **kwargs):
        return int(True)

    def _visit_BooleanFalse(self, expr, **kwargs):
        return int(False)
    # ....................................................
    def _visit_ThreadId(self, expr, **kwargs):
        return variables('thread_id', dtype='int')
    # ...................................................
    def _visit_NeighbourThreadCoordinates(self, expr, **kwargs):
        dim    = self.dim
        target =  variables('next_thread_coords_1:%d'%(dim+1), dtype='int')
        if expr.index is not None:
            return target[expr.index]
        self.insert_variables(*target)
        return target
    # ....................................................
    def _visit_ThreadCoordinates(self, expr, **kwargs):
        dim    = self.dim
        target =  variables('thread_coords_1:%d'%(dim+1), dtype='int')
        if expr.index is not None:
            return target[expr.index]
        return target
    # ....................................................
    def _visit_IndexElement(self, expr, **kwargs):
        dim    = self.dim
        target =  variables('i_element_1:%d'%(dim+1), dtype='int')
        self.insert_variables(*target)
        return target
    # ....................................................
    def _visit_LocalIndexElement(self, expr, **kwargs):
        dim    = self.dim
        target =  variables('local_i_element_1:%d'%(dim+1), dtype='int')
        if expr.index is not None:
            return target[expr.index]
        return target
    # ....................................................
    def _visit_IndexQuadrature(self, expr, **kwargs):
        dim = self.dim
        target = variables('i_quad_1:%d'%(dim+1), dtype='int')
        self.insert_variables(*target)
        return target
    # ....................................................
    def _visit_IndexDof(self, expr, **kwargs):
        dim = self.dim
        target = variables('i_basis_1:%d'%(dim+1), dtype='int')
        self.insert_variables(*target)
        return target
    # ....................................................
    def _visit_IndexDofTrial(self, expr, **kwargs):
        dim = self.dim
        target = variables('j_basis_1:%d'%(dim+1), dtype='int')
        self.insert_variables(*target)
        return target
    # ....................................................
    def _visit_IndexDofTest(self, expr, **kwargs):
        dim = self.dim
        target = variables('i_basis_1:%d'%(dim+1), dtype='int')
        self.insert_variables(*target)
        return target
    # ....................................................
    def _visit_IndexOuterDofTest(self, expr, **kwargs):
        dim = self.dim
        target = variables('outer_i_basis_1:%d'%(dim+1), dtype='int')
        self.insert_variables(*target)
        return target
    # ....................................................
    def _visit_IndexInnerDofTest(self, expr, **kwargs):
        dim = self.dim
        target = variables('inner_i_basis_1:%d'%(dim+1), dtype='int')
        self.insert_variables(*target)
        return target
    # ....................................................
    def _visit_IndexDerivative(self, expr, **kwargs):
        raise NotImplementedError('TODO')

    # ....................................................
    def _visit_LengthElement(self, expr, **kwargs):
        dim = self.dim
        names = 'n_element_1:%d'%(dim+1)
        target = variables(names, dtype='int', cls=Variable)
        if expr.index is not None:
            return target[expr.index]
        self.insert_variables(*target)
        return target
    # ....................................................
    def _visit_LengthQuadrature(self, expr, **kwargs):
        dim = self.dim
        names = 'k1:%d'%(dim+1)
        target = variables(names, dtype='int', cls=Variable)
        self.insert_variables(*target)
        return target
    # ....................................................
    def _visit_LengthDof(self, expr, **kwargs):
        dim = self.dim
        names = 'p1:%d'%(dim+1)
        target = variables(names, dtype='int')
        self.insert_variables(*target)
        return target
    # ....................................................
    def _visit_LengthDofTest(self, expr, **kwargs):
        dim = self.dim
        target = expr.target
        if target:
            target = '_' + str(SymbolicExpr(target))
        else:
            target = ''

        names = 'test{}_p1:{}'.format(target, dim+1)
        target = variables(names, dtype='int')
        if expr.index is not None:
            return target[expr.index]
        self.insert_variables(*target)
        return target
    # ....................................................
    def _visit_LengthOuterDofTest(self, expr, **kwargs):
        dim = self.dim
        target = expr.target
        if target:
            target = '_' + str(SymbolicExpr(target))
        else:
            target = ''

        names = 'test_outer{}_p1:{}'.format(target, dim+1)
        target = variables(names, dtype='int')
        self.insert_variables(*target)
        return target
    # ....................................................
    def _visit_LengthInnerDofTest(self, expr, **kwargs):
        dim = self.dim
        target = expr.target
        if target:
            target = '_' + str(SymbolicExpr(target))
        else:
            target = ''

        names = 'test_inner{}_p1:{}'.format(target, dim+1)
        target = variables(names, dtype='int')
        self.insert_variables(*target)
        return target

    # ....................................................
    def _visit_LengthDofTrial(self, expr, **kwargs):
        dim = self.dim
        target = expr.target
        if target:
            target = '_' + str(SymbolicExpr(target))
        else:
            target = ''

        names = 'trial{}_p1:{}'.format(target, dim+1)
        target = variables(names, dtype='int')
        self.insert_variables(*target)
        return target
    # ....................................................
    def _visit_RankDimension(self, expr, **kwargs):
        return self.dim

    # ....................................................
    def _visit_TensorIterator(self, expr, **kwargs):
        target = self._visit(expr.target)
        return target

    # ....................................................
    def _visit_ProductIterator(self, expr, **kwargs):
        target = self._visit(expr.target)
        return target

    # ....................................................
    def _visit_TensorGenerator(self, expr, **kwargs):

        targets = self._visit(expr.target)
        if expr.dummies is None:
            #TODO check if we never pass this condition
            return expr.target

        if not hasattr(expr.target, 'pattern'):
            return targets

        patterns = expr.target.pattern()
        patterns = self._visit_Pattern(patterns)
        args = {}
        for i,target in targets.items():
            args[i] = []
            for p, xs in zip(patterns, target):
                ls = []
                for x in xs:
                    ls.append(x[p])
                args[i].append(tuple(ls))
            args[i] = tuple(args[i])

        return args
    # ....................................................
    def _visit_ProductGenerator(self, expr, **kwargs):
        target = self._visit(expr.target)

        # treat dummies and put them in the namespace
        dummies = self._visit(expr.dummies)
        dummies = dummies[0] # TODO add comment
        return target[dummies]

    # ....................................................
    def _visit_TensorIteration(self, expr, **kwargs):
        dim       = self.dim
        iterator  = self._visit(expr.iterator)
        generator = self._visit(expr.generator)

        if isinstance(iterator, (tuple, Tuple, list)):
            inits = []
            for i,g in zip(iterator, generator):
                inits.append([Assign(i,g)])
            return inits

        inits = [()]*dim

        for (i, l_xs),(j, g_xs) in zip(iterator.items(), generator.items()):
            if isinstance(expr.generator.target, (LocalTensorQuadratureBasis, GlobalTensorQuadratureBasis)):
                positions = [expr.generator.target.positions[index_deriv]]
                g_xs = [SplitArray(xs[0], positions, [self.nderiv+1]) for xs in g_xs]
                g_xs = [tuple(self._visit(xs, **kwargs)) for xs in g_xs]

            for i in  range(dim):
                ls = []
                for l_x,g_x in zip(l_xs[i], g_xs[i]):
                    if isinstance(expr.generator.target, (LocalTensorQuadratureBasis, GlobalTensorQuadratureBasis)):
                        lhs = self._visit_BasisAtom(BasisAtom(l_x))
                    else:
                        lhs = l_x
                    ls += [self._visit(Assign(lhs, g_x))]
                inits[i] += tuple(ls)
        inits = [flatten(init) for init in inits]
        return  inits

    # ....................................................
    def _visit_ProductIteration(self, expr, **kwargs):
        # TODO for the moment, we do not return indices and lengths
        iterator  = self._visit(expr.iterator)
        generator = self._visit(expr.generator)
    
        return Assign(iterator, generator)

    def _visit_RAT(self, expr):
        return str(expr)

    def _visit_WhileLoop(self, expr, **kwargs):
        cond = self._visit(expr.condition)
        body = [self._visit(a) for a in expr.body]
        return While(cond, body)

    def _visit_IfNode(self, expr, **kwargs):
        args = []
        for a in expr.args:
            cond = self._visit(a[0])
            body = [self._visit(i) for i in a[1]]
            args += [(cond, body)]
        return If(*args)
    # ....................................................
    def _visit_Loop(self, expr, **kwargs):
        # we first create iteration statements
        # these iterations are splitted between what is tensor or not

        # ... treate tensor iterations

        t_iterator   = [i for i in expr.iterator  if isinstance(i, TensorIterator)]
        t_generator  = [i for i in expr.generator if isinstance(i, TensorGenerator)]
        t_iterations = [TensorIteration(i,j)
                        for i,j in zip(t_iterator, t_generator)]

        indices = list(self._visit(expr.index))
        starts, stops, lengths = list(self._visit(expr.index.start)), list(self._visit(expr.index.stop)), list(self._visit(expr.index.length))

        for i,j in zip(flatten(indices), flatten(lengths)):
            self.indices[str(i)] = j

        inits = [()]*self._dim
        if t_iterations:
            t_iterations = [self._visit_TensorIteration(i) for i in t_iterations]

            # indices and lengths are supposed to be repeated here
            # we only take the first occurence
            for init in t_iterations:
                for i in range(self._dim):
                    inits[i] += tuple(init[i])

        # ...
        # ... treate product iterations
        p_iterator   = [i for i in expr.iterator  if isinstance(i, ProductIterator)]
        p_generator  = [i for i in expr.generator if isinstance(i, ProductGenerator)]
        p_iterations = [ProductIteration(i,j)
                        for i,j in zip(p_iterator, p_generator)]

        p_inits = []
        if p_iterations:
            p_inits = [self._visit_ProductIteration(i) for i in p_iterations]
        # ...

        # ... add weighted volume if local quadrature loop
        mapping = self.mapping
        geo_stmts = expr.get_geometry_stmts(mapping)
        geo_stmts = self._visit(geo_stmts, **kwargs)
        # ...

        # ...
        # visit loop statements

        stmts = self._visit(expr.stmts, **kwargs)
        stmts = flatten(stmts)

        # update with product statements if available
        body = list(p_inits) + list(geo_stmts) + list(stmts)
        mask = expr.mask

        if isinstance(mask,(tuple,Tuple,list)):
            mask_init = []         
            for axis,T in enumerate(mask):
                if T:
                    indices[axis] = None
                    starts [axis] = None
                    stops  [axis] = None
                    mask_init    += list(inits[axis])
                    inits[axis]   = None
            indices = [i for i in indices if i is not None]
            starts  = [i for i in starts  if i is not None]
            stops   = [i for i in stops   if i is not None]
            inits   = [i for i in inits   if i is not None]

        elif mask:
            axis      = mask.axis
            index     = indices.pop(axis)
            start     = starts.pop(axis)
            stop      = stops.pop(axis)
            init      = inits.pop(axis)
            mask_init = [Assign(index, 0), *init]

        if expr.parallel:
            body = list(flatten(inits)) + body
            for index, s, e in zip(indices[::-1], starts[::-1], stops[::-1]):
                body = [For(index, Range(s, e), body)]
        else:
            for index, s, e, init in zip(indices[::-1], starts[::-1], stops[::-1], inits[::-1]):

                body = list(init) + body
                body = [For(index, Range(s, e), body)]
        # ...
        # remove the list and return the For Node only

        if mask:
            body = [*mask_init, *body]

        if expr.parallel:
            default      = expr.default
            shared       = [self._visit(i) for i in expr.shared] if expr.shared  else []
            private      = [self._visit(i) for i in expr.private] if expr.private  else []
            firstprivate = [self._visit(i) for i in expr.firstprivate] if expr.firstprivate  else []
            lastprivate  = [self._visit(i) for i in expr.lastprivate] if expr.lastprivate  else []
            shared       = flatten([list(i.values())[0] if isinstance(i, dict) else i for i in shared])
            private      = flatten([list(i.values())[0] if isinstance(i, dict) else i for i in private])
            firstprivate = flatten([list(i.values())[0] if isinstance(i, dict)else i for i in firstprivate])
            lastprivate  = flatten([list(i.values())[0] if isinstance(i, dict) else i for i in lastprivate])
            txt          = '#$ omp parallel default({}) &\n'.format(default)
            txt         += '#$ shared({}) &\n'.format(','.join(str(i) for i in shared if i)) if shared else ''
            txt         += '#$ private({}) &\n'.format(','.join(str(i) for i in private if i)) if private else ''
            txt         += '#$ firstprivate({}) &\n'.format(','.join(str(i) for i in firstprivate if i)) if firstprivate else ''
            txt         += '#$ lastprivate({})'.format(','.join(str(i) for i in lastprivate if i)) if lastprivate else ''
            for_pragmas  = '#$ omp for schedule(static) collapse({})'.format(self._dim)
            if expr.reduction:
                for_pragmas = for_pragmas + expr.reduction 

            cmt          = [Comment(txt.rstrip().rstrip('&')), Comment(for_pragmas)]
            endcmt       = [Comment('#$ omp end parallel')]
            body         = [*cmt, *body, *endcmt]

        if len(body) > 1:
            body = CodeBlock(body)
        elif len(body) == 1:
            body = body[0]

        return body

    # ....................................................
    def _visit_SplitArray(self, expr, **kwargs):
        target    = expr.target
        positions = expr.positions
        lengths   = expr.lengths
        base      = target.base

        args = []
        for p,n in zip(positions, lengths):
            indices = target.indices # sympy is return a tuple of tuples
            indices = [i for i in indices] # make a copy
            for i in range(n):
                indices[p] = i
                x = base[tuple(indices)]
                args.append(x)
        return args

    def _visit_Comment(self, expr, **kwargs):
        return expr

    # ....................................................
    def _visit_IndexedElement(self, expr, **kwargs):
        return expr

    # ....................................................
    # TODO to be removed. usefull for testing
    def _visit_Pass(self, expr, **kwargs):
        return expr

    def _visit_Continue(self, expr, **kwargs):
        return expr

    def _visit_EmptyNode(self ,expr, **kwargs):
        return expr

    def _visit_NoneType(self, expr, **kwargs):
        return expr

<|MERGE_RESOLUTION|>--- conflicted
+++ resolved
@@ -503,11 +503,7 @@
 
         inits = []
         for k,i in self.shapes.items():
-<<<<<<< HEAD
-            if not k in self.variables:continue
-=======
             if not k in self.variables: continue
->>>>>>> e5660122
             var = self.variables[k]
             if var in arguments or var.name in self.allocated:
                 continue
@@ -937,11 +933,7 @@
         return target
 
     # ....................................................
-<<<<<<< HEAD
-    def _visit_LocalSpan(self, expr, **kwargs):
-=======
     def _visit_LocalSpanArray(self, expr, **kwargs):
->>>>>>> e5660122
         dim    = self.dim
         rank   = expr.rank
         target = expr.target
