# This workflow will install Python dependencies and run tests with a variety of Python versions
# For more information see: https://help.github.com/actions/language-and-framework-guides/using-python-with-github-actions

name: Run tests

on:
  push:
    branches: [ devel ]
  pull_request:
    branches: [ devel ]

jobs:
  test:
    runs-on: ${{ matrix.os }}
    strategy:
      fail-fast: false
      matrix:
        os: [ ubuntu-latest ]
        python-version: [ 3.8, 3.9, '3.10', '3.11' ]
        isMerge:
          - ${{ github.event_name == 'push' && github.ref == 'refs/heads/devel' }}
        exclude:
          - { isMerge: false, python-version: 3.9 }
          - { isMerge: false, python-version: '3.10' }
        include:
          - os: macos-latest
            python-version: 3.9

    name: ${{ matrix.os }} / Python ${{ matrix.python-version }}

    steps:
      - uses: actions/checkout@v3

      - name: Set up Python ${{ matrix.python-version }}
        uses: actions/setup-python@v4
        with:
          python-version: ${{ matrix.python-version }}

      - name: Install non-Python dependencies on Ubuntu
        if: matrix.os == 'ubuntu-latest'
        run: |
          sudo apt-get update
          sudo apt-get install gfortran
          sudo apt-get install openmpi-bin libopenmpi-dev
          sudo apt-get install libhdf5-openmpi-dev

      - name: Install non-Python dependencies on macOS
        if: matrix.os == 'macos-latest'
        run: |
          brew install open-mpi
          brew install hdf5-mpi
          brew install libomp
          if [[ ! -f "/usr/local/bin/gfortran" ]]; then
            gfort=$(ls /usr/local/bin/gfortran-* | tail -n 1)
            ln -s ${gfort} /usr/local/bin/gfortran
          fi
          echo "MPI_OPTS=--oversubscribe" >> $GITHUB_ENV

      - name: Print information on MPI and HDF5 libraries
        run: |
          ompi_info
          h5pcc -showconfig -echo || true

      - name: Upgrade pip
        run: |
          python -m pip install --upgrade pip

#      - name: Get pip cache dir
#        id: pip-cache-dir
#        run: |
#          echo "::set-output name=dir::$(python -m pip cache dir)"
#
#      - name: pip cache
#        uses: actions/cache@v2
#        id: pip-cache
#        with:
#          path: ${{ steps.pip-cache-dir.outputs.dir }}
#          key: ${{ matrix.os }}-${{ matrix.python-version }}-pip-${{ hashFiles('**/requirements.txt') }}
#          restore-keys: |
#            ${{ matrix.os }}-${{ matrix.python-version }}-pip-

      - name: Determine directory of parallel HDF5 library
        run: |
          if [[ "${{ matrix.os }}" == "ubuntu-latest" ]]; then
            export HDF5_DIR=/usr/lib/x86_64-linux-gnu/hdf5/openmpi
          elif [[ "${{ matrix.os }}" == "macos-latest" ]]; then
            export HDF5_DIR=$((h5pcc -showconfig -echo || true) | grep "Installation point:" | cut -d ":" -f2 | tr -d " ")
          fi
          echo $HDF5_DIR

      - name: Install Python dependencies
        run: |
          export CC="mpicc" HDF5_MPI="ON"
          python -m pip install -r requirements.txt
          python -m pip install -r requirements_extra.txt --no-build-isolation
          python -m pip list

      - name: Check h5py installation
        run: |
            python3 -c "from h5py import File; print(File)"

      - name: Install project
        run: |
          python -m pip install .
          python -m pip freeze

      - name: Initialize test directory
        run: |
          mkdir pytest
          cp mpi_tester.py pytest

      - name: Run single-process tests with Pytest
        working-directory: ./pytest
        run: |
          export PSYDAC_MESH_DIR=$GITHUB_WORKSPACE/mesh
          export OMP_NUM_THREADS=2
          python -m pytest --pyargs psydac -m "not parallel"
<<<<<<< HEAD
          python mpi_tester.py -n auto --pyargs psydac -m "parallel and not petsc"
=======

      - name: Run MPI tests with Pytest
        working-directory: ./pytest
        run: |
          export PSYDAC_MESH_DIR=$GITHUB_WORKSPACE/mesh
          export OMP_NUM_THREADS=2
          python mpi_tester.py --mpirun="mpiexec -n 4 ${MPI_OPTS}" --pyargs psydac -m "parallel and not petsc"
>>>>>>> 39c4fe75

      - name: Remove test directory
        if: ${{ always() }}
        run: |
          rm -rf pytest<|MERGE_RESOLUTION|>--- conflicted
+++ resolved
@@ -115,17 +115,13 @@
           export PSYDAC_MESH_DIR=$GITHUB_WORKSPACE/mesh
           export OMP_NUM_THREADS=2
           python -m pytest --pyargs psydac -m "not parallel"
-<<<<<<< HEAD
-          python mpi_tester.py -n auto --pyargs psydac -m "parallel and not petsc"
-=======
 
       - name: Run MPI tests with Pytest
         working-directory: ./pytest
         run: |
           export PSYDAC_MESH_DIR=$GITHUB_WORKSPACE/mesh
           export OMP_NUM_THREADS=2
-          python mpi_tester.py --mpirun="mpiexec -n 4 ${MPI_OPTS}" --pyargs psydac -m "parallel and not petsc"
->>>>>>> 39c4fe75
+          python mpi_tester.py --mpirun="mpiexec -n 4 ${MPI_OPTS}" -n auto --pyargs psydac -m "parallel and not petsc"
 
       - name: Remove test directory
         if: ${{ always() }}
