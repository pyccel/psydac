# coding: utf-8
#
# Copyright 2018 Yaman Güçlü, Jalal Lakhlili
# Copyright 2022 Yaman Güçlü, Said Hadjout, Julian Owezarek
"""
provides the fundamental classes for linear algebra operations.

"""

from abc import ABC, abstractmethod

import numpy as np
from scipy.sparse import coo_matrix

from psydac.utilities.utils import is_real

__all__ = (
    'VectorSpace',
    'Vector',
    'LinearOperator',
    'ZeroOperator',
    'IdentityOperator',
    'ScaledLinearOperator',
    'SumLinearOperator',
    'ComposedLinearOperator',
    'PowerLinearOperator',
    'InverseLinearOperator',
    'LinearSolver'
)

#===============================================================================
class VectorSpace(ABC):
    """
    Finite-dimensional vector space V with a scalar (dot) product.

    """
    @property
    @abstractmethod
    def dimension(self):
        """
        The dimension of a vector space V is the cardinality
        (i.e. the number of vectors) of a basis of V over its base field.

        """

    @property
    @abstractmethod
    def dtype(self):
        """
        The data type of the field over which the space is built.

        """

    @abstractmethod
    def zeros(self):
        """
        Get a copy of the null element of the vector space V.

        Returns
        -------
        null : Vector
            A new vector object with all components equal to zero.

        """

#    @abstractmethod
    def dot(self, a, b):
        """
        Evaluate the scalar product between two vectors of the same space.

        """

    @abstractmethod
    def axpy(self, a, x, y):
        """
        Increment the vector y with the a-scaled vector x, i.e. y = a * x + y,
        provided that x and y belong to the same vector space V (self).
        The scalar value a may be real or complex, depending on the field of V.

        Parameters
        ----------
        a : scalar
            The scaling coefficient needed for the operation.

        x : Vector
            The vector which is not modified by this function.

        y : Vector
            The vector modified by this function (incremented by a * x).
        """

#===============================================================================
class Vector(ABC):
    """
    Element of a vector space V.

    """
    @property
    def shape(self):
        """ A tuple containing the dimension of the space. """
        return (self.space.dimension, )

    @property
    def dtype(self):
        """ The data type of the vector field V this vector belongs to. """
        return self.space.dtype

    def dot(self, v):
        """
        Evaluate the scalar product with the vector v of the same space.

        Parameters
        ----------
        v : Vector
            Vector belonging to the same space as self.

        """
        assert isinstance(v, Vector)
        assert self.space is v.space
        return self.space.dot(self, v)

    def mul_iadd(self, a, v):
        """
        Compute self += a * v, where v is another vector of the same space.

        Parameters
        ----------
        a : scalar
            Rescaling coefficient, which can be cast to the correct dtype.

        v : Vector
            Vector belonging to the same space as self.
        """
        self.space.axpy(a, v, self)

    #-------------------------------------
    # Deferred methods
    #-------------------------------------
    @property
    @abstractmethod
    def space(self):
        """ Vector space to which this vector belongs. """

    @abstractmethod
    def toarray(self, **kwargs):
        """ Convert to Numpy 1D array. """

    @abstractmethod
    def copy(self, out=None):
        """Ensure x.copy(out=x) returns x and not a new object."""
        pass

    @abstractmethod
    def __neg__(self):
        pass

    @abstractmethod
    def __mul__(self, a):
        pass

    @abstractmethod
    def __add__(self, v):
        pass

    @abstractmethod
    def __sub__(self, v):
        pass

    @abstractmethod
    def __imul__(self, a):
        pass

    @abstractmethod
    def __iadd__(self, v):
        pass

    @abstractmethod
    def __isub__(self, v):
        pass

    @abstractmethod
    def conjugate(self, out=None):
        """Compute the complex conjugate vector.

        If the field is real (i.e. `self.dtype in (np.float32, np.float64)`) this method is equivalent to `copy`.
        If the field is complex (i.e. `self.dtype in (np.complex64, np.complex128)`) this method returns
        the complex conjugate of `self`, element-wise.

        The behavior of this function is similar to `numpy.conjugate(self, out=None)`.
        """

    #-------------------------------------
    # Methods with default implementation
    #-------------------------------------
    def __rmul__(self, a):
        return self * a

    def __truediv__(self, a):
        return self * (1.0 / a)

    def __itruediv__(self, a):
        self *= 1.0 / a
        return self

    def conj(self, out=None):
        """Compute the complex conjugate vector.

        If the field is real (i.e. `self.dtype in (np.float32, np.float64)`) this method is equivalent to `copy`.
        If the field is complex (i.e. `self.dtype in (np.complex64, np.complex128)`) this method returns
        the complex conjugate of `self`, element-wise.

        The behavior of this function is similar to `numpy.conj(self, out=None)`.
        """
        return self.conjugate(out)

#===============================================================================
class LinearOperator(ABC):
    """
    Abstract base class for all linear operators acting between two vector spaces V (domain)
    and W (codomain).

    """
    @property
    def shape(self):
        """ A tuple containing the dimension of the codomain and domain. """
        return (self.codomain.dimension, self.domain.dimension)

    #-------------------------------------
    # Deferred methods
    #-------------------------------------
    @property
    @abstractmethod
    def domain(self):
        """ The domain of the linear operator - an element of Vectorspace """
        pass

    @property
    @abstractmethod
    def codomain(self):
        """ The codomain of the linear operator - an element of Vectorspace """
        pass

    @property
    @abstractmethod
    def dtype(self):
        pass

    @abstractmethod
    def tosparse(self):
        pass

    @abstractmethod
    def toarray(self):
        """ Convert to Numpy 2D array. """
        pass

    @abstractmethod
    def dot(self, v, out=None):
        """ Apply linear operator to Vector v. Result is written to Vector out, if provided."""
        pass

    @abstractmethod
    def transpose(self, conjugate=False):
        """
        Transpose the LinearOperator .

        If conjugate is True, return the Hermitian transpose.
        """
        pass

    # TODO: check if we should add a copy method!!!

    #-------------------------------------
    # Magic methods
    #-------------------------------------
    def __neg__(self):
<<<<<<< HEAD
        """
        Scales itself by -1 and thus returns the addititive inverse as 
        a new object of the class ScaledLinearOperator.
        
        """
        return ScaledLinearOperator(self._domain, self._codomain, -1.0, self)
=======
        return ScaledLinearOperator(self.domain, self.codomain, -1.0, self)
>>>>>>> 1b5f35fd

    def __mul__(self, c):
        """
        Scales a linear operator by a real scalar c by creating an object of the class ScaledLinearOperator,
        unless c = 0 or c = 1, in which case either a ZeroOperator or self is returned.

        """
        assert np.isscalar(c)
        assert np.isreal(c)
        if c==0:
            return ZeroOperator(self.domain, self.codomain)
        elif c == 1:
            return self
        else:
            return ScaledLinearOperator(self.domain, self.codomain, c, self)

    def __rmul__(self, c):
        """ Calls __mul__ instead. """
        return self * c

    def __matmul__(self, B):
        """ Creates an object of the class ComposedLinearOperator. """
        assert isinstance(B, (LinearOperator, Vector))
        if isinstance(B, LinearOperator):
            assert self.domain == B.codomain
            if isinstance(B, ZeroOperator):
                return ZeroOperator(B.domain, self.codomain)
            elif isinstance(B, IdentityOperator):
                return self
            else:
                return ComposedLinearOperator(B.domain, self.codomain, self, B)
        else:
            return self.dot(B)

    def __add__(self, B):
        """ Creates an object of the class SumLinearOperator unless B is a ZeroOperator in which case self is returned. """
        assert isinstance(B, LinearOperator)
        if isinstance(B, ZeroOperator):
            return self
        else:
            return SumLinearOperator(self.domain, self.codomain, self, B)

    def __sub__(self, B):
        """ Creates an object of the class SumLinearOperator unless B is a ZeroOperator in which case self is returned. """
        assert isinstance(B, LinearOperator)
        if isinstance(B, ZeroOperator):
            return self
        else:
<<<<<<< HEAD
            return SumLinearOperator(self._domain, self._codomain, self, -B)
=======
            return SumLinearOperator(self.domain, self.codomain, self, -m)
>>>>>>> 1b5f35fd

    def __pow__(self, n):
        """ Creates an object of class :ref:`PowerLinearOperator <powerlinearoperator>`. """
        return PowerLinearOperator(self.domain, self.codomain, self, n)

    def __truediv__(self, c):
        """ Divide by scalar. """
        return self * (1.0 / c)

    def __itruediv__(self, c):
        """ Divide by scalar, in place. """
        self *= 1.0 / c
        return self

    #-------------------------------------
    # Methods with default implementation
    #-------------------------------------

    @property
    def T(self):
        """ Calls transpose method to return the transpose of self. """
        return self.transpose()

    @property
    def H(self):
        """ Calls transpose method with `conjugate=True` flag to return the Hermitian transpose of self. """
        return self.transpose(conjugate=True)

    def idot(self, v, out):
        """
        Implements out += self @ v with a temporary.
        Subclasses should provide an implementation without a temporary.

        """
        assert isinstance(v, Vector)
        assert v.space == self.domain
        assert isinstance(out, Vector)
        assert out.space == self.codomain
        out += self.dot(v)

#===============================================================================
class ZeroOperator(LinearOperator):
    """
    Zero operator mapping any vector from its domain V to the zero vector of its codomain W.
    
    """

    def __new__(cls, domain, codomain=None):

        assert isinstance(domain, VectorSpace)
        assert isinstance(codomain, VectorSpace)

        from psydac.linalg.block import BlockVectorSpace, BlockLinearOperator
        if isinstance(domain, BlockVectorSpace) or isinstance(codomain, BlockVectorSpace):
            if isinstance(domain, BlockVectorSpace):
                domain_spaces = domain.spaces
            else:
                domain_spaces = (domain,)
            if isinstance(codomain, BlockVectorSpace):
                codomain_spaces = codomain.spaces
            else:
                codomain_spaces = (codomain,)
            blocks = {}
            for i, D in enumerate(domain_spaces):
                for j, C in enumerate(codomain_spaces):
                    blocks[j,i] = ZeroOperator(D,C)
            return BlockLinearOperator(domain, codomain, blocks)
        else:
            return super().__new__(cls)
    
    def __init__(self, domain, codomain):

        self._domain = domain
        self._codomain = codomain

    @property
    def domain(self):
        return self._domain

    @property
    def codomain(self):
        return self._codomain

    @property
    def dtype(self):
        return None

    def copy(self):
<<<<<<< HEAD
        """ Returns a new ZeroOperator object acting between the same vector spaces."""
        return ZeroOperator(self._domain, self._codomain)
=======
        return ZeroOperator(self.domain, self.codomain)
>>>>>>> 1b5f35fd

    def toarray(self):
        return np.zeros(self.shape, dtype=self.dtype) 

    def tosparse(self):
        from scipy.sparse import csr_matrix
        return csr_matrix(self.shape, dtype=self.dtype)

    def transpose(self, conjugate=False):
        return ZeroOperator(domain=self.codomain, codomain=self.domain)

    def dot(self, v, out=None):
        assert isinstance(v, Vector)
        assert v.space == self.domain
        if out is not None:
            assert isinstance(out, Vector)
            assert out.space == self.codomain
            out *= 0
        else:
            out = self.codomain.zeros()
        return out

    def __neg__(self):
        return self

    def __add__(self, B):
        assert isinstance(B, LinearOperator)
        assert self.domain == B.domain
        assert self.codomain == B.codomain
        return B

    def __sub__(self, B):
        assert isinstance(B, LinearOperator)
        assert self.domain == B.domain
        assert self.codomain == B.codomain
        return -B

    def __mul__(self, c):
        assert np.isscalar(c)
        return self

    def __matmul__(self, B):
        assert isinstance(B, (LinearOperator, Vector))
        if isinstance(B, LinearOperator):
            assert self.domain == B.codomain
            return ZeroOperator(domain=B.domain, codomain=self.codomain)
        else:
            return self.dot(B)

#===============================================================================
class IdentityOperator(LinearOperator):
    """
    Identity operator acting between a vector space V and itself.
    Useful for example in custom linear operator classes together with the apply_essential_bc method to create projection operators.
    
    """

    def __new__(cls, domain, codomain=None):

        assert isinstance(domain, VectorSpace)
        if codomain:
            assert isinstance(codomain, VectorSpace)
            assert domain == codomain

        from psydac.linalg.block import BlockVectorSpace, BlockLinearOperator
        if isinstance(domain, BlockVectorSpace):
            spaces = domain.spaces
            blocks = {}
            for i, V in enumerate(spaces):
                blocks[i,i] = IdentityOperator(V)
            return BlockLinearOperator(domain, domain, blocks)
        else:
            return super().__new__(cls)
    
    def __init__(self, domain, codomain=None):

        self._domain = domain
        self._codomain = domain

    @property
    def domain(self):
        return self._domain

    @property
    def codomain(self):
        return self._codomain

    @property
    def dtype(self):
        return None

    def copy(self):
<<<<<<< HEAD
        """ Returns a new IdentityOperator object acting between the same vector spaces."""
        return IdentityOperator(self._domain, self._codomain)
=======
        return IdentityOperator(self.domain, self.codomain)
>>>>>>> 1b5f35fd

    def toarray(self):
        return np.diag(np.ones(self.domain.dimension , dtype=self.dtype)) 

    def tosparse(self):
        from scipy.sparse import identity
        return identity(self.domain.dimension, dtype=self.dtype, format="csr")

    def transpose(self, conjugate=False):
        """ Could return self, but by convention returns new object. """
        return IdentityOperator(self.domain, self.codomain)

    def dot(self, v, out=None):
        assert isinstance(v, Vector)
        assert v.space == self.domain
        if out is not None:
            assert isinstance(out, Vector)
            assert out.space == self.codomain
            out *= 0
            out += v
            return out
        else:
            return v.copy()

    def __matmul__(self, B):
        assert isinstance(B, (LinearOperator, Vector))
        if isinstance(B, LinearOperator):
            assert self.domain == B.codomain
            return B
        else:
            return self.dot(B)

#===============================================================================
class ScaledLinearOperator(LinearOperator):
    """
    A linear operator $A$ scalar multiplied by a real constant $c$. 
    
    """

    def __init__(self, domain, codomain, c, A):

        assert isinstance(domain, VectorSpace)
        assert isinstance(codomain, VectorSpace)
        assert np.isscalar(c)
        assert np.isreal(c)
        assert isinstance(A, LinearOperator)
        assert domain   == A.domain
        assert codomain == A.codomain

        if isinstance(A, ScaledLinearOperator):
            scalar = A.scalar * c
            operator = A.operator
        else:
            scalar = c
            operator = A

        self._operator = operator
        self._scalar   = scalar
        self._domain   = domain
        self._codomain = codomain

    @property
    def domain(self):
        return self._domain

    @property
    def codomain(self):
        return self._codomain

    @property
    def scalar(self):
        """ Returns the scalar value by which the operator is multiplied."""
        return self._scalar

    @property
    def operator(self):
        """ Returns the operator that is multiplied by the scalar."""
        return self._operator

    @property
    def dtype(self):
        return None

    def toarray(self):
        return self._scalar*self._operator.toarray() 

    def tosparse(self):
        from scipy.sparse import csr_matrix
        return self._scalar*csr_matrix(self._operator.toarray())

    def transpose(self, conjugate=False):
        return ScaledLinearOperator(domain=self.codomain, codomain=self.domain, c=self._scalar, A=self._operator.transpose(conjugate=conjugate))

    def __neg__(self):
        return ScaledLinearOperator(domain=self.domain, codomain=self.codomain, c=-1*self._scalar, A=self._operator)

    def dot(self, v, out=None):
        assert isinstance(v, Vector)
        assert v.space == self.domain
        if out is not None:
            assert isinstance(out, Vector)
            assert out.space == self.codomain
            self._operator.dot(v, out = out)
            out *= self._scalar
            return out
        else:
            out = self._operator.dot(v)
            out *= self._scalar
            return out

#===============================================================================
class SumLinearOperator(LinearOperator):
    """
    Sum $\sum_{i=1}^n A_i$ of linear operators $A_1,\dots,A_n$ acting between the same vector spaces V (domain) and W (codomain).

    """
    def __new__(cls, domain, codomain, *args):

        if len(args) == 0:
            return ZeroOperator(domain,codomain)
        elif len(args) == 1:
            return args[0]
        else:
            return super().__new__(cls)

    def __init__(self, domain, codomain, *args):

        assert isinstance(domain, VectorSpace)
        assert isinstance(codomain, VectorSpace)
        for a in args:
            assert isinstance(a, LinearOperator)
            assert a.domain == domain
            assert a.codomain == codomain

        addends = ()
        for a in args:
            if isinstance(a, SumLinearOperator):
                addends = (*addends, *a.addends)
            else:
                addends = (*addends, a)

        addends = SumLinearOperator.simplify(addends)

        self._domain = domain
        self._codomain = codomain
        self._addends = addends

    @property
    def domain(self):
        """ The domain of the linear operator, element of class ``VectorSpace``. """
        return self._domain

    @property
    def codomain(self):
        """ The codomain of the linear operator, element of class ``VectorSpace``. """
        return self._codomain

    @property
    def addends(self):
        """ A tuple containing the addends of the linear operator, elements of class ``LinearOperator``. """
        return self._addends

    @property
    def dtype(self):
        return None

    def toarray(self):
        out = np.zeros(self.shape, dtype=self.dtype)
        for a in self._addends:
            out += a.toarray()
        return out

    def tosparse(self):
        from scipy.sparse import csr_matrix
        out = csr_matrix(self.shape, dtype=self.dtype)
        for a in self._addends:
            out += a.tosparse()
        return out

    def transpose(self, conjugate=False):
        t_addends = ()
        for a in self._addends:
            t_addends = (*t_addends, a.transpose(conjugate=conjugate))
        return SumLinearOperator(self.codomain, self.domain, *t_addends)

    @staticmethod
    def simplify(addends):
        """ Simplifies a sum of linear operators by combining addends of the same class. """
        class_list  = [a.__class__ for a in addends]
        unique_list = [*{c: a for c, a in zip(class_list, addends)}]
        if len(unique_list) == 1:
            return addends
        out = ()
        for j in unique_list:
            indices = [k for k, l in enumerate(class_list) if l == j]
            if len(indices) == 1:
                out = (*out, addends[indices[0]])
            else:
                A = addends[indices[0]] + addends[indices[1]]
                for n in range(len(indices)-2):
                    A += addends[indices[n+2]]
                if isinstance(A, SumLinearOperator):
                    out = (*out, *A.addends)
                else:
                    out = (*out, A)
        return out

    def dot(self, v, out=None):
        """ Evaluates SumLinearOperator object at a vector v element of domain. """
        assert isinstance(v, Vector)
        assert v.space == self.domain
        if out is not None:
            assert isinstance(out, Vector)
            assert out.space == self.codomain
            out *= 0
            for a in self._addends:
                a.idot(v, out)
            return out
        else:
            out = self.codomain.zeros()
            for a in self._addends:
                a.idot(v, out=out)
            return out

#===============================================================================
class ComposedLinearOperator(LinearOperator):
    """
    Composition $A_n\circ\dots\circ A_1$ of two or more linear operators $A_1,\dots,A_n$.
    
    """

    def __init__(self, domain, codomain, *args):

        assert isinstance(domain, VectorSpace)
        assert isinstance(codomain, VectorSpace)

        for a in args:
            assert isinstance(a, LinearOperator)
        assert args[0].codomain == codomain
        assert args[-1].domain == domain

        for i in range(len(args)-1):
            assert args[i].domain == args[i+1].codomain

        multiplicants = ()
        tmp_vectors = []
        for a in args[:-1]:
            if isinstance(a, ComposedLinearOperator):
                multiplicants = (*multiplicants, *a.multiplicants)
                tmp_vectors.extend(a.tmp_vectors)
                tmp_vectors.append(a.domain.zeros())
            else:
                multiplicants = (*multiplicants, a)
                tmp_vectors.append(a.domain.zeros())

        last = args[-1]
        if isinstance(last, ComposedLinearOperator):
            multiplicants = (*multiplicants, *last.multiplicants)
            tmp_vectors.extend(last.tmp_vectors)
        else:
            multiplicants = (*multiplicants, last)

        self._domain = domain
        self._codomain = codomain
        self._multiplicants = multiplicants
        self._tmp_vectors = tuple(tmp_vectors)

    @property
    def tmp_vectors(self):
        """
        A tuple containing the storage vectors that are repeatedly being used upon calling the `dot` method.
        This avoids the creation of new vectors at each call of the `dot` method.
        
        """
        return self._tmp_vectors

    @property
    def domain(self):
        return self._domain

    @property
    def codomain(self):
        return self._codomain

    @property
    def multiplicants(self):
        """
        A tuple $(A_1,\dots,A_n)$ containing the multiplicants of the linear operator 
        $self = A_n\circ\dots\circ A_1$.
        
        """
        return self._multiplicants

    @property
    def dtype(self):
        return None

    def toarray(self):
        raise NotImplementedError('toarray() is not defined for ComposedLinearOperators.')

    def tosparse(self):
        mats = [M.tosparse() for M in self._multiplicants]
        M = mats[0]
        for Mi in mats[1:]:
            M = M @ Mi
        return coo_matrix(M)

    def transpose(self, conjugate=False):
        t_multiplicants = ()
        for a in self._multiplicants:
            t_multiplicants = (a.transpose(conjugate=conjugate), *t_multiplicants)
        new_dom = self.codomain
        new_cod = self.domain
        assert isinstance(new_dom, VectorSpace)
        assert isinstance(new_cod, VectorSpace)
        return ComposedLinearOperator(self.codomain, self.domain, *t_multiplicants)

    def dot(self, v, out=None):
        assert isinstance(v, Vector)
        assert v.space == self.domain
        if out is not None:
            assert isinstance(out, Vector)
            assert out.space == self.codomain

        x = v
        for i in range(len(self._tmp_vectors)):
            y = self._tmp_vectors[-1-i]
            A = self._multiplicants[-1-i]
            A.dot(x, out=y)
            x = y

        A = self._multiplicants[0]
        if out is not None:

            A.dot(x, out=out)
        else:
            out = A.dot(x)
        return out

    def exchange_assembly_data(self):
        for op in self._multiplicants:
            op.exchange_assembly_data()

    def set_backend(self, backend):
        for op in self._multiplicants:
            op.set_backend(backend)

#===============================================================================
class PowerLinearOperator(LinearOperator):
    """
    Power $A^n$ of a linear operator $A$ for some integer $n\geq 0$.
    
    """

    def __new__(cls, domain, codomain, A, n):

        assert isinstance(n, int)
        assert n >= 0

        assert isinstance(A, LinearOperator)
        assert A.domain == domain
        assert A.codomain == codomain
        assert domain == codomain

        if n == 0:
            return IdentityOperator(domain, codomain)
        elif n == 1:
            return A
        else:
            return super().__new__(cls)

    def __init__(self, domain, codomain, A, n):

        if isinstance(A, PowerLinearOperator):
            self._operator = A.operator
            self._factorial = A.factorial*n
        else:
            self._operator = A
            self._factorial = n
        self._domain = domain
        self._codomain = codomain

    @property
    def domain(self):
        return self._domain

    @property
    def codomain(self):
        return self._codomain

    @property
    def dtype(self):
        return None

    @property
    def operator(self):
        """ Returns the operator that is raised to the power. """
        return self._operator

    @property
    def factorial(self):
        """ Returns the power to which the operator is raised. """
        return self._factorial

    def toarray(self):
        raise NotImplementedError('toarray() is not defined for PowerLinearOperators.')

    def tosparse(self):
        raise NotImplementedError('tosparse() is not defined for PowerLinearOperators.')

    def transpose(self, conjugate=False):
        return PowerLinearOperator(domain=self.codomain, codomain=self.domain, A=self._operator.transpose(conjugate=conjugate), n=self._factorial)

    def dot(self, v, out=None):
        assert isinstance(v, Vector)
        assert v.space == self.domain
        if out is not None:
            assert isinstance(out, Vector)
            assert out.space == self.codomain
            for i in range(self._factorial):
                self._operator.dot(v, out=out)
                v = out.copy()
        else:
            out = v.copy()
            for i in range(self._factorial):
                out = self._operator.dot(out)
        return out

#===============================================================================
class InverseLinearOperator(LinearOperator):
    """
    Abstract base class for the (approximate) inverse $A^{-1}$ of a
    square matrix $A$. The result of A_inv.dot(b) is the (approximate) solution x
    of the linear system A x = b, where x and b belong to the same vector space V.

    We assume that the linear system is solved by an iterative method, which
    needs a first guess `x0` and an exit condition based on `tol` and `maxiter`.

    Concrete subclasses of this class must implement the `dot` method and take
    care of any internal storage which might be necessary.

    Parameters
    ----------
    A : psydac.linalg.basic.LinearOperator
        Left-hand-side matrix A of linear system.
        
    x0 : psydac.linalg.basic.Vector
        First guess of solution for iterative solver (optional).
        
    tol : float
        Absolute tolerance for L2-norm of residual r = A*x - b.
        
    maxiter: int
        Maximum number of iterations.
        
    verbose : bool
        If True, L2-norm of residual r is printed at each iteration.
    """

    def __init__(self, A, **kwargs):

        assert isinstance(A, LinearOperator)
        assert A.domain.dimension == A.codomain.dimension
        domain = A.codomain
        codomain = A.domain

        if kwargs['x0'] is None:
            kwargs['x0'] = codomain.zeros()

        self._A = A
        self._domain = domain
        self._codomain = codomain

        self._check_options(**kwargs)
        self._options = kwargs

    @property
    def domain(self):
        return self._domain

    @property
    def codomain(self):
        return self._codomain

    @property
    def dtype(self):
        return None

    @property
    def linop(self):
        """
        The linear operator $A$ of which this object is the inverse $A^{-1}$.

        The linear operator $A$ can be modified in place, or replaced entirely
        through the setter. A substitution should only be made in cases where
        no other options are viable, as it breaks the one-to-one map between
        the original linear operator $A$ (passed to the constructor) and the
        current `InverseLinearOperator` object $A^{-1}$. Use with extreme care!

        """
        return self._A
    
    @linop.setter
    def linop(self, a):
        """ Set the linear operator $A$ of which this object is the inverse $A^{-1}$. """
        assert isinstance(a, LinearOperator)
        assert a.domain is self.domain
        assert a.codomain is self.codomain
        self._A = a

    def _check_options(self, **kwargs):
        """ Check whether the options passed to the solver class are valid. """
        for key, value in kwargs.items():

            if key == 'x0':
                if value is not None:
                    assert isinstance(value, Vector), "x0 must be a Vector or None"
                    assert value.space == self.codomain, "x0 belongs to the wrong VectorSpace"
            elif key == 'tol':
                assert is_real(value), "tol must be a real number"
                assert value > 0, "tol must be positive"
            elif key == 'maxiter':
                assert isinstance(value, int), "maxiter must be an int"
                assert value > 0, "maxiter must be positive"
            elif key == 'verbose':
                assert isinstance(value, bool), "verbose must be a bool"

    def toarray(self):
        raise NotImplementedError('toarray() is not defined for InverseLinearOperators.')

    def tosparse(self):
        raise NotImplementedError('tosparse() is not defined for InverseLinearOperators.')

    def get_info(self):
        """ Returns the previous convergence information. """
        return self._info

    def get_options(self, key=None):
        """Get a copy of all the solver options, or a specific value of interest.

        Parameters
        ----------
        key : str | None
            Name of the specific option of interest (default: None).

        Returns
        -------
        dict | type(self._options['key']) | None
            If `key` is given, get the specific option of interest. If there is
            no such option, `None` is returned instead. If `key` is not given,
            get a copy of all the solver options in a dictionary.

        """
        if key is None:
            return self._options.copy()
        else:
            return self._options.get(key)

    def set_options(self, **kwargs):
        """ Set the solver options by passing keyword arguments. """
        self._check_options(**kwargs)
        self._options.update(kwargs)

    def transpose(self, conjugate=False):
        cls     = type(self)
        At      = self.linop.transpose(conjugate=conjugate)
        options = self._options
        return cls(At, **options)

#===============================================================================
class LinearSolver(ABC):
    """
    Solver for the square linear system Ax=b, where x and b belong to the same vector space V.

    """
    @property
    def shape(self):
        return (self.space.dimension, self.space.dimension)

    #-------------------------------------
    # Deferred methods
    #-------------------------------------
    @property
    @abstractmethod
    def space(self):
        pass

    @abstractmethod
    def transpose(self):
        """Return the transpose of the LinearSolver."""
        pass

    @abstractmethod
    def solve(self, rhs, out=None):
        pass

    @property
    def T(self):
        return self.transpose()<|MERGE_RESOLUTION|>--- conflicted
+++ resolved
@@ -274,16 +274,12 @@
     # Magic methods
     #-------------------------------------
     def __neg__(self):
-<<<<<<< HEAD
         """
         Scales itself by -1 and thus returns the addititive inverse as 
         a new object of the class ScaledLinearOperator.
         
         """
         return ScaledLinearOperator(self._domain, self._codomain, -1.0, self)
-=======
-        return ScaledLinearOperator(self.domain, self.codomain, -1.0, self)
->>>>>>> 1b5f35fd
 
     def __mul__(self, c):
         """
@@ -332,11 +328,7 @@
         if isinstance(B, ZeroOperator):
             return self
         else:
-<<<<<<< HEAD
-            return SumLinearOperator(self._domain, self._codomain, self, -B)
-=======
-            return SumLinearOperator(self.domain, self.codomain, self, -m)
->>>>>>> 1b5f35fd
+            return SumLinearOperator(self.domain, self.codomain, self, -B)
 
     def __pow__(self, n):
         """ Creates an object of class :ref:`PowerLinearOperator <powerlinearoperator>`. """
@@ -425,12 +417,7 @@
         return None
 
     def copy(self):
-<<<<<<< HEAD
-        """ Returns a new ZeroOperator object acting between the same vector spaces."""
-        return ZeroOperator(self._domain, self._codomain)
-=======
         return ZeroOperator(self.domain, self.codomain)
->>>>>>> 1b5f35fd
 
     def toarray(self):
         return np.zeros(self.shape, dtype=self.dtype) 
@@ -523,12 +510,8 @@
         return None
 
     def copy(self):
-<<<<<<< HEAD
         """ Returns a new IdentityOperator object acting between the same vector spaces."""
-        return IdentityOperator(self._domain, self._codomain)
-=======
         return IdentityOperator(self.domain, self.codomain)
->>>>>>> 1b5f35fd
 
     def toarray(self):
         return np.diag(np.ones(self.domain.dimension , dtype=self.dtype)) 
