--- conflicted
+++ resolved
@@ -5,13 +5,8 @@
 
 from psydac.linalg.stencil  import StencilVector, StencilMatrix, StencilVectorSpace
 from psydac.linalg.kron     import KroneckerStencilMatrix
-<<<<<<< HEAD
-from psydac.linalg.block    import BlockVector, BlockMatrix
+from psydac.linalg.block    import BlockVector, BlockLinearOperator
 from psydac.fem.vector      import ProductFemSpace, VectorFemSpace
-=======
-from psydac.linalg.block    import BlockVector, BlockLinearOperator
-from psydac.fem.vector      import ProductFemSpace
->>>>>>> 4fcadfda
 from psydac.fem.tensor      import TensorFemSpace
 from psydac.linalg.identity import IdentityStencilMatrix, IdentityMatrix
 #from psydac.linalg.basic    import IdentityOperator
