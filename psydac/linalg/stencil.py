--- conflicted
+++ resolved
@@ -125,7 +125,7 @@
             if isinstance(cart, InterfaceCartDecomposition):
                 self._shape = cart.get_interface_communication_infos(cart.axis)['gbuf_recv_shape'][0]
             else:
-                self._synchronizer = get_data_exchanger( cart, dtype, assembly=True, blocking=False)
+                self._synchronizer = get_data_exchanger( cart, dtype , assembly=True, blocking=False)
     #--------------------------------------
     # Abstract interface
     #--------------------------------------
@@ -192,7 +192,7 @@
     # ...
     @property
     def parent_starts( self ):
-        return self._parent_starts
+        return self._starts
 
     # ...
     @property
@@ -269,8 +269,8 @@
                 if parent_ends[axis] is not None:
                     parent_ends[axis] = self.pads[axis]
 
-            cart = cart.change_starts_ends(tuple(starts), tuple(ends), tuple(parent_starts), tuple(parent_ends))
-            space = StencilVectorSpace(cart, dtype=self.dtype)
+            cart = cart.change_starts_ends(starts, ends, parent_starts, parent_ends)
+            space = StencilVectorSpace(cart)
 
             self._interfaces[axis, ext] = space
 
@@ -341,28 +341,6 @@
             return self._dot_recv_data[0]
         else:
             return self._dot(self._data, v._data , self._space.pads, self._space.shifts)
-
-    def vdot( self, v ):
-
-        assert isinstance( v, StencilVector )
-        assert v._space is self._space
-
-        if self._space.parallel:
-            self._dot_send_data[0] = self._dot(self._data.conjugate(), v._data , self.space.pads, self.space.shifts)
-            self._space.cart.global_comm.Allreduce((self._dot_send_data, self.space.mpi_type),
-                                                   (self._dot_recv_data, self.space.mpi_type),
-                                                   op=MPI.SUM )
-            return self._dot_recv_data[0]
-        else:
-            return self._dot(self._data.conjugate(), v._data , self.space.pads, self.space.shifts)
-
-    def conjugate(self):
-        w = StencilVector( self._space )
-        np.copyto(w._data, self._data.conjugate(), casting='no')
-        for axis, ext in self._space.interfaces:
-            np.copyto(w._interface_data[axis, ext], self._interface_data[axis, ext], casting='no')
-        w._sync    = self._sync
-        return w
 
     #...
     @staticmethod
@@ -522,13 +500,8 @@
         return self._data[idx].flatten( order=order)
 
     # ...
-<<<<<<< HEAD
-    def _toarray_parallel_no_pads( self, order='C' ):
-        a         = np.zeros( self.space.npts, dtype=self.dtype)
-=======
     def _toarray_parallel_no_pads(self, order='C'):
         a         = np.zeros( self.space.npts )
->>>>>>> 4fcadfda
         idx_from  = tuple( slice(m*p,-m*p) for p,m in zip(self.pads, self.space.shifts) )
         idx_to    = tuple( slice(s,e+1) for s,e in zip(self.starts,self.ends) )
         a[idx_to] = self._data[idx_from]
@@ -540,7 +513,7 @@
         pads = [m*p for m,p in zip(self.space.shifts, self.pads)]
         # Step 0: create extended n-dimensional array with zero values
         shape = tuple( n+2*p for n,p in zip( self.space.npts, pads ) )
-        a = np.zeros( shape, dtype=self.dtype )
+        a = np.zeros( shape )
 
         # Step 1: write extended data chunk (local to process) onto array
         idx = tuple( slice(s,e+2*p+1) for s,e,p in
