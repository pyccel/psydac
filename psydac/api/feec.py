--- conflicted
+++ resolved
@@ -7,15 +7,11 @@
 from psydac.feec.global_projectors import Projector_H1, Projector_Hcurl, Projector_H1vec
 from psydac.feec.global_projectors import Projector_Hdiv, Projector_L2
 from psydac.feec.pull_push         import pull_1d_h1, pull_1d_l2
-<<<<<<< HEAD
-from psydac.feec.pull_push         import pull_2d_h1, pull_2d_hcurl, pull_2d_hdiv, pull_2d_l2, pull_2d_v
-from psydac.feec.pull_push         import pull_3d_h1, pull_3d_hcurl, pull_3d_hdiv, pull_3d_l2, pull_3d_v
-=======
+
 from psydac.feec.pull_push         import pull_2d_h1, pull_2d_hcurl, pull_2d_hdiv, pull_2d_l2, pull_2d_h1vec
 from psydac.feec.pull_push         import pull_3d_h1, pull_3d_hcurl, pull_3d_hdiv, pull_3d_l2, pull_3d_h1vec
 from psydac.fem.vector             import VectorFemSpace
 
->>>>>>> 4c53ac34
 
 __all__ = ('DiscreteDerham',)
 
@@ -37,20 +33,12 @@
 
         assert (mapping is None) or isinstance(mapping, Mapping)
         
-<<<<<<< HEAD
-        self.has_vec = get_vec
-=======
         self.has_vec = isinstance(spaces[-1], VectorFemSpace)
->>>>>>> 4c53ac34
 
         if self.has_vec : 
             dim          = len(spaces) - 2
             self._spaces = spaces[:-1]
-<<<<<<< HEAD
-            self._Vvec    = spaces[-1]
-=======
             self._H1vec    = spaces[-1]
->>>>>>> 4c53ac34
 
         else :
             dim           = len(spaces) - 1
@@ -118,15 +106,9 @@
         return self._spaces[3]
 
     @property
-<<<<<<< HEAD
-    def Vvec(self):
-        assert self.has_vec
-        return self._Vvec
-=======
     def H1vec(self):
         assert self.has_vec
         return self._H1vec
->>>>>>> 4c53ac34
 
     @property
     def spaces(self):
@@ -176,15 +158,9 @@
                 raise TypeError('projector of space type {} is not available'.format(kind))
 
             if self.has_vec : 
-<<<<<<< HEAD
                 Pvec = Projector_H1vec(self.Vvec, nquads)
 
             if self.mapping and not get_reference:
-=======
-                Pvec = Projector_H1vec(self.H1vec, nquads)
-
-            if self.mapping:
->>>>>>> 4c53ac34
                 P0_m = lambda f: P0(pull_2d_h1(f, self.callable_mapping))
                 P2_m = lambda f: P2(pull_2d_l2(f, self.callable_mapping))
                 if kind == 'hcurl':
@@ -192,11 +168,7 @@
                 elif kind == 'hdiv':
                     P1_m = lambda f: P1(pull_2d_hdiv(f, self.callable_mapping))
                 if self.has_vec : 
-<<<<<<< HEAD
-                    Pvec_m = lambda f: Pvec(pull_2d_v(f, self.callable_mapping))
-=======
                     Pvec_m = lambda f: Pvec(pull_2d_h1vec(f, self.callable_mapping))
->>>>>>> 4c53ac34
                     return P0_m, P1_m, P2_m, Pvec_m
                 else : 
                     return P0_m, P1_m, P2_m
@@ -212,23 +184,15 @@
             P2 = Projector_Hdiv (self.V2, nquads)
             P3 = Projector_L2   (self.V3, nquads)
             if self.has_vec : 
-<<<<<<< HEAD
                 Pvec = Projector_H1vec(self.Vvec)
             if self.mapping and not get_reference:
-=======
-                Pvec = Projector_H1vec(self.H1vec)
-            if self.mapping:
->>>>>>> 4c53ac34
+
                 P0_m = lambda f: P0(pull_3d_h1   (f, self.callable_mapping))
                 P1_m = lambda f: P1(pull_3d_hcurl(f, self.callable_mapping))
                 P2_m = lambda f: P2(pull_3d_hdiv (f, self.callable_mapping))
                 P3_m = lambda f: P3(pull_3d_l2   (f, self.callable_mapping))
                 if self.has_vec : 
-<<<<<<< HEAD
-                    Pvec_m = lambda f: Pvec(pull_3d_v(f, self.callable_mapping))
-=======
                     Pvec_m = lambda f: Pvec(pull_3d_h1vec(f, self.callable_mapping))
->>>>>>> 4c53ac34
                     return P0_m, P1_m, P2_m, P3_m, Pvec_m
                 else : 
                     return P0_m, P1_m, P2_m, P3_m
