--- conflicted
+++ resolved
@@ -485,21 +485,6 @@
             assert isinstance(codomain, VectorSpace)
             assert domain == codomain
 
-<<<<<<< HEAD
-=======
-        from psydac.linalg.block import BlockVectorSpace, BlockLinearOperator
-        if isinstance(domain, BlockVectorSpace):
-            spaces = domain.spaces
-            blocks = {}
-            for i, V in enumerate(spaces):
-                blocks[i,i] = IdentityOperator(V)
-            return BlockLinearOperator(domain, domain, blocks)
-        else:
-            return super().__new__(cls)
-    
-    def __init__(self, domain, codomain=None):
-
->>>>>>> fe14755a
         self._domain = domain
         self._codomain = domain
 
