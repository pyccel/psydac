# coding: utf-8

# TODO: - init_fem is called whenever we call discretize. we should check that
#         nderiv has not been changed. shall we add quad_order too?

import numpy as np
from sympy import ImmutableDenseMatrix, Matrix

from sympde.expr          import BilinearForm as sym_BilinearForm
from sympde.expr          import LinearForm as sym_LinearForm
from sympde.expr          import Functional as sym_Functional
from sympde.expr          import Norm as sym_Norm
from sympde.topology      import Boundary, Interface
from sympde.topology      import VectorFunctionSpace
from sympde.topology      import ProductSpace
from sympde.topology      import H1SpaceType, L2SpaceType, UndefinedSpaceType
from sympde.calculus.core import PlusInterfaceOperator

from psydac.api.basic        import BasicDiscrete
from psydac.api.basic        import random_string
from psydac.api.grid         import QuadratureGrid, BasisValues
from psydac.api.utilities    import flatten
from psydac.linalg.stencil   import StencilVector, StencilMatrix, StencilInterfaceMatrix
from psydac.linalg.basic     import ComposedLinearOperator
from psydac.linalg.block     import BlockVectorSpace, BlockVector, BlockLinearOperator
from psydac.cad.geometry     import Geometry
from psydac.mapping.discrete import NurbsMapping
from psydac.fem.vector       import ProductFemSpace, VectorFemSpace
from psydac.fem.basic        import FemField
from psydac.fem.projectors   import knot_insertion_projection_operator
from psydac.core.bsplines    import find_span, basis_funs_all_ders
from psydac.ddm.cart         import InterfaceCartDecomposition

__all__ = (
    'DiscreteBilinearForm',
    'DiscreteFunctional',
    'DiscreteLinearForm',
    'DiscreteSumForm',
)

#==============================================================================
def collect_spaces(space, *args):
    """
    This function collect the arguments used in the assembly function

    Parameters
    ----------
    space: <FunctionSpace>
        the symbolic space

    args : <list>
        list of discrete space components like basis values, spans, ...

    Returns
    -------
    args : <list>
        list of discrete space components elements used in the asembly

    """

    if isinstance(space, ProductSpace):
        spaces = space.spaces
        indices = []
        i = 0
        for space in spaces:
            if isinstance(space, VectorFunctionSpace):
                if isinstance(space.kind, (H1SpaceType, L2SpaceType, UndefinedSpaceType)):
                    indices.append(i)
                else:
                    indices += [i+j for j in range(space.ldim)]
                i = i + space.ldim
            else:
                indices.append(i)
                i = i + 1
        args = [[e[i] for i in indices] for e in args]

    elif isinstance(space, VectorFunctionSpace):
        if isinstance(space.kind, (H1SpaceType, L2SpaceType, UndefinedSpaceType)):
            args = [[e[0]] for e in args]

    return args
#==============================================================================
def compute_diag_len(p, md, mc):
    n = ((np.ceil((p+1)/mc)-1)*md).astype('int')
    n = n-np.minimum(0, n-p)+p+1
    return n.astype('int')

def get_quad_order(Vh):
    if isinstance(Vh, (ProductFemSpace, VectorFemSpace)):
        return get_quad_order(Vh.spaces[0])
    return tuple([g.weights.shape[1] for g in Vh.quad_grids])

#==============================================================================
def construct_test_space_arguments(basis_values):
    space          = basis_values.space
    test_basis     = basis_values.basis
    spans          = basis_values.spans
    test_degrees   = space.degree
    pads           = space.pads
    multiplicity   = space.multiplicity

    test_basis, test_degrees, spans = collect_spaces(space.symbolic_space, test_basis, test_degrees, spans)

    test_basis    = flatten(test_basis)
    test_degrees  = flatten(test_degrees)
    spans         = flatten(spans)
    pads          = flatten(pads)
    multiplicity  = flatten(multiplicity)
    pads          = [p*m for p,m in zip(pads, multiplicity)]
    return test_basis, test_degrees, spans, pads

def construct_trial_space_arguments(basis_values):
    space          = basis_values.space
    trial_basis    = basis_values.basis
    trial_degrees  = space.degree
    pads           = space.pads
    multiplicity   = space.multiplicity
    trial_basis, trial_degrees = collect_spaces(space.symbolic_space, trial_basis, trial_degrees)

    trial_basis    = flatten(trial_basis)
    trial_degrees  = flatten(trial_degrees)
    pads           = flatten(pads)
    multiplicity   = flatten(multiplicity)
    pads           = [p*m for p,m in zip(pads, multiplicity)]
    return trial_basis, trial_degrees, pads

#==============================================================================
def construct_quad_grids_arguments(grid, use_weights=True):
    points         = grid.points
    if use_weights:
        weights        = grid.weights
        quads          = flatten(list(zip(points, weights)))
    else:
        quads = flatten(list(zip(points)))

    quads_order   = flatten(grid.quad_order)
    n_elements    = grid.n_elements
    return n_elements, quads, quads_order

def reset_arrays(*args):
    for a in args: a[:] = 0.

def do_nothing(*args): return 0

def extract_stencil_mats(mats):
    new_mats = []
    for M in mats:
        if isinstance(M, (StencilInterfaceMatrix, StencilMatrix)):
            new_mats.append(M)
        elif isinstance(M, ComposedLinearOperator):
            new_mats += [i for i in M.multiplicants if isinstance(i, (StencilInterfaceMatrix, StencilMatrix))]
    return new_mats
#==============================================================================
class DiscreteBilinearForm(BasicDiscrete):
    """ Class that represents the concept of a discrete bi-linear form.
        This class allocates the matrix and generates the matrix assembly method.

    Parameters
    ----------

    expr : sympde.expr.expr.BilinearForm
        The symbolic bi-linear form.

    kernel_expr : sympde.expr.evaluation.KernelExpression
        The atomic representation of the bi-linear form.

    domain_h : Geometry
        The discretized domain

    spaces: list of FemSpace
        The trial and test discrete spaces.

    matrix: Matrix
        The matrix that we assemble into it.
        If not provided, it will create a new Matrix of the appropriate space.

    update_ghost_regions: bool
        Accumulate the contributions of the neighbouring processes.

    quad_order: list of tuple
        The number of quadrature points used in the assembly method.

    backend: dict
        The backend used to accelerate the computing kernels.
        The backend dictionaries are defined in the file psydac/api/settings.py

    assembly_backend: dict
        The backend used to accelerate the assembly method.
        The backend dictionaries are defined in the file psydac/api/settings.py

    linalg_backend: dict
        The backend used to accelerate the computing kernels of the linear operator.
        The backend dictionaries are defined in the file psydac/api/settings.py

    symbolic_mapping: Sympde.topology.Mapping
        The symbolic mapping which defines the physical domain of the bi-linear form.

    """
    def __init__(self, expr, kernel_expr, domain_h, spaces, *, matrix=None, update_ghost_regions=True,
                       quad_order=None, backend=None, linalg_backend=None, assembly_backend=None,
                       symbolic_mapping=None):

        if not isinstance(expr, sym_BilinearForm):
            raise TypeError('> Expecting a symbolic BilinearForm')

        assert( isinstance(domain_h, Geometry) )

        self._spaces = spaces

        if isinstance(kernel_expr, (tuple, list)):
            if len(kernel_expr) == 1:
                kernel_expr = kernel_expr[0]
            else:
                raise ValueError('> Expecting only one kernel')

        self._kernel_expr = kernel_expr
        self._target = kernel_expr.target
        self._domain = domain_h.domain
        self._matrix = matrix

        domain = self.domain
        target = self.target

        # ...
        if len(domain) > 1:
            i, j = self.get_space_indices_from_target(domain, target)
            test_space  = self.spaces[1].spaces[i]
            trial_space = self.spaces[0].spaces[j]
            if isinstance(target, Interface):
                m,_       = self.get_space_indices_from_target(domain, target.minus)
                p,_       = self.get_space_indices_from_target(domain, target.plus)
                mapping_m = list(domain_h.mappings.values())[m]
                mapping_p = list(domain_h.mappings.values())[p]
                mapping   = (mapping_m, mapping_p) if mapping_m else None
            else:
                mapping = list(domain_h.mappings.values())[i]
        else:
            trial_space = self.spaces[0]
            test_space  = self.spaces[1]
            mapping     = list(domain_h.mappings.values())[0]

        self._mapping = mapping

        is_rational_mapping = False
        mapping_space       = None
        if (mapping is not None) and not isinstance(target, Interface):
            is_rational_mapping = isinstance(mapping, NurbsMapping)
            mapping_space = mapping.space
        elif (mapping is not None) and isinstance(target, Interface):
            is_rational_mapping = (isinstance(mapping[0], NurbsMapping), isinstance(mapping[1], NurbsMapping))
            mapping_space = (mapping[0].space, mapping[1].space)

        self._is_rational_mapping = is_rational_mapping
        # ...

        if isinstance(test_space.vector_space, BlockVectorSpace):
            vector_space = test_space.vector_space.spaces[0]
        else:
            vector_space = test_space.vector_space

        self._vector_space = vector_space
        self._num_threads  = 1
        if vector_space.parallel and vector_space.cart.num_threads>1:
            self._num_threads = vector_space.cart.num_threads

        self._update_ghost_regions = update_ghost_regions

        # In case of multiple patches, if the communicator is MPI_COMM_NULL, we do not generate the assembly code
        # because the patch is not owned by the MPI rank.
        if vector_space.parallel and vector_space.cart.is_comm_null:
            self._free_args = ()
            self._func      = do_nothing
            self._args      = ()
            self._element_loop_starts = ()
            self._element_loop_ends   = ()
            self._global_matrices     = ()
            self._threads_args        = ()
            self._update_ghost_regions = False
            return

        # ...
        test_ext  = None
        trial_ext = None
        if isinstance(target, Boundary):
            axis      = target.axis
            test_ext  = target.ext
            trial_ext = target.ext
        elif isinstance(target, Interface):
            # this part treats the cases of:
            # integral(v_minus * u_plus)
            # integral(v_plus  * u_minus)
            # the other cases, integral(v_minus * u_minus) and integral(v_plus * u_plus)
            # are converted to boundary integrals by Sympde
            axis         = target.axis
            test         = self.kernel_expr.test
            trial        = self.kernel_expr.trial
            test_target  = target.plus if isinstance( test, PlusInterfaceOperator) else target.minus
            trial_target = target.plus if isinstance(trial, PlusInterfaceOperator) else target.minus
            test_ext     = test_target.ext
            trial_ext    = trial_target.ext
            ncells       = tuple(max(i, j) for i, j in zip(test_space.ncells, trial_space.ncells))
            if isinstance(trial_space, VectorFemSpace):
                spaces = []
                for sp in trial_space.spaces:
                    if (trial_target.axis, trial_target.ext) in sp.interfaces:
                        spaces.append(sp.get_refined_space(ncells).interfaces[trial_target.axis, trial_target.ext])

                if len(spaces) == len(trial_space.spaces):
                    sym_space   = trial_space.symbolic_space
                    trial_space = VectorFemSpace(*spaces)
                    trial_space.symbolic_space = sym_space

            elif (trial_target.axis, trial_target.ext) in trial_space.interfaces:
                sym_space   = trial_space.symbolic_space
                trial_space = trial_space.get_refined_space(ncells).interfaces[trial_target.axis, trial_target.ext]
                trial_space.symbolic_space = sym_space

            test_space      = test_space.get_refined_space(ncells)
            self._test_ext  = test_target.ext
            self._trial_ext = trial_target.ext

        #...
        discrete_space   = (trial_space, test_space)
        space_quad_order = [qo - 1 for qo in get_quad_order(test_space)]
        quad_order       = [qo + 1 for qo in (quad_order or space_quad_order)]

        # this doesn't work right now otherwise. TODO: fix this and remove this assertion
        assert np.array_equal(quad_order, get_quad_order(test_space))

        # Assuming that all vector spaces (and their Cartesian decomposition,
        # if any) are compatible with each other, extract the first available
        # vector space from which (starts, ends, npts) will be read:
        starts = vector_space.starts
        ends   = vector_space.ends
        npts   = vector_space.npts

        comm = None
        if vector_space.parallel:
            comm = vector_space.cart.comm

        assembly_backend = backend or assembly_backend
        linalg_backend   = backend or linalg_backend

        # BasicDiscrete generates the assembly code and sets the following attributes that are used afterwards:
        # self._func, self._free_args, self._max_nderiv and self._backend
        BasicDiscrete.__init__(self, expr, kernel_expr, comm=comm, root=0, discrete_space=discrete_space,
                       quad_order=quad_order, is_rational_mapping=is_rational_mapping, mapping=symbolic_mapping,
                       mapping_space=mapping_space, num_threads=self._num_threads,backend=assembly_backend)

        #...
        if isinstance(target, (Boundary, Interface)):
            #...
            # If process does not own the boundary or interface, do not assemble anything
            if test_ext == -1:
                if starts[axis] != 0:
                    self._func = do_nothing

            elif test_ext == 1:
                if ends[axis] != npts[axis]-1:
                    self._func = do_nothing

            # In case of target==Interface, we only use the mpi ranks that are on the interface to assemble the BilinearForm
            if self._func == do_nothing and isinstance(target, Interface):
                self._free_args = ()
                self._args      = ()
                self._element_loop_starts = ()
                self._element_loop_ends   = ()
                self._global_matrices     = ()
                self._threads_args        = ()
                return

        if isinstance(target, Boundary):
            test_grid  = QuadratureGrid( test_space, axis, test_ext)
            trial_grid = QuadratureGrid( trial_space, axis, trial_ext)
            self._grid = (test_grid,)
        elif isinstance(target, Interface):
            # this part treats the cases of:
            # integral(v_minus * u_plus)
            # integral(v_plus  * u_minus)
            # the other cases, integral(v_minus * u_minus) and integral(v_plus * u_plus)
            # are converted to boundary integrals by Sympde
            test_grid  = QuadratureGrid( test_space, axis, test_ext)
            trial_grid = QuadratureGrid( trial_space, axis, trial_ext)
            self._grid = (test_grid, trial_grid) if test_target == target.minus else (trial_grid, test_grid)
            self._test_ext  = test_target.ext
            self._trial_ext = trial_target.ext
        else:
            test_grid  = QuadratureGrid(test_space)
            trial_grid = QuadratureGrid(trial_space)
            self._grid = (test_grid,)
        #...
        self._test_basis  = BasisValues( test_space, nderiv = self.max_nderiv, trial=False, grid= test_grid)
        self._trial_basis = BasisValues(trial_space, nderiv = self.max_nderiv, trial=True , grid=trial_grid)

        self.allocate_matrices(linalg_backend)
        with_openmp = (assembly_backend['name'] == 'pyccel' and assembly_backend['openmp']) if assembly_backend else False
        self._args , self._threads_args = self.construct_arguments(with_openmp=with_openmp)

    @property
    def domain(self):
        return self._domain

    @property
    def target(self):
        return self._target

    @property
    def spaces(self):
        return self._spaces

    @property
    def grid(self):
        return self._grid

    @property
    def test_basis(self):
        return self._test_basis

    @property
    def trial_basis(self):
        return self._trial_basis

    @property
    def global_matrices(self):
        return self._global_matrices

    @property
    def args(self):
        return self._args

    def assemble(self, *, reset=True, **kwargs):

        if self._free_args:
            basis   = []
            spans   = []
            degrees = []
            pads    = []
            coeffs  = []
            consts  = []

            for key in self._free_args:
                v = kwargs[key]

                if len(self.domain)>1 and isinstance(v, FemField) and v.space.is_product:
                    i, j = self.get_space_indices_from_target(self.domain, self.target)
                    assert i == j
                    v = v[i]
                if isinstance(v, FemField):
                    assert len(self.grid) == 1
                    if not v.coeffs.ghost_regions_in_sync:
                        v.coeffs.update_ghost_regions()
<<<<<<< HEAD
                    basis_v  = BasisValues(v.space, nderiv = self.max_nderiv, trial=True, grid=self.grid[0])
=======
                    basis_v = BasisValues(v.space, nderiv = self.max_nderiv, trial=True, grid=self.grid[0])
>>>>>>> 566c071f
                    bs, d, s, p = construct_test_space_arguments(basis_v)
                    basis   += bs
                    spans   += s
                    degrees += [np.int64(a) for a in d]
                    pads    += [np.int64(a) for a in p]
                    if v.space.is_product:
                        coeffs += (e._data for e in v.coeffs)
                    else:
                        coeffs += (v.coeffs._data, )
                else:
                    consts += (v, )

            args = (*self.args, *basis, *spans, *degrees, *pads, *coeffs, *consts)

        else:
            args = self._args

#        args = args + self._element_loop_starts + self._element_loop_ends

        if reset:
            reset_arrays(*self.global_matrices)

        self._func(*args, *self._threads_args)
        if self._matrix and self._update_ghost_regions:
            self._matrix.exchange_assembly_data()

        if self._matrix: self._matrix.ghost_regions_in_sync = False
        return self._matrix

    def get_space_indices_from_target(self, domain, target):
        if domain.mapping:
            domain = domain.logical_domain
        if target.mapping:
            target = target.logical_domain
        domains = domain.interior.args
        if isinstance(target, Interface):
            test  = self.kernel_expr.test
            trial = self.kernel_expr.trial
            test_target  = target.plus if isinstance( test, PlusInterfaceOperator) else target.minus
            trial_target = target.plus if isinstance(trial, PlusInterfaceOperator) else target.minus
            i, j = [domains.index(test_target.domain), domains.index(trial_target.domain)]
        else:
            if isinstance(target, Boundary):
                i = domains.index(target.domain)
                j = i
            else:
                i = domains.index(target)
                j = i
        return i, j

    def construct_arguments(self, with_openmp=False):
        """
        Collect the arguments used in the assembly method.

        Parameters
        ----------
        with_openmp : bool
         If set to True we collect some extra arguments used in the assembly method

        Returns
        -------
        
        args: tuple
         The arguments passed to the assembly method.

        threads_args: tuple
          Extra arguments used in the assembly method in case with_openmp=True.

        """
        test_basis, test_degrees, spans, pads = construct_test_space_arguments(self.test_basis)
        trial_basis, trial_degrees, pads      = construct_trial_space_arguments(self.trial_basis)
        n_elements, quads, quad_degrees       = construct_quad_grids_arguments(self.grid[0], use_weights=False)
        if len(self.grid)>1:
            quads  = [*quads, *self.grid[1].points]

        pads = self.test_basis.space.vector_space.pads

        # When self._target is an Interface domain len(self._grid) == 2
        # where grid contains the QuadratureGrid of both sides of the interface
        if self.mapping:
            if len(self.grid) == 1:
                map_coeffs = [[e._coeffs._data for e in self.mapping._fields]]
                spaces     = [self.mapping._fields[0].space]
                map_degree = [sp.degree for sp in spaces]
                map_span   = [[q.spans-s for q,s in zip(sp.quad_grids, sp.vector_space.starts)] for sp in spaces]
                map_basis  = [[q.basis for q in sp.quad_grids] for sp in spaces]
                points     = [g.points for g in self.grid]
                weights    = [self.mapping.weights_field.coeffs._data] if self.is_rational_mapping else []
            elif len(self.grid) == 2:
                target = self.kernel_expr.target
                assert isinstance(target, Interface)
                mappings = list(self.mapping)
                i, j = self.get_space_indices_from_target(self.domain, target)
                m, _ = self.get_space_indices_from_target(self.domain, target.minus)
                p,_ = self.get_space_indices_from_target(self.domain, target.plus)

                map_coeffs = [[e._coeffs for e in mapping._fields] for mapping in self.mapping]
                spaces     = [mapping._fields[0].space for mapping in self.mapping]
                weights_m  = [mappings[0].weights_field.coeffs] if self.is_rational_mapping[0] else []
                weights_p  = [mappings[1].weights_field.coeffs] if self.is_rational_mapping[1] else []
                if m == j:
                    axis = target.minus.axis
                    ext  = target.minus.ext

                    spaces[0]     = spaces[0].interfaces[axis, ext]
                    map_coeffs[0] = [coeff._interface_data[axis, ext] for coeff in map_coeffs[0]]
                    map_coeffs[1] = [coeff._data for coeff in map_coeffs[1]]
                    if weights_m:
                        weights_m[0] = weights_m[0]._interface_data[axis, ext]
                    if weights_p:
                        weights_p[0] = weights_p[0]._data
                elif p == j:
                    axis = target.plus.axis
                    ext  = target.plus.ext

                    spaces[1]     = spaces[1].interfaces[axis, ext]
                    map_coeffs[0] = [coeff._data for coeff in map_coeffs[0]]
                    map_coeffs[1] = [coeff._interface_data[axis, ext] for coeff in map_coeffs[1]]
                    if weights_m:
                        weights_m[0] = weights_m[0]._data
                    if weights_p:
                        weights_p[0] = weights_p[0]._interface_data[axis, ext]

                map_degree = [sp.degree for sp in spaces]
                map_span   = [[q.spans-s for q,s in zip(sp.quad_grids, sp.vector_space.starts)] for sp in spaces]
                map_basis  = [[q.basis for q in sp.quad_grids] for sp in spaces]
                points     = [g.points for g in self.grid]

            nderiv = self.max_nderiv
            for i in range(len(self.grid)):
                axis   = self.grid[i].axis
                ext    = self.grid[i].ext
                if axis is None:continue
                space  = spaces[i].spaces[axis]
                points_i = points[i][axis]
                local_span = find_span(space.knots, space.degree, points_i[0, 0])
                boundary_basis = basis_funs_all_ders(space.knots, space.degree,
                                                     points_i[0, 0], local_span, nderiv, space.basis)
                map_basis[i][axis] = map_basis[i][axis].copy()
                map_basis[i][axis][0, :, 0:nderiv+1, 0] = np.transpose(boundary_basis)
                if ext == 1:
                    map_span[i][axis]    = map_span[i][axis].copy()
                    map_span[i][axis][0] = map_span[i][axis][-1]

            map_degree = flatten(map_degree)
            map_span   = flatten(map_span)
            map_basis  = flatten(map_basis)
            points     = flatten(points)
            if len(self.grid) == 1:
                mapping = [*map_coeffs[0], *weights]
            elif len(self.grid)==2:
                mapping   = [*map_coeffs[0], *weights_m, *map_coeffs[1], *weights_p]
        else:
            mapping    = []
            map_degree = []
            map_span   = []
            map_basis  = []

        args = (*test_basis, *trial_basis, *map_basis, *spans, *map_span, *quads, *test_degrees, *trial_degrees, *map_degree, 
                *n_elements, *quad_degrees, *pads, *mapping, *self._global_matrices)

        with_openmp  = with_openmp and self._num_threads>1

        threads_args = ()
        if with_openmp:
            threads_args = self._vector_space.cart.get_shared_memory_subdivision(n_elements)
            threads_args = (threads_args[0], threads_args[1], *threads_args[2], *threads_args[3], threads_args[4])

        args = tuple(np.int64(a) if isinstance(a, int) else a for a in args)
        threads_args = tuple(np.int64(a) if isinstance(a, int) else a for a in threads_args)

        return args, threads_args

    def allocate_matrices(self, backend=None):
        """
        Allocate the global matrices used in the assmebly method.
        In this method we allocate only the matrices that are computed in the self._target domain,
        we also avoid double allocation if we have many DiscreteLinearForm that are defined on the same self._target domain.

        Parameters
        ----------
        backend : dict
         The backend used to accelerate the computing kernels.

        """
        global_mats     = {}

        expr            = self.kernel_expr.expr
        target          = self.kernel_expr.target
        test_degree     = np.array(self.test_basis.space.degree)
        trial_degree    = np.array(self.trial_basis.space.degree)
        test_space      = self.spaces[1].vector_space
        trial_space     = self.spaces[0].vector_space
        test_fem_space  = self.spaces[1]
        trial_fem_space = self.spaces[0]
        domain          = self.domain
        is_broken       = len(domain) > 1
        is_conformal    = True

        if isinstance(expr, (ImmutableDenseMatrix, Matrix)):
            if not isinstance(test_degree[0],(list, tuple, np.ndarray)):
                test_degree = [test_degree]

            if not isinstance(trial_degree[0],(list, tuple, np.ndarray)):
                trial_degree = [trial_degree]

            pads = np.empty((len(test_degree),len(trial_degree),len(test_degree[0])), dtype=int)
            for i in range(len(test_degree)):
                for j in range(len(trial_degree)):
                    td  = test_degree[i]
                    trd = trial_degree[j]
                    pads[i,j][:] = np.array([td, trd]).max(axis=0)
        else:
            pads = test_degree

        if self._matrix is None and (is_broken or isinstance(expr, (ImmutableDenseMatrix, Matrix))):
            self._matrix = BlockLinearOperator(trial_space, test_space)

        if is_broken:
            i, j = self.get_space_indices_from_target(domain, target)
            test_fem_space   = self.spaces[1].spaces[i]
            trial_fem_space  = self.spaces[0].spaces[j]
            test_space  = test_space.spaces[i]
            trial_space = trial_space.spaces[j]
            ncells = tuple(max(i,j) for i,j in zip(test_fem_space.ncells, trial_fem_space.ncells))
            is_conformal = tuple(test_fem_space.ncells) == ncells and tuple(trial_fem_space.ncells) == ncells
            if is_broken and not is_conformal and not i==j:
                use_restriction = all(trn>=tn for trn,tn in zip(trial_fem_space.ncells, test_fem_space.ncells))
                use_prolongation = not use_restriction

        else:
            ncells = tuple(max(i,j) for i,j in zip(test_fem_space.ncells, trial_fem_space.ncells))
            i=0
            j=0
            #else so initialisation causing bug on line 682

        if isinstance(expr, (ImmutableDenseMatrix, Matrix)): # case of system of equations

            if is_broken: #multi patch
                if not self._matrix[i,j]:
                    mat = BlockLinearOperator(trial_fem_space.get_refined_space(ncells).vector_space, test_fem_space.get_refined_space(ncells).vector_space)
                    if not is_conformal and not i==j:
                        if use_restriction:
                            Ps  = [knot_insertion_projection_operator(ts.get_refined_space(ncells), ts) for ts in test_fem_space.spaces]
                            P   = BlockLinearOperator(test_fem_space.get_refined_space(ncells).vector_space, test_fem_space.vector_space)
                            for ni,Pi in enumerate(Ps):
                                P[ni,ni] = Pi

                            mat = ComposedLinearOperator(trial_space, test_space, P, mat)

                        elif use_prolongation:
                            Ps  = [knot_insertion_projection_operator(trs, trs.get_refined_space(ncells)) for trs in trial_fem_space.spaces]
                            P   = BlockLinearOperator(trial_fem_space.vector_space, trial_fem_space.get_refined_space(ncells).vector_space)
                            for ni,Pi in enumerate(Ps):P[ni,ni] = Pi
                            mat = ComposedLinearOperator(trial_space, test_space, mat, P)

                    self._matrix[i,j] = mat

                matrix = self._matrix[i,j]
            else: # single patch
                matrix = self._matrix

            shape = expr.shape
            for k1 in range(shape[0]):
                for k2 in range(shape[1]):
                    if expr[k1,k2].is_zero:
                        continue

                    if isinstance(test_fem_space, VectorFemSpace):
                        ts_space = test_fem_space.get_refined_space(ncells).vector_space.spaces[k1]
                    else:
                        ts_space = test_fem_space.get_refined_space(ncells).vector_space

                    if isinstance(trial_fem_space, VectorFemSpace):
                        tr_space = trial_fem_space.get_refined_space(ncells).vector_space.spaces[k2]
                    else:
                        tr_space = trial_fem_space.get_refined_space(ncells).vector_space

                    if is_conformal and matrix[k1, k2]:
                        global_mats[k1, k2] = matrix[k1, k2]
                    elif not i == j: # assembling in an interface (type(target) == Interface)
                        axis    = target.axis
                        ext_d   = self._trial_ext
                        ext_c   = self._test_ext
                        test_n  = self. test_basis.space.spaces[k1].spaces[axis].nbasis
                        test_s  = self. test_basis.space.spaces[k1].vector_space.starts[axis]
                        trial_n = self.trial_basis.space.spaces[k2].spaces[axis].nbasis
                        cart    = self.trial_basis.space.spaces[k2].vector_space.cart
                        trial_s = cart.global_starts[axis][cart._coords[axis]]

                        s_d = trial_n - trial_s - trial_degree[k2][axis] - 1 if ext_d == 1 else 0
                        s_c =  test_n - trial_s -  test_degree[k1][axis] - 1 if ext_c == 1 else 0

                        direction = target.direction
                        direction = 1 if direction is None else direction
                        flip = [direction]*domain.dim
                        flip[axis] = 1
                        if self._func != do_nothing:
                            global_mats[k1, k2] = StencilInterfaceMatrix(tr_space, ts_space,
                                                                         s_d, s_c,
                                                                         axis, axis,
                                                                         ext_d, ext_c,
                                                                         pads=tuple(pads[k1, k2]),
                                                                         flip=flip)
                    else:
                        global_mats[k1, k2] = StencilMatrix(tr_space, ts_space, pads = tuple(pads[k1, k2]))

                    if is_conformal:
                        matrix[k1, k2] = global_mats[k1, k2]
                    elif use_restriction:
                        matrix.operators[-1][k1, k2] = global_mats[k1, k2]
                    elif use_prolongation:
                        matrix.operators[0][k1, k2] = global_mats[k1, k2]

        else: # case of scalar equation
            if is_broken: # multi-patch
                if self._matrix[i, j]:
                    global_mats[i, j] = self._matrix[i, j]

                elif not i == j: # assembling in an interface (type(target) == Interface)
                    axis   = target.axis
                    ext_d  = self._trial_ext
                    ext_c  = self._test_ext
                    test_n  = self.test_basis.space.spaces[axis].nbasis
                    test_s  = self.test_basis.space.vector_space.starts[axis]
                    trial_n = self.trial_basis.space.spaces[axis].nbasis
                    cart    = self.trial_basis.space.vector_space.cart
                    trial_s = cart.global_starts[axis][cart._coords[axis]]

                    s_d = trial_n - trial_s - trial_degree[axis] - 1 if ext_d == 1 else 0
                    s_c =  test_n - trial_s -  test_degree[axis] - 1 if ext_c == 1 else 0

                    direction = target.direction
                    direction = 1 if direction is None else direction
                    flip = [direction]*domain.dim
                    flip[axis] = 1

                    if self._func != do_nothing:
                        mat = StencilInterfaceMatrix(trial_fem_space.get_refined_space(ncells).vector_space,
                                                     test_fem_space.get_refined_space(ncells).vector_space,
                                                     s_d, s_c,
                                                     axis, axis,
                                                     ext_d, ext_c,
                                                     flip=flip)
                        if not is_conformal:
                            if use_restriction:
                                P   = knot_insertion_projection_operator(test_fem_space.get_refined_space(ncells), test_fem_space)
                                mat = ComposedLinearOperator(trial_space, test_space, P, mat)
                            elif use_prolongation:
                                P   = knot_insertion_projection_operator(trial_fem_space, trial_fem_space.get_refined_space(ncells))
                                mat = ComposedLinearOperator(trial_space, test_space, mat, P)

                        global_mats[i, j] = mat
                else:
                    global_mats[i, j] = StencilMatrix(trial_space, test_space, pads=tuple(pads))

                if (i, j) in global_mats:
                    self._matrix[i, j] = global_mats[i, j]

            else: # single patch
                if self._matrix:
                    global_mats[0, 0] = self._matrix
                else:
                    global_mats[0, 0] = StencilMatrix(trial_space, test_space, pads=tuple(pads))

                self._matrix = global_mats[0, 0]

        if backend is not None and is_broken:
            for mat in global_mats.values():
                mat.set_backend(backend)
        elif backend is not None:
            self._matrix.set_backend(backend)

        self._global_matrices = [M._data for M in extract_stencil_mats(global_mats.values())]

#==============================================================================
class DiscreteLinearForm(BasicDiscrete):
    """ Class that represents the concept of a discrete linear form.
        This class allocates the vector and generates the vector assembly method.

    Parameters
    ----------

    expr : sympde.expr.expr.LinearForm
        The symbolic linear form.

    kernel_expr : sympde.expr.evaluation.KernelExpression
        The atomic representation of the linear form.

    domain_h : Geometry
        The discretized domain

    space : FemSpace
        The discrete space.

    vector : Vector
        The vector that we assemble into it.
        If not provided, it will create a new Vector of the appropriate space.

    update_ghost_regions : bool
        Accumulate the contributions of the neighbouring processes.

    quad_order : list or tuple
        The number of quadrature points used in the assembly method.

    backend : dict
        The backend used to accelerate the computing kernels.
        The backend dictionaries are defined in the file psydac/api/settings.py

    symbolic_mapping : Sympde.topology.Mapping
        The symbolic mapping which defines the physical domain of the linear form.

    """
    def __init__(self, expr, kernel_expr, domain_h, space, *, vector=None,
                       update_ghost_regions=True, quad_order=None, backend=None,
                       symbolic_mapping=None):

        if not isinstance(expr, sym_LinearForm):
            raise TypeError('> Expecting a symbolic LinearForm')

        assert( isinstance(domain_h, Geometry) )

        self._space  = space

        if isinstance(kernel_expr, (tuple, list)):
            if len(kernel_expr) == 1:
                kernel_expr = kernel_expr[0]
            else:
                raise ValueError('> Expecting only one kernel')

        # ...
        self._kernel_expr = kernel_expr
        self._target      = kernel_expr.target
        self._domain      = domain_h.domain
        self._vector      = vector

        domain = self.domain
        target = self.target

        if len(domain)>1:
            i = self.get_space_indices_from_target(domain, target)
            test_space  = self._space.spaces[i]
            mapping = list(domain_h.mappings.values())[i]
        else:
            test_space  = self._space
            mapping = list(domain_h.mappings.values())[0]

        if isinstance(test_space.vector_space, BlockVectorSpace):
            vector_space = test_space.vector_space.spaces[0]
            if isinstance(vector_space, BlockVectorSpace):
                vector_space = vector_space.spaces[0]
        else:
            vector_space = test_space.vector_space

        self._mapping      = mapping
        self._vector_space = vector_space
        self._num_threads  = 1
        if vector_space.parallel and vector_space.cart.num_threads>1:
            self._num_threads = vector_space.cart._num_threads

        self._update_ghost_regions = update_ghost_regions

        # In case of multiple patches, if the communicator is MPI_COMM_NULL or the cart is an Interface cart,
        # we do not generate the assembly code, because the patch is not owned by the MPI rank.
        if vector_space.parallel and (vector_space.cart.is_comm_null or isinstance(vector_space.cart, InterfaceCartDecomposition)):
            self._free_args = ()
            self._func      = do_nothing
            self._args      = ()
            self._threads_args     = ()
            self._global_matrices  = ()
            self._update_ghost_regions = False
            return

        is_rational_mapping = False
        mapping_space       = None
        if not( mapping is None ):
            is_rational_mapping = isinstance( mapping, NurbsMapping )
            mapping_space = mapping.space

        self._is_rational_mapping = is_rational_mapping
        discrete_space            = test_space


        space_quad_order = [qo - 1 for qo in get_quad_order(test_space)]
        quad_order       = [qo + 1 for qo in (quad_order or space_quad_order)]

        # this doesn't work right now otherwise. TODO: fix this and remove this assertion
        assert np.array_equal(quad_order, get_quad_order(test_space))

        comm        = None
        if vector_space.parallel:
            comm = vector_space.cart.comm

        # BasicDiscrete generates the assembly code and sets the following attributes that are used afterwards:
        # self._func, self._free_args, self._max_nderiv and self._backend
        BasicDiscrete.__init__(self, expr, kernel_expr, comm=comm, root=0, discrete_space=discrete_space,
                              quad_order=quad_order, is_rational_mapping=is_rational_mapping, mapping=symbolic_mapping,
                              mapping_space=mapping_space, num_threads=self._num_threads, backend=backend)

        if not isinstance(target, Boundary):
            ext  = None
            axis = None
        else:
            ext  = target.ext
            axis = target.axis

            # Assuming that all vector spaces (and their Cartesian decomposition,
            # if any) are compatible with each other, extract the first available
            # vector space from which (starts, ends, pads) will be read:
            # If process does not own the boundary or interface, do not assemble anything
            if ext == -1:
                start = vector_space.starts[axis]
                if start != 0:
                    self._func = do_nothing

            elif ext == 1:
                end  = vector_space.ends[axis]
                npts = vector_space.npts[axis]
                if end + 1 != npts:
                    self._func = do_nothing
            #...

        grid             = QuadratureGrid( test_space, axis=axis, ext=ext )
        self._grid       = grid
        self._test_basis = BasisValues( test_space, nderiv = self.max_nderiv, grid=grid)

        self.allocate_matrices()

        with_openmp  = (backend['name'] == 'pyccel' and backend['openmp']) if backend else False
        self._args , self._threads_args = self.construct_arguments(with_openmp=with_openmp)

    @property
    def domain(self):
        return self._domain

    @property
    def target(self):
        return self._target

    @property
    def space(self):
        return self._space

    @property
    def grid(self):
        return self._grid

    @property
    def test_basis(self):
        return self._test_basis

    @property
    def global_matrices(self):
        return self._global_matrices

    @property
    def args(self):
        return self._args

    def assemble(self, *, reset=True, **kwargs):
        if self._free_args:
            basis   = []
            spans   = []
            degrees = []
            pads    = []
            coeffs  = []
            consts  = []
            for key in self._free_args:
                v = kwargs[key]
                if len(self.domain)>1 and isinstance(v, FemField) and v.space.is_product:
                    i = self.get_space_indices_from_target(self.domain, self.target)
                    v = v[i]
                if isinstance(v, FemField):
                    if not v.coeffs.ghost_regions_in_sync:
                        v.coeffs.update_ghost_regions()
                    basis_v  = BasisValues(v.space, nderiv = self.max_nderiv, trial=True, grid=self.grid)
                    bs, d, s, p = construct_test_space_arguments(basis_v)
                    basis   += bs
                    spans   += s
                    degrees += [np.int64(a) for a in d]
                    pads    += [np.int64(a) for a in p]
                    if v.space.is_product:
                        coeffs += (e._data for e in v.coeffs)
                    else:
                        coeffs += (v.coeffs._data,)
                else:
                    consts += (v,)

            args = (*self.args, *basis, *spans, *degrees, *pads, *coeffs, *consts)

        else:
            args = self._args

        if reset:
            reset_arrays(*self.global_matrices)

        self._func(*args, *self._threads_args)
        if self._vector and self._update_ghost_regions:
            self._vector.exchange_assembly_data()

        if self._vector: self._vector.ghost_regions_in_sync = False
        return self._vector.copy()

    def get_space_indices_from_target(self, domain, target):
        if domain.mapping:
            domain = domain.logical_domain
        if target.mapping:
            target = target.logical_domain

        domains = domain.interior.args

        if isinstance(target, Interface):
            raise NotImplementedError("Index of an interface is not defined for the LinearForm")
        elif isinstance(target, Boundary):
            i = domains.index(target.domain)
        else:
            i = domains.index(target)
        return i

    def construct_arguments(self, with_openmp=False):
        """
        Collect the arguments used in the assembly method.

        Parameters
        ----------
        with_openmp : bool
         If set to True we collect some extra arguments used in the assembly method

        Returns
        -------
        
        args: tuple
         The arguments passed to the assembly method.

        threads_args: tuple
          Extra arguments used in the assembly method in case with_openmp=True.

        """
        tests_basis, tests_degrees, spans, pads = construct_test_space_arguments(self.test_basis)
        n_elements, quads, quads_degree         = construct_quad_grids_arguments(self.grid, use_weights=False)

        global_pads   = self.space.vector_space.pads

        if self.mapping:
            mapping    = [e._coeffs._data for e in self.mapping._fields]
            space      = self.mapping._fields[0].space
            map_degree = space.degree
            map_span   = [q.spans-s for q,s in zip(space.quad_grids, space.vector_space.starts)]
            map_basis  = [q.basis for q in space.quad_grids]
            axis       = self.grid.axis
            ext        = self.grid.ext
            points     = self.grid.points
            if axis is not None:
                nderiv = self.max_nderiv
                space  = space.spaces[axis]
                points = points[axis]
                local_span = find_span(space.knots, space.degree, points[0, 0])
                boundary_basis = basis_funs_all_ders(space.knots, space.degree,
                                                     points[0, 0], local_span, nderiv, space.basis)
                map_basis[axis] = map_basis[axis].copy()
                map_basis[axis][0, :, 0:nderiv+1, 0] = np.transpose(boundary_basis)
                if ext == 1:
                    map_span[axis]    = map_span[axis].copy()
                    map_span[axis][0] = map_span[axis][-1]
            if self.is_rational_mapping:
                mapping = [*mapping, self.mapping.weights_field.coeffs._data]
        else:
            mapping    = []
            map_degree = []
            map_span   = []
            map_basis  = []

        args = (*tests_basis, *map_basis, *spans, *map_span, *quads, *tests_degrees, *map_degree, *n_elements, *quads_degree, *global_pads, *mapping, *self._global_matrices)

        with_openmp  = with_openmp and self._num_threads>1

        threads_args = ()
        if with_openmp:
            threads_args = self._vector_space.cart.get_shared_memory_subdivision(n_elements)
            threads_args = (threads_args[0], threads_args[1], *threads_args[2], *threads_args[3], threads_args[4])

        args = tuple(np.int64(a) if isinstance(a, int) else a for a in args)
        threads_args = tuple(np.int64(a) if isinstance(a, int) else a for a in threads_args)

        return args, threads_args

    def allocate_matrices(self):
        """
        Allocate the global matrices used in the assmebly method.
        In this method we allocate only the matrices that are computed in the self._target domain,
        we also avoid double allocation if we have many DiscreteLinearForm that are defined on the same self._target domain.
        """
        global_mats   = {}

        test_space  = self.test_basis.space.vector_space
        test_degree = np.array(self.test_basis.space.degree)

        expr        = self.kernel_expr.expr
        target      = self.kernel_expr.target
        domain      = self.domain
        is_broken   = len(domain) > 1

        if self._vector is None and (is_broken or isinstance(expr, (ImmutableDenseMatrix, Matrix))):
            self._vector = BlockVector(self.space.vector_space)

        if isinstance(expr, (ImmutableDenseMatrix, Matrix)): # case system of equations

            if is_broken: #multi patch
                i = self.get_space_indices_from_target(domain, target)
                if not self._vector[i]:
                    self._vector[i] = BlockVector(test_space)
                vector = self._vector[i]
            else: # single patch
                vector = self._vector

            expr = expr[:]
            for i in range(len(expr)):
                if expr[i].is_zero:
                    continue
                else:
                    if vector[i]:
                        global_mats[i] = vector[i]
                    else:
                        global_mats[i] = StencilVector(test_space.spaces[i])

                vector[i] = global_mats[i]
        else:
            if is_broken:
                i = self.get_space_indices_from_target(domain, target)
                if self._vector[i]:
                    global_mats[i] = self._vector[i]
                else:
                    global_mats[i] = StencilVector(test_space)

                self._vector[i] = global_mats[i]
            else:
                if self._vector:
                    global_mats[0] = self._vector
                else:
                    global_mats[0] = StencilVector(test_space)
                    self._vector   = global_mats[0]

        self._global_matrices = [M._data for M in global_mats.values()]

#==============================================================================
class DiscreteFunctional(BasicDiscrete):
    """ Class that represents the concept of a discrete functional form.
        This class generates the functiona form assembly method.

    Parameters
    ----------

    expr : sympde.expr.expr.LinearForm
        The symbolic functional form.

    kernel_expr : sympde.expr.evaluation.KernelExpression
        The atomic representation of the functional form.

    domain_h : Geometry
        The discretized domain

    space : FemSpace
        The discrete space.

    update_ghost_regions : bool
        Accumulate the contributions of the neighbouring processes.

    quad_order : list or tuple
        The number of quadrature points used in the assembly method.

    backend : dict
        The backend used to accelerate the computing kernels.
        The backend dictionaries are defined in the file psydac/api/settings.py

    symbolic_mapping : Sympde.topology.Mapping
        The symbolic mapping which defines the physical domain of the functional form.

    """
    def __init__(self, expr, kernel_expr, domain_h, space, *, quad_order=None,
                       backend=None, symbolic_mapping=None):

        if not isinstance(expr, sym_Functional):
            raise TypeError('> Expecting a symbolic Functional')

        # ...
        assert( isinstance(domain_h, Geometry) )

        self._space = space

        if isinstance(kernel_expr, (tuple, list)):
            if len(kernel_expr) == 1:
                kernel_expr = kernel_expr[0]
            else:
                raise ValueError('> Expecting only one kernel')

        # ...
        self._kernel_expr     = kernel_expr
        self._target          = kernel_expr.target
        self._symbolic_space  = self._space.symbolic_space
        self._domain          = domain_h.domain
        # ...

        domain = self.domain
        target = self.target

        if len(domain)>1:
            i = self.get_space_indices_from_target(domain, target)
            self._space  = self._space.spaces[i]
            mapping = list(domain_h.mappings.values())[i]
        else:
            mapping = list(domain_h.mappings.values())[0]

        if isinstance(self.space.vector_space, BlockVectorSpace):
            vector_space = self.space.vector_space.spaces[0]
            if isinstance(vector_space, BlockVectorSpace):
                vector_space = vector_space.spaces[0]
        else:
            vector_space = self.space.vector_space

        num_threads  = 1
        if vector_space.parallel and vector_space.cart.num_threads>1:
            num_threads = vector_space.cart._num_threads

        # In case of multiple patches, if the communicator is MPI_COMM_NULL, we do not generate the assembly code
        # because the patch is not owned by the MPI rank.
        if vector_space.parallel and vector_space.cart.is_comm_null:
            self._free_args = ()
            self._func      = do_nothing
            self._args      = ()
            self._expr      = expr
            self._comm      = domain_h.comm
            return

        if isinstance(target, Boundary):
            ext  = target.ext
            axis = target.axis
        else:
            ext  = None
            axis = None

        is_rational_mapping = False
        mapping_space       = None
        if not( mapping is None ):
            is_rational_mapping = isinstance( mapping, NurbsMapping )
            mapping_space = mapping.space

        self._mapping             = mapping
        self._is_rational_mapping = is_rational_mapping
        discrete_space            = self._space

        comm = None
        if vector_space.parallel:
            comm = vector_space.cart.comm

        space_quad_order = [qo - 1 for qo in get_quad_order(self._space)]
        quad_order       = [qo + 1 for qo in (quad_order or space_quad_order)]

        # this doesn't work right now otherwise. TODO: fix this and remove this assertion
        assert np.array_equal(quad_order, get_quad_order(self.space))

        # BasicDiscrete generates the assembly code and sets the following attributes that are used afterwards:
        # self._func, self._free_args, self._max_nderiv and self._backend
        BasicDiscrete.__init__(self, expr, kernel_expr, comm=comm, root=0, discrete_space=discrete_space,
                              quad_order=quad_order, is_rational_mapping=is_rational_mapping, mapping=symbolic_mapping,
                              mapping_space=mapping_space, num_threads=num_threads, backend=backend)

        self._comm       = domain_h.comm
        grid             = QuadratureGrid( self.space,  axis=axis, ext=ext)
        self._grid       = grid
        self._test_basis = BasisValues( self.space, nderiv = self.max_nderiv, trial=True, grid=grid)

        self._args = self.construct_arguments()

    @property
    def domain(self):
        return self._domain

    @property
    def target(self):
        return self._target

    @property
    def space(self):
        return self._space

    @property
    def grid(self):
        return self._grid

    @property
    def test_basis(self):
        return self._test_basis

    def get_space_indices_from_target(self, domain, target):
        if domain.mapping:
            domain = domain.logical_domain
        if target.mapping:
            target = target.logical_domain

        domains = domain.interior.args
        if isinstance(target, Interface):
            raise NotImplementedError("Index of an interface is not defined for the FunctionalForm")
        elif isinstance(target, Boundary):
            i = domains.index(target.domain)
        else:
            i = domains.index(target)
        return i

    def construct_arguments(self):
        """
        Collect the arguments used in the assembly method.

        Returns
        -------
        args: tuple
         The arguments passed to the assembly method.
        """

        n_elements  = [e-s+1 for s,e in zip(self.grid.local_element_start,self.grid.local_element_end)]

        points        = self.grid.points
        weights       = self.grid.weights
        tests_basis   = self.test_basis.basis
        spans         = self.test_basis.spans
        tests_degrees = self.space.degree

        tests_basis, tests_degrees, spans = collect_spaces(self.space.symbolic_space, tests_basis, tests_degrees, spans)

        global_pads   = flatten(self.test_basis.space.pads)
        multiplicity  = flatten(self.test_basis.space.multiplicity)
        global_pads   = [p*m for p,m in zip(global_pads, multiplicity)]

        tests_basis   = flatten(tests_basis)
        tests_degrees = flatten(tests_degrees)
        spans         = flatten(spans)
        quads         = flatten(list(zip(points, weights)))
        quads_degree  = flatten(self.grid.quad_order)

        if self.mapping:
            mapping    = [e._coeffs._data for e in self.mapping._fields]
            space      = self.mapping._fields[0].space
            map_degree = space.degree
            map_span   = [q.spans-s for q,s in zip(space.quad_grids, space.vector_space.starts)]
            map_basis  = [q.basis for q in space.quad_grids]

            if self.is_rational_mapping:
                mapping = [*mapping, self.mapping._weights_field._coeffs._data]
        else:
            mapping    = []
            map_degree = []
            map_span   = []
            map_basis  = []

        args = (*tests_basis, *map_basis, *spans, *map_span, *quads, *tests_degrees, *map_degree, *n_elements, *quads_degree, *global_pads, *mapping)
        args = tuple(np.int64(a) if isinstance(a, int) else a for a in args)

        return args

    def assemble(self, **kwargs):
        args = [*self._args]
        for key in self._free_args:
            v = kwargs[key]
            if isinstance(v, FemField):
                if not v.coeffs.ghost_regions_in_sync:
                        v.coeffs.update_ghost_regions()
                if v.space.is_product:
                    coeffs = v.coeffs
                    if self._symbolic_space.is_broken:
                        index = self.get_space_indices_from_target(self._domain, self._target)
                        coeffs = coeffs[index]

                    if isinstance(coeffs, StencilVector):
                        args += (coeffs._data, )
                    else:
                        args += (e._data for e in coeffs)
                else:
                    args += (v.coeffs._data, )
            else:
                args += (v, )

        v = self._func(*args)
        if isinstance(self.expr, sym_Norm):
            if not( self.comm is None ):
                v = self.comm.allreduce(sendobj=v)

            if self.expr.exponent == 2:
                # add abs because of 0 machine
                v = np.sqrt(np.abs(v))
            else:
                raise NotImplementedError('TODO')
        return v

#==============================================================================
class DiscreteSumForm(BasicDiscrete):

    def __init__(self, a, kernel_expr, *args, **kwargs):
        if not isinstance(a, (sym_BilinearForm, sym_LinearForm, sym_Functional)):
            raise TypeError('> Expecting a symbolic BilinearForm, LinearFormn Functional')

        self._expr = a
        backend = kwargs.pop('backend', None)
        self._backend = backend

        folder = kwargs.get('folder', None)
        self._folder = self._initialize_folder(folder)

        # create a module name if not given
        tag = random_string( 8 )

        # ...
        forms = []
        free_args = []
        self._kernel_expr = kernel_expr
        operator = None
        for e in kernel_expr:
            if isinstance(a, sym_BilinearForm):
                kwargs['update_ghost_regions'] = False
                ah = DiscreteBilinearForm(a, e, *args, assembly_backend=backend, **kwargs)
                kwargs['matrix'] = ah._matrix
                operator = ah._matrix

            elif isinstance(a, sym_LinearForm):
                kwargs['update_ghost_regions'] = False
                ah = DiscreteLinearForm(a, e, *args, backend=backend, **kwargs)
                kwargs['vector'] = ah._vector
                operator = ah._vector

            elif isinstance(a, sym_Functional):
                ah = DiscreteFunctional(a, e, *args, backend=backend, **kwargs)

            forms.append(ah)
            free_args.extend(ah.free_args)

        if isinstance(a, sym_BilinearForm):
            is_broken   = len(args[0].domain)>1
            if self._backend is not None and is_broken:
                for mat in kwargs['matrix']._blocks.values():
                    mat.set_backend(backend)
            elif self._backend is not None:
                kwargs['matrix'].set_backend(backend)

        self._forms         = forms
        self._operator      = operator
        self._free_args     = tuple(set(free_args))
        self._is_functional = isinstance(a, sym_Functional)
        # ...

    @property
    def forms(self):
        return self._forms

    @property
    def free_args(self):
        return self._free_args

    @property
    def is_functional(self):
        return self._is_functional

    def assemble(self, *, reset=True, **kwargs):
        if not self.is_functional:
            if reset :
                reset_arrays(*[i for M in self.forms for i in M.global_matrices])

            for form in self.forms:
                form.assemble(reset=False, **kwargs)
            self._operator.exchange_assembly_data()
            return self._operator
        else:
            M = [form.assemble(**kwargs) for form in self.forms]
            M = np.sum(M)
            return M<|MERGE_RESOLUTION|>--- conflicted
+++ resolved
@@ -449,11 +449,7 @@
                     assert len(self.grid) == 1
                     if not v.coeffs.ghost_regions_in_sync:
                         v.coeffs.update_ghost_regions()
-<<<<<<< HEAD
-                    basis_v  = BasisValues(v.space, nderiv = self.max_nderiv, trial=True, grid=self.grid[0])
-=======
                     basis_v = BasisValues(v.space, nderiv = self.max_nderiv, trial=True, grid=self.grid[0])
->>>>>>> 566c071f
                     bs, d, s, p = construct_test_space_arguments(basis_v)
                     basis   += bs
                     spans   += s
