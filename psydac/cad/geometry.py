--- conflicted
+++ resolved
@@ -123,31 +123,18 @@
             raise NotImplementedError('')
 
         if mapping.ldim == 2:
-<<<<<<< HEAD
-            M      = Mapping('mapping_0',dim=2)
-            domain = M(Square(name='Omega'))
-            mappings = {'Omega': mapping}
-=======
             mapp   = Mapping('mapping_0', dim=2)
             domain = mapp(Square(name='Omega'))
-
             mappings = {domain.name: mapping}
->>>>>>> 596dbcd8
             ncells   = {domain.name:mapping.space.domain_decomposition.ncells}
             periodic = {domain.name:mapping.space.domain_decomposition.periods}
 
             return Geometry(domain=domain, ncells=ncells, periodic=periodic, mappings=mappings, comm=comm)
 
         elif mapping.ldim == 3:
-<<<<<<< HEAD
-            M      = Mapping('mapping_0',dim=3)
-            domain = M(Cube(name='Omega'))
-            mappings = {'Omega': mapping}
-=======
             mapp   = Mapping('mapping_0', dim=3)
             domain = mapp(Cube(name='Omega'))
             mappings = {domain.name: mapping}
->>>>>>> 596dbcd8
             ncells   = {domain.name:mapping.space.domain_decomposition.ncells}
             periodic = {domain.name:mapping.space.domain_decomposition.periods}
 
